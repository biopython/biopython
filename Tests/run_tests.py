--- conflicted
+++ resolved
@@ -88,16 +88,6 @@
     'Bio.PDB.PDBIO',
     'Bio.PDB.ResidueDepth',
     'Bio.PDB.vectors',
-<<<<<<< HEAD
-    'Bio.phenotype',
-    'Bio.phenotype.parse',
-    'Bio.phenotype.phen_micro',
-=======
-    'Bio.Phylo.Applications._Fasttree',
-    'Bio.Phylo._io',
-    'Bio.Phylo.TreeConstruction',
-    'Bio.Phylo._utils',
->>>>>>> c82a86cf
     'BioSQL.BioSeqDatabase',
 ]
 
