--- conflicted
+++ resolved
@@ -55,17 +55,11 @@
     def test_embl_wrong_dr_line(self):
         """Test files with wrong DR lines"""
         with warnings.catch_warnings(record=True) as w:
-<<<<<<< HEAD
-            warnings.simplefilter("always")
-            fasta_seq = SeqIO.read('EMBL/RepBase23.02.embl', 'embl')
-            self.assertTrue(w, "Malformed DR line in EMBL file.")
-=======
             warnings.simplefilter("always", BiopythonParserWarning)
             record = SeqIO.read('EMBL/RepBase23.02.embl', 'embl')
             self.assertTrue(w, "Expected parser warning")
             self.assertEqual([str(_.message) for _ in w],
                              ["Malformed DR line in EMBL file."])
->>>>>>> 791df018
 
 
 if __name__ == "__main__":
