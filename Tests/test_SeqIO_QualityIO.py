--- conflicted
+++ resolved
@@ -191,23 +191,6 @@
 
 # Now add methods at run time... these FASTQ files will be rejected
 # by both the low level parser AND the high level SeqRecord parser:
-<<<<<<< HEAD
-tests = [("diff_ids", 2),
-         ("no_qual", 0),
-         ("long_qual", 3),
-         ("short_qual", 2),
-         ("double_seq", 3),
-         ("double_qual", 3),
-         ("tabs", 0),
-         ("spaces", 0),
-         ("trunc_in_title", 4),
-         ("trunc_in_seq", 4),
-         ("trunc_in_plus", 4),
-         ("trunc_in_qual", 4),
-         ("trunc_at_seq", 4),
-         ("trunc_at_plus", 4),
-         ("trunc_at_qual", 4)]
-=======
 tests = [
     ("diff_ids", 2),
     ("no_qual", 0),
@@ -225,7 +208,7 @@
     ("trunc_at_plus", 4),
     ("trunc_at_qual", 4),
 ]
->>>>>>> 20cb4d67
+
 for base_name, good_count in tests:
 
     def funct(name, c):
