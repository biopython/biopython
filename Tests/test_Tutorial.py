# Copyright 2011-2016 by Peter Cock.  All rights reserved.
# This code is part of the Biopython distribution and governed by its
# license.  Please see the LICENSE file that should have been included
# as part of this package.
#
# This script looks for entries in the LaTeX source for the
# Biopython Tutorial which can be turned into Python doctests,
# e.g.
#
# %doctest
# \begin{minted}{pycon}
# >>> from Bio.Alphabet import generic_dna
# >>> from Bio.Seq import Seq
# >>> len("ACGT")
# 4
# \end{minted}
#
# Code snippets can be extended using a similar syntax, which
# will create a single combined doctest:
#
# %cont-doctest
# \begin{minted}{pycon}
# >>> Seq("ACGT") == Seq("ACGT", generic_dna)
# True
# \end{minted}
#
# The %doctest line also supports a relative working directory,
# and listing multiple Python dependencies as lib:XXX which will
# ensure "import XXX" works before using the test. e.g.
#
# %doctest examples lib:numpy lib:scipy
#
# Additionally after the path, special keyword 'internet' is
# used to flag online tests.
#
# Note if using lib:XXX or special value 'internet' you must
# include a relative path to the working directory, just use '.'
# for the default path, e.g.
#
# %doctest . lib:reportlab
#
# %doctest . internet
#
# TODO: Adding bin:XXX for checking binary XXX is on $PATH?
#
# See also "Writing doctests in the Tutorial" in the Tutorial
# itself.


# This future import will apply to all the doctests too:
"""Tests for Tutorial module."""

<<<<<<< HEAD
from Bio._py3k import _universal_read_mode

=======
>>>>>>> 73e9444d
import unittest
import doctest
import os
import sys
import warnings

from lib2to3 import refactor
from lib2to3.pgen2.tokenize import TokenError

from Bio import BiopythonExperimentalWarning, MissingExternalDependencyError

# This is the same mechanism used for run_tests.py --offline
# to skip tests requiring the network.
import requires_internet
try:
    requires_internet.check()
    online = True
except MissingExternalDependencyError:
    online = False
if "--offline" in sys.argv:
    # Allow manual override via "python test_Tutorial.py --offline"
    online = False

warnings.simplefilter("ignore", BiopythonExperimentalWarning)

fixers = refactor.get_fixers_from_package("lib2to3.fixes")
fixers.remove("lib2to3.fixes.fix_print")  # Already using print function
rt = refactor.RefactoringTool(fixers)
assert rt.refactor_docstring(
    ">>> print(2+2)\n4\n", "example1") == \
    ">>> print(2+2)\n4\n"
assert rt.refactor_docstring(
    '>>> print("Two plus two is", 2+2)\n'
    "Two plus two is 4\n", "example2") == \
    '>>> print("Two plus two is", 2+2)\nTwo plus two is 4\n'

# Cache this to restore the cwd at the end of the tests
original_path = os.path.abspath(".")

if os.path.basename(sys.argv[0]) == "test_Tutorial.py":
    # sys.argv[0] will be (relative) path to test_Turorial.py - use this to allow, e.g.
    # [base]$ python Tests/test_Tutorial.py
    # [Tests/]$ python test_Tutorial.py
    tutorial_base = os.path.abspath(os.path.join(os.path.dirname(sys.argv[0]), "../Doc/"))
    tutorial = os.path.join(tutorial_base, "Tutorial.tex")
else:
    # Probably called via run_tests.py so current directory should (now) be Tests/
    # but may have been changed by run_tests.py so can't infer from sys.argv[0] with e.g.
    # [base]$ python Tests/run_tests.py test_Tutorial
    tutorial_base = os.path.abspath("../Doc/")
    tutorial = os.path.join(tutorial_base, "Tutorial.tex")
if not os.path.isfile(tutorial):
    from Bio import MissingExternalDependencyError
    raise MissingExternalDependencyError("Could not find ../Doc/Tutorial.tex file")

# Build a list of all the Tutorial LaTeX files:
files = [tutorial]
for latex in os.listdir(os.path.join(tutorial_base, "Tutorial/")):
    if latex.startswith("chapter_") and latex.endswith(".tex"):
        files.append(os.path.join(tutorial_base, "Tutorial", latex))


def _extract(handle):
    line = handle.readline()
    if line != "\\begin{minted}{pycon}\n":
        raise ValueError("Any '%doctest' or '%cont-doctest' line should be followed by '\\begin{minted}{pycon}'")
    lines = []
    while True:
        line = handle.readline()
        if not line:
            if lines:
                print("".join(lines[:30]))
                raise ValueError("Didn't find end of test starting: %r", lines[0])
            else:
                raise ValueError("Didn't find end of test!")
        elif line.startswith("\\end{minted}"):
            break
        else:
            lines.append(line)
    return lines


def extract_doctests(latex_filename):
    """Scan LaTeX file and pull out marked doctests as strings.

    This is a generator, yielding one tuple per doctest.
    """
    base_name = os.path.splitext(os.path.basename(latex_filename))[0]
    deps = ""
    folder = ""
    with open(latex_filename) as handle:
        line_number = 0
        lines = []
        name = None
        while True:
            line = handle.readline()
            line_number += 1
            if not line:
                # End of file
                break
            elif line.startswith("%cont-doctest"):
                x = _extract(handle)
                lines.extend(x)
                line_number += len(x) + 2
            elif line.startswith("%doctest"):
                if lines:
                    if not lines[0].startswith(">>> "):
                        raise ValueError("Should start '>>> ' not %r" % lines[0])
                    yield name, "".join(lines), folder, deps
                    lines = []
                deps = [x.strip() for x in line.split()[1:]]
                if deps:
                    folder = deps[0]
                    deps = deps[1:]
                else:
                    folder = ""
                name = "test_%s_line_%05i" % (base_name, line_number)
                x = _extract(handle)
                lines.extend(x)
                line_number += len(x) + 2
    if lines:
        if not lines[0].startswith(">>> "):
            raise ValueError("Should start '>>> ' not %r" % lines[0])
        yield name, "".join(lines), folder, deps
    # yield "dummy", ">>> 2 + 2\n5\n"


class TutorialDocTestHolder(object):
    """Python doctests extracted from the Biopython Tutorial."""

    pass


def check_deps(dependencies):
    """Check 'lib:XXX' and 'internet' dependencies are met."""
    missing = []
    for dep in dependencies:
        if dep == "internet":
            if not online:
                missing.append("internet")
        else:
            assert dep.startswith("lib:"), dep
            lib = dep[4:]
            try:
                tmp = __import__(lib)
                del tmp
            except ImportError:
                missing.append(lib)
    return missing


# Create dummy methods on the object purely to hold doctests
missing_deps = set()
for latex in files:
    # print("Extracting doctests from %s" % latex)
    for name, example, folder, deps in extract_doctests(latex):
        missing = check_deps(deps)
        if missing:
            missing_deps.update(missing)
            continue

        try:
            example = rt.refactor_docstring(example, name)
        except TokenError:
            raise ValueError("Problem with %s:\n%s" % (name, example))

        def funct(n, d, f):
            global tutorial_base
            method = lambda x: None  # noqa: E731
            if f:
                p = os.path.join(tutorial_base, f)
                method.__doc__ = "%s\n\n>>> import os\n>>> os.chdir(%r)\n%s\n" \
                    % (n, p, d)
            else:
                method.__doc__ = "%s\n\n%s\n" % (n, d)
            method._folder = f
            return method

        setattr(TutorialDocTestHolder,
                "doctest_%s" % name.replace(" ", "_"),
                funct(name, example, folder))
        del funct


# This is a TestCase class so it is found by run_tests.py
class TutorialTestCase(unittest.TestCase):
    """Python doctests extracted from the Biopython Tutorial."""

    # Single method to be invoked by run_tests.py
    def test_doctests(self):
        """Run tutorial doctests."""
        # TODO: Remove IGNORE_EXCEPTION_DETAIL once drop Python 2 support
        runner = doctest.DocTestRunner(optionflags=doctest.IGNORE_EXCEPTION_DETAIL)
        failures = []
        for test in doctest.DocTestFinder().find(TutorialDocTestHolder):
            failed, success = runner.run(test)
            if failed:
                name = test.name
                assert name.startswith("TutorialDocTestHolder.doctest_")
                failures.append(name[30:])
                # raise ValueError("Tutorial doctest %s failed" % test.name[30:])
        if failures:
            raise ValueError("%i Tutorial doctests failed: %s" %
                             (len(failures), ", ".join(failures)))

    def tearDown(self):
        global original_path
        os.chdir(original_path)
        # files currently don't get created during test with python3.5 and pypy
        # remove files created from chapter_phylo.tex
        delete_phylo_tutorial = [
            "examples/tree1.nwk", "examples/other_trees.nwk"
            ]
        for file in delete_phylo_tutorial:
            if os.path.exists(os.path.join(tutorial_base, file)):
                os.remove(os.path.join(tutorial_base, file))
        # remove files created from chapter_cluster.tex
        tutorial_cluster_base = os.path.abspath("../Tests/")
        delete_cluster_tutorial = [
            "Cluster/cyano_result.atr", "Cluster/cyano_result.cdt",
            "Cluster/cyano_result.gtr", "Cluster/cyano_result_K_A2.kag",
            "Cluster/cyano_result_K_G5.kgg", "Cluster/cyano_result_K_G5_A2.cdt"
            ]
        for file in delete_cluster_tutorial:
            if os.path.exists(os.path.join(tutorial_cluster_base, file)):
                os.remove(os.path.join(tutorial_cluster_base, file))


# This is to run the doctests if the script is called directly:
if __name__ == "__main__":
    if missing_deps:
        print("Skipping tests needing the following:")
        for dep in sorted(missing_deps):
            print(" - %s" % dep)
    print("Running Tutorial doctests...")
    tests = doctest.testmod()
    if tests.failed:
        raise RuntimeError("%i/%i tests failed" % tests)
    print("Tests done")<|MERGE_RESOLUTION|>--- conflicted
+++ resolved
@@ -50,11 +50,6 @@
 # This future import will apply to all the doctests too:
 """Tests for Tutorial module."""
 
-<<<<<<< HEAD
-from Bio._py3k import _universal_read_mode
-
-=======
->>>>>>> 73e9444d
 import unittest
 import doctest
 import os
