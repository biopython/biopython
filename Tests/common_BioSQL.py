--- conflicted
+++ resolved
@@ -567,13 +567,8 @@
                                   AND taxon.right_value)
                   WHERE taxon.taxon_id IN
                       (SELECT taxon_id FROM taxon_name
-<<<<<<< HEAD
                                   WHERE name = 'Brassicales')
                       AND include.right_value - include.left_value = 1"""
-=======
-                                  WHERE name LIKE '%Brassicales%')
-                      AND (include.left_value + 1) = include.right_value"""
->>>>>>> d3a9298b
 
         rows = self.db.adaptor.execute_and_fetchall(sql)
         self.assertEqual(4, len(rows))
