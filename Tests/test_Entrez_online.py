# Copyright 2012 by Wibowo Arindrarto.  All rights reserved.
# This code is part of the Biopython distribution and governed by its
# license.  Please see the LICENSE file that should have been included
# as part of this package.

"""Tests for online Entrez access.

This file include tests for accessing the online Entrez service and parsing the
returned results. Note that we are merely testing the access and whether the
results are parseable. Detailed tests on each Entrez service are not within the
scope of this file as they are already covered in test_Entrez.py.

"""
import os
import unittest
from unittest.mock import patch

#import requires_internet
#requires_internet.check()

from Bio._py3k import _binary_to_string_handle
from Bio import Entrez
from Bio import Medline
from Bio import SeqIO
from Bio.SeqRecord import SeqRecord

if os.name == 'java':
    try:
        from xml.parsers.expat import XML_PARAM_ENTITY_PARSING_ALWAYS
        del XML_PARAM_ENTITY_PARSING_ALWAYS
    except ImportError:
        from Bio import MissingPythonDependencyError
        raise MissingPythonDependencyError("The Bio.Entrez XML parser fails on "
                                  "Jython, see http://bugs.jython.org/issue1447")


# This lets us set the email address to be sent to NCBI Entrez:
Entrez.email = "biopython-dev@biopython.org"

URL_HEAD = "http://eutils.ncbi.nlm.nih.gov/entrez/eutils/"
URL_TOOL = "tool=biopython"
URL_EMAIL = "email=biopython-dev%40biopython.org"


<<<<<<< HEAD
class MockUrlopen(object):
    def __init__(self):
        self.url = "http://eutils.ncbi.nlm.nih.gov/entrez/eutils/einfo.fcgi?email=biopython-dev%40biopython.org&tool=biopython"


class EntrezOnlineCase(unittest.TestCase):
    @patch("Bio.Entrez._urlopen", return_value=MockUrlopen())
    def test_request_url(self, mock_urlopen):
        handle = Entrez.einfo()
        self.assertTrue(handle.url.startswith(URL_HEAD + "einfo.fcgi?"), handle.url)
        self.assertTrue(URL_TOOL in handle.url)
        self.assertTrue(URL_EMAIL in handle.url)

    def test_read_from_url(self, mock_handle):
        """Test Entrez.read from URL"""
        handle = Entrez.einfo()
=======
class EntrezOnlineCase(unittest.TestCase):
    def test_construct_cgi(self):
        """Test constructed url for request to Entrez."""
        cgi = 'http://eutils.ncbi.nlm.nih.gov/entrez/eutils/einfo.fcgi'
        params = Entrez._construct_params(params=None)
        options = Entrez._encode_options(ecitmatch=False, params=params)
        result_url = Entrez._construct_cgi(cgi, post=False, options=options)
        self.assertTrue(result_url.startswith(URL_HEAD + "einfo.fcgi?"), result_url)
        self.assertTrue(URL_TOOL in result_url)
        self.assertTrue(URL_EMAIL in result_url)

    @patch("Bio.Entrez._open", return_value=_binary_to_string_handle(open("Entrez/einfo1.xml", "rb")))
    def test_read_from_url(self, mock_open):
        """Test Entrez.read from URL"""
        handle = Entrez.einfo()
>>>>>>> e550cfef
        rec = Entrez.read(handle)
        handle.close()
        self.assertTrue(isinstance(rec, dict))
        self.assertTrue('DbList' in rec)
        # arbitrary number, just to make sure that DbList has contents
        self.assertTrue(len(rec['DbList']) > 5)

    def test_parse_from_url(self):
        """Test Entrez.parse from URL"""
        handle = Entrez.efetch(db='protein', id='15718680,157427902,119703751',
                               retmode='xml')
        self.assertTrue(handle.url.startswith(URL_HEAD + "efetch.fcgi?"), handle.url)
        self.assertTrue(URL_TOOL in handle.url)
        self.assertTrue(URL_EMAIL in handle.url)
        self.assertTrue("id=15718680%2C157427902%2C119703751" in handle.url, handle.url)
        recs = list(Entrez.parse(handle))
        handle.close()
        self.assertEqual(3, len(recs))
        # arbitrary number, just to make sure the parser works
        self.assertTrue(all(len(rec).keys > 5) for rec in recs)

    def test_webenv_search(self):
        """Test Entrez.search from link webenv history"""
        handle = Entrez.elink(db='nucleotide', dbfrom='protein',
                              id='22347800,48526535', webenv=None, query_key=None,
                              cmd='neighbor_history')
        self.assertTrue(handle.url.startswith(URL_HEAD + "elink.fcgi?"), handle.url)
        self.assertTrue(URL_TOOL in handle.url)
        self.assertTrue(URL_EMAIL in handle.url)
        self.assertTrue("id=22347800%2C48526535" in handle.url, handle.url)
        recs = Entrez.read(handle)
        handle.close()
        record = recs.pop()

        webenv = record['WebEnv']
        query_key = record['LinkSetDbHistory'][0]['QueryKey']
        handle = Entrez.esearch(db='nucleotide', term=None,
                                retstart=0, retmax=10,
                                webenv=webenv, query_key=query_key,
                                usehistory='y')
        self.assertTrue(handle.url.startswith(URL_HEAD + "esearch.fcgi?"), handle.url)
        self.assertTrue(URL_TOOL in handle.url)
        self.assertTrue(URL_EMAIL in handle.url)
        search_record = Entrez.read(handle)
        handle.close()
        self.assertEqual(2, len(search_record['IdList']))

    def test_seqio_from_url(self):
        """Test Entrez into SeqIO.read from URL"""
        handle = Entrez.efetch(db='nucleotide', id='186972394', rettype='gb',
                               retmode='text')
        self.assertTrue(handle.url.startswith(URL_HEAD + "efetch.fcgi?"), handle.url)
        self.assertTrue(URL_TOOL in handle.url)
        self.assertTrue(URL_EMAIL in handle.url)
        self.assertTrue("id=186972394" in handle.url)
        record = SeqIO.read(handle, 'genbank')
        handle.close()
        self.assertTrue(isinstance(record, SeqRecord))
        self.assertEqual('EU490707.1', record.id)
        self.assertEqual(1302, len(record))

    def test_medline_from_url(self):
        """Test Entrez into Medline.read from URL"""
        handle = Entrez.efetch(db="pubmed", id='19304878', rettype="medline",
                               retmode="text")
        self.assertTrue(handle.url.startswith(URL_HEAD + "efetch.fcgi?"), handle.url)
        self.assertTrue(URL_TOOL in handle.url)
        self.assertTrue(URL_EMAIL in handle.url)
        self.assertTrue("id=19304878" in handle.url)
        record = Medline.read(handle)
        handle.close()
        self.assertTrue(isinstance(record, dict))
        self.assertEqual('19304878', record['PMID'])
        self.assertEqual('10.1093/bioinformatics/btp163 [doi]', record['LID'])

    def test_efetch_biosystems_xml(self):
        """Test Entrez parser with XML from biosystems"""
        handle = Entrez.efetch(id="1134002", db="biosystems", retmode="xml")
        records = list(Entrez.parse(handle))
        handle.close()
        self.assertEqual(len(records), 1)
        self.assertEqual(records[0]['System_sysid']['Sys-id']['Sys-id_bsid'], '1134002')

    def test_elink(self):
        # Commas: Link from protein to gene
        handle = Entrez.elink(db="gene", dbfrom="protein",
                              id="15718680,157427902,119703751")
        self.assertTrue(handle.url.startswith(URL_HEAD + "elink.fcgi"), handle.url)
        self.assertTrue(URL_TOOL in handle.url)
        self.assertTrue(URL_EMAIL in handle.url)
        self.assertTrue("id=15718680%2C157427902%2C119703751" in handle.url, handle.url)
        handle.close()

        # Multiple ID entries: Find one-to-one links from protein to gene
        handle = Entrez.elink(db="gene", dbfrom="protein",
                              id=["15718680", "157427902", "119703751"])
        self.assertTrue(handle.url.startswith(URL_HEAD + "elink.fcgi"), handle.url)
        self.assertTrue(URL_TOOL in handle.url)
        self.assertTrue(URL_EMAIL in handle.url)
        self.assertTrue("id=15718680" in handle.url, handle.url)
        self.assertTrue("id=157427902" in handle.url, handle.url)
        self.assertTrue("id=119703751" in handle.url, handle.url)
        handle.close()

    def test_epost(self):
        handle = Entrez.epost("nuccore", id="186972394,160418")
        self.assertEqual(URL_HEAD + "epost.fcgi", handle.url)
        handle.close()
        handle = Entrez.epost("nuccore", id=["160418", "160351"])
        self.assertEqual(URL_HEAD + "epost.fcgi", handle.url)
        handle.close()

    def test_ecitmatch(self):
        citation = {
            "journal_title": "proc natl acad sci u s a",
            "year": "1991", "volume": "88", "first_page": "3248",
            "author_name": "mann bj", "key": "citation_1"
        }
        handle = Entrez.ecitmatch(db="pubmed", bdata=[citation])
        self.assertTrue("retmode=xml" in handle.url, handle.url)
        result = handle.read()
        expected_result = "proc natl acad sci u s a|1991|88|3248|mann bj|citation_1|2014248\n"
        self.assertEquals(result, expected_result)

    def test_fetch_xml_schemas(self):
        handle = Entrez.efetch("protein", id="783730874", rettype="ipg", retmode="xml")
        records = list(Entrez.parse(handle))
        handle.close()
        self.assertEqual(len(records), 1)
        self.assertTrue("Product" in records[0])
        self.assertTrue("Statistics" in records[0])
        self.assertTrue("RedundantGiList" in records[0])


if __name__ == "__main__":
    runner = unittest.TextTestRunner(verbosity=2)
    unittest.main(testRunner=runner)<|MERGE_RESOLUTION|>--- conflicted
+++ resolved
@@ -15,8 +15,8 @@
 import unittest
 from unittest.mock import patch
 
-#import requires_internet
-#requires_internet.check()
+# import requires_internet
+# requires_internet.check()
 
 from Bio._py3k import _binary_to_string_handle
 from Bio import Entrez
@@ -42,24 +42,6 @@
 URL_EMAIL = "email=biopython-dev%40biopython.org"
 
 
-<<<<<<< HEAD
-class MockUrlopen(object):
-    def __init__(self):
-        self.url = "http://eutils.ncbi.nlm.nih.gov/entrez/eutils/einfo.fcgi?email=biopython-dev%40biopython.org&tool=biopython"
-
-
-class EntrezOnlineCase(unittest.TestCase):
-    @patch("Bio.Entrez._urlopen", return_value=MockUrlopen())
-    def test_request_url(self, mock_urlopen):
-        handle = Entrez.einfo()
-        self.assertTrue(handle.url.startswith(URL_HEAD + "einfo.fcgi?"), handle.url)
-        self.assertTrue(URL_TOOL in handle.url)
-        self.assertTrue(URL_EMAIL in handle.url)
-
-    def test_read_from_url(self, mock_handle):
-        """Test Entrez.read from URL"""
-        handle = Entrez.einfo()
-=======
 class EntrezOnlineCase(unittest.TestCase):
     def test_construct_cgi(self):
         """Test constructed url for request to Entrez."""
@@ -75,7 +57,6 @@
     def test_read_from_url(self, mock_open):
         """Test Entrez.read from URL"""
         handle = Entrez.einfo()
->>>>>>> e550cfef
         rec = Entrez.read(handle)
         handle.close()
         self.assertTrue(isinstance(rec, dict))
