# Copyright (C) 2013 by Yanbo Ye (yeyanbo289@gmail.com)
# This code is part of the Biopython distribution and governed by its
# license. Please see the LICENSE file that should have been included
# as part of this package.

"""Unit tests for the Bio.Phylo.TreeConstruction module."""

import os
import tempfile
<<<<<<< HEAD

from itertools import combinations

=======
import unittest
>>>>>>> eedf82d4
from io import StringIO

from Bio import Align
from Bio import AlignIO
from Bio import Phylo
from Bio.Phylo import BaseTree
from Bio.Phylo import Consensus
from Bio.Phylo import TreeConstruction
from Bio.Phylo.TreeConstruction import _Matrix
from Bio.Phylo.TreeConstruction import DistanceCalculator
from Bio.Phylo.TreeConstruction import DistanceMatrix
from Bio.Phylo.TreeConstruction import DistanceTreeConstructor
from Bio.Phylo.TreeConstruction import NNITreeSearcher
from Bio.Phylo.TreeConstruction import ParsimonyScorer
from Bio.Phylo.TreeConstruction import ParsimonyTreeConstructor

temp_dir = tempfile.mkdtemp()


class DistanceMatrixTest(unittest.TestCase):
    """Test for DistanceMatrix construction and manipulation."""

    def setUp(self):
        self.names = ["Alpha", "Beta", "Gamma", "Delta"]
        self.matrix = [[0], [1, 0], [2, 3, 0], [4, 5, 6, 0]]

    def test_good_construction(self):
        dm = DistanceMatrix(self.names, self.matrix)
        self.assertIsInstance(dm, TreeConstruction.DistanceMatrix)
        self.assertEqual(dm.names[0], "Alpha")
        self.assertEqual(dm.matrix[2][1], 3)
        self.assertEqual(len(dm), 4)
        self.assertEqual(
            repr(dm),
            "DistanceMatrix(names=['Alpha', 'Beta', 'Gamma', 'Delta'], "
            "matrix=[[0], [1, 0], [2, 3, 0], [4, 5, 6, 0]])",
        )

    def test_bad_construction(self):
        self.assertRaises(
            TypeError,
            DistanceMatrix,
            ["Alpha", 100, "Gamma", "Delta"],
            [[0], [0.1, 0], [0.2, 0.3, 0], [0.4, 0.5, 0.6, 0]],
        )
        self.assertRaises(
            TypeError,
            DistanceMatrix,
            ["Alpha", "Beta", "Gamma", "Delta"],
            [[0], ["a"], [0.2, 0.3], [0.4, 0.5, 0.6]],
        )
        self.assertRaises(
            ValueError,
            DistanceMatrix,
            ["Alpha", "Alpha", "Gamma", "Delta"],
            [[0], [0.1], [0.2, 0.3], [0.4, 0.5, 0.6]],
        )
        self.assertRaises(
            ValueError,
            DistanceMatrix,
            ["Alpha", "Beta", "Gamma", "Delta"],
            [[0], [0.2, 0], [0.4, 0.5, 0.6]],
        )
        self.assertRaises(
            ValueError,
            DistanceMatrix,
            ["Alpha", "Beta", "Gamma", "Delta"],
            [[0], [0.1], [0.2, 0.3, 0.4], [0.4, 0.5, 0.6]],
        )

    def test_good_manipulation(self):
        dm = DistanceMatrix(self.names, self.matrix)
        # getitem
        self.assertEqual(dm[1], [1, 0, 3, 5])
        self.assertEqual(dm[2, 1], 3)
        self.assertEqual(dm[2][1], 3)
        self.assertEqual(dm[1, 2], 3)
        self.assertEqual(dm[1][2], 3)
        self.assertEqual(dm["Alpha"], [0, 1, 2, 4])
        self.assertEqual(dm["Gamma", "Delta"], 6)
        # setitem
        dm["Alpha"] = [0, 10, 20, 40]
        self.assertEqual(dm["Alpha"], [0, 10, 20, 40])
        # delitem insert item
        del dm[1]
        self.assertEqual(dm.names, ["Alpha", "Gamma", "Delta"])
        self.assertEqual(dm.matrix, [[0], [20, 0], [40, 6, 0]])
        dm.insert("Beta", [1, 0, 3, 5], 1)
        self.assertEqual(dm.names, self.names)
        self.assertEqual(dm.matrix, [[0], [1, 0], [20, 3, 0], [40, 5, 6, 0]])
        del dm["Alpha"]
        self.assertEqual(dm.names, ["Beta", "Gamma", "Delta"])
        self.assertEqual(dm.matrix, [[0], [3, 0], [5, 6, 0]])
        dm.insert("Alpha", [1, 2, 4, 0])
        self.assertEqual(dm.names, ["Beta", "Gamma", "Delta", "Alpha"])
        self.assertEqual(dm.matrix, [[0], [3, 0], [5, 6, 0], [1, 2, 4, 0]])

    def test_bad_manipulation(self):
        dm = DistanceMatrix(self.names, self.matrix)
        # getitem
        self.assertRaises(ValueError, dm.__getitem__, "A")
        self.assertRaises(ValueError, dm.__getitem__, ("Alpha", "A"))
        self.assertRaises(TypeError, dm.__getitem__, (1, "A"))
        self.assertRaises(TypeError, dm.__getitem__, (1, 1.2))
        self.assertRaises(IndexError, dm.__getitem__, 6)
        self.assertRaises(IndexError, dm.__getitem__, (10, 10))
        # setitem: item or index test
        self.assertRaises(ValueError, dm.__setitem__, "A", [1, 3, 4])
        self.assertRaises(ValueError, dm.__setitem__, ("Alpha", "A"), 4)
        self.assertRaises(TypeError, dm.__setitem__, (1, "A"), 3)
        self.assertRaises(TypeError, dm.__setitem__, (1, 1.2), 2)
        self.assertRaises(IndexError, dm.__setitem__, 6, [1, 3, 4])
        self.assertRaises(IndexError, dm.__setitem__, (10, 10), 1)
        # setitem: value test
        self.assertRaises(ValueError, dm.__setitem__, 0, [1, 2])
        self.assertRaises(TypeError, dm.__setitem__, ("Alpha", "Beta"), "a")
        self.assertRaises(TypeError, dm.__setitem__, "Alpha", ["a", "b", "c"])

    def test_format_phylip(self):
        dm = DistanceMatrix(self.names, self.matrix)
        handle = StringIO()
        dm.format_phylip(handle)
        lines = handle.getvalue().splitlines()
        self.assertEqual(len(lines), len(dm) + 1)
        self.assertTrue(lines[0].endswith(str(len(dm))))
        for name, line in zip(self.names, lines[1:]):
            self.assertTrue(line.startswith(name))


class DistanceCalculatorTest(unittest.TestCase):
    """Test DistanceCalculator."""

    def test_known_matrices_msa(self):
        msa = AlignIO.read("TreeConstruction/msa.phy", "phylip")

        calculator = DistanceCalculator("identity")
        dm = calculator.get_distance(msa)
        self.assertEqual(dm["Alpha", "Beta"], 1 - 10 / 13)

        calculator = DistanceCalculator("blastn")
        dm = calculator.get_distance(msa)
        self.assertEqual(dm["Alpha", "Beta"], 1 - 38 / 65)

        calculator = DistanceCalculator("trans")
        dm = calculator.get_distance(msa)
        self.assertEqual(dm["Alpha", "Beta"], 1 - 54 / 65)

        calculator = DistanceCalculator("blosum62")
        dm = calculator.get_distance(msa)
        self.assertEqual(dm["Alpha", "Beta"], 1 - 53 / 84)

    def test_known_matrices(self):
        aln = Align.read("TreeConstruction/msa.phy", "phylip")

        calculator = DistanceCalculator("identity")
        dm = calculator.get_distance(aln)
        self.assertEqual(dm["Alpha", "Beta"], 1 - 10 / 13)

        calculator = DistanceCalculator("blastn")
        dm = calculator.get_distance(aln)
        self.assertEqual(dm["Alpha", "Beta"], 1 - 38 / 65)

        calculator = DistanceCalculator("trans")
        dm = calculator.get_distance(aln)
        self.assertEqual(dm["Alpha", "Beta"], 1 - 54 / 65)

        calculator = DistanceCalculator("blosum62")
        dm = calculator.get_distance(aln)
        self.assertEqual(dm["Alpha", "Beta"], 1 - 53 / 84)

    def test_nonmatching_seqs_msa(self):
        aln = AlignIO.read(StringIO(">Alpha\nA-A--\n>Gamma\n-Y-Y-"), "fasta")
        # With a proper scoring matrix -- no matches
        dmat = DistanceCalculator("blosum62").get_distance(aln)
        self.assertEqual(dmat["Alpha", "Alpha"], 0.0)
        self.assertEqual(dmat["Alpha", "Gamma"], 1.0)
        # Comparing characters only -- 4 misses, 1 match
        dmat = DistanceCalculator().get_distance(aln)
        self.assertEqual(dmat["Alpha", "Alpha"], 0.0)
        self.assertAlmostEqual(dmat["Alpha", "Gamma"], 4.0 / 5.0)

    def test_nonmatching_seqs(self):
        aln = Align.read(
            StringIO(">Alpha\nA-A--\n>Beta\nXXXXX\n>Gamma\n-Y-Y-"), "fasta"
        )
        # With a proper scoring matrix -- no matches
        dmat = DistanceCalculator("blosum62").get_distance(aln)
        self.assertEqual(dmat["Alpha", "Alpha"], 0.0)
        self.assertEqual(dmat["Alpha", "Gamma"], 1.0)
        # Comparing characters only -- 4 misses, 1 match
        dmat = DistanceCalculator().get_distance(aln)
        self.assertEqual(dmat["Alpha", "Alpha"], 0.0)
        self.assertAlmostEqual(dmat["Alpha", "Gamma"], 4.0 / 5.0)


class DistanceTreeConstructorTest(unittest.TestCase):
    """Test DistanceTreeConstructor."""

    def setUp(self):
        self.msa = AlignIO.read("TreeConstruction/msa.phy", "phylip")
        calculator = DistanceCalculator("blosum62")
        self.dm_msa = calculator.get_distance(self.msa)
        self.constructor_msa = DistanceTreeConstructor(calculator)
        self.alignment = Align.read("TreeConstruction/msa.phy", "phylip")
        calculator = DistanceCalculator("blosum62")
        self.dm = calculator.get_distance(self.alignment)
        self.constructor = DistanceTreeConstructor(calculator)

    def test_upgma_msa(self):
        tree = self.constructor.upgma(self.dm_msa)
        self.assertIsInstance(tree, BaseTree.Tree)
        # tree_file = StringIO()
        # Phylo.write(tree, tree_file, 'newick')
        ref_tree = Phylo.read("./TreeConstruction/upgma.tre", "newick")
        self.assertTrue(Consensus._equal_topology(tree, ref_tree))
        # ref_tree.close()

    def test_upgma(self):
        tree = self.constructor.upgma(self.dm)
        self.assertIsInstance(tree, BaseTree.Tree)
        # tree_file = StringIO()
        # Phylo.write(tree, tree_file, 'newick')
        ref_tree = Phylo.read("./TreeConstruction/upgma.tre", "newick")
        self.assertTrue(Consensus._equal_topology(tree, ref_tree))
        # ref_tree.close()

<<<<<<< HEAD
        # check for equal distance of all terminal nodes from the root
        ref_tree.root_at_midpoint()
        for len1, len2 in combinations(
            [depth for node, depth in ref_tree.depths().items() if node.is_terminal()],
            2,
        ):
            self.assertAlmostEqual(len1, len2)
=======
    def test_nj_msa(self):
        tree = self.constructor.nj(self.dm_msa)
        self.assertIsInstance(tree, BaseTree.Tree)
        # tree_file = StringIO()
        # Phylo.write(tree, tree_file, 'newick')
        ref_tree = Phylo.read("./TreeConstruction/nj.tre", "newick")
        self.assertTrue(Consensus._equal_topology(tree, ref_tree))
        # ref_tree.close()

        # create a matrix of length 2
        calculator = DistanceCalculator("blosum62")
        self.min_dm = calculator.get_distance(self.msa)
        for i in range(len(self.min_dm) - 2):
            del self.min_dm[len(self.min_dm) - 1]

        min_tree = self.constructor.nj(self.min_dm)
        self.assertIsInstance(min_tree, BaseTree.Tree)

        ref_min_tree = Phylo.read("./TreeConstruction/nj_min.tre", "newick")
        self.assertTrue(Consensus._equal_topology(min_tree, ref_min_tree))
>>>>>>> eedf82d4

    def test_nj(self):
        tree = self.constructor.nj(self.dm)
        self.assertIsInstance(tree, BaseTree.Tree)
        # tree_file = StringIO()
        # Phylo.write(tree, tree_file, 'newick')
        ref_tree = Phylo.read("./TreeConstruction/nj.tre", "newick")
        self.assertTrue(Consensus._equal_topology(tree, ref_tree))
        # ref_tree.close()

        # create a matrix of length 2
        calculator = DistanceCalculator("blosum62")
        self.min_dm = calculator.get_distance(self.msa)
        for i in range(len(self.min_dm) - 2):
            del self.min_dm[len(self.min_dm) - 1]

        min_tree = self.constructor.nj(self.min_dm)
        self.assertIsInstance(min_tree, BaseTree.Tree)

        ref_min_tree = Phylo.read("./TreeConstruction/nj_min.tre", "newick")
        self.assertTrue(Consensus._equal_topology(min_tree, ref_min_tree))

    def test_built_tree_msa(self):
        tree = self.constructor.build_tree(self.msa)
        self.assertIsInstance(tree, BaseTree.Tree)
        # tree_file = StringIO()
        # Phylo.write(tree, tree_file, 'newick')
        ref_tree = Phylo.read("./TreeConstruction/nj.tre", "newick")
        self.assertTrue(Consensus._equal_topology(tree, ref_tree))
        # ref_tree.close()

    def test_built_tree(self):
        tree = self.constructor.build_tree(self.alignment)
        self.assertIsInstance(tree, BaseTree.Tree)
        # tree_file = StringIO()
        # Phylo.write(tree, tree_file, 'newick')
        ref_tree = Phylo.read("./TreeConstruction/nj.tre", "newick")
        self.assertTrue(Consensus._equal_topology(tree, ref_tree))
        # ref_tree.close()


class ParsimonyScorerTest(unittest.TestCase):
    """Test ParsimonyScorer."""

    def test_get_score_msa(self):
        aln = AlignIO.read("TreeConstruction/msa.phy", "phylip")
        tree = Phylo.read("./TreeConstruction/upgma.tre", "newick")
        scorer = ParsimonyScorer()
        score = scorer.get_score(tree, aln)
        self.assertEqual(score, 2 + 1 + 2 + 2 + 1 + 1 + 1 + 3)

        alphabet = ["A", "T", "C", "G"]
        step_matrix = [[0], [2.5, 0], [2.5, 1, 0], [1, 2.5, 2.5, 0]]
        matrix = _Matrix(alphabet, step_matrix)
        scorer = ParsimonyScorer(matrix)
        score = scorer.get_score(tree, aln)
        self.assertEqual(score, 3.5 + 2.5 + 3.5 + 3.5 + 2.5 + 1 + 2.5 + 4.5)

        alphabet = [
            "A",
            "C",
            "D",
            "E",
            "F",
            "G",
            "H",
            "I",
            "K",
            "L",
            "M",
            "N",
            "P",
            "Q",
            "R",
            "1",
            "2",
            "T",
            "V",
            "W",
            "Y",
            "*",
            "-",
        ]
        step_matrix = [
            [0],
            [2, 0],
            [1, 2, 0],
            [1, 2, 1, 0],
            [2, 1, 2, 2, 0],
            [1, 1, 1, 1, 2, 0],
            [2, 2, 1, 2, 2, 2, 0],
            [2, 2, 2, 2, 1, 2, 2, 0],
            [2, 2, 2, 1, 2, 2, 2, 1, 0],
            [2, 2, 2, 2, 1, 2, 1, 1, 2, 0],
            [2, 2, 2, 2, 2, 2, 2, 1, 1, 1, 0],
            [2, 2, 1, 2, 2, 2, 1, 1, 1, 2, 2, 0],
            [1, 2, 2, 2, 2, 2, 1, 2, 2, 1, 2, 2, 0],
            [2, 2, 2, 1, 2, 2, 1, 2, 1, 1, 2, 2, 1, 0],
            [2, 1, 2, 2, 2, 1, 1, 1, 1, 1, 1, 2, 1, 1, 0],
            [1, 1, 2, 2, 1, 2, 2, 2, 2, 1, 2, 2, 1, 2, 2, 0],
            [2, 1, 2, 2, 2, 1, 2, 1, 2, 2, 2, 1, 2, 2, 1, 2, 0],
            [1, 2, 2, 2, 2, 2, 2, 1, 1, 2, 1, 1, 1, 2, 1, 1, 1, 0],
            [1, 2, 1, 1, 1, 1, 2, 1, 2, 1, 1, 2, 2, 2, 2, 2, 2, 2, 0],
            [2, 1, 2, 2, 2, 1, 2, 2, 2, 1, 2, 3, 2, 2, 1, 1, 2, 2, 2, 0],
            [2, 1, 1, 2, 1, 2, 1, 2, 2, 2, 3, 1, 2, 2, 2, 1, 2, 2, 2, 2, 0],
            [2, 1, 2, 1, 2, 1, 2, 2, 1, 1, 2, 2, 2, 1, 1, 1, 2, 2, 2, 1, 1, 0],
            [3, 3, 3, 3, 3, 3, 3, 3, 3, 3, 3, 3, 3, 3, 3, 3, 3, 3, 3, 3, 3, 3, 0],
        ]

        matrix = _Matrix(alphabet, step_matrix)
        scorer = ParsimonyScorer(matrix)
        score = scorer.get_score(tree, aln)
        self.assertEqual(score, 3 + 1 + 3 + 3 + 2 + 1 + 2 + 5)

    def test_get_score(self):
        aln = Align.read("TreeConstruction/msa.phy", "phylip")
        tree = Phylo.read("./TreeConstruction/upgma.tre", "newick")
        scorer = ParsimonyScorer()
        score = scorer.get_score(tree, aln)
        self.assertEqual(score, 2 + 1 + 2 + 2 + 1 + 1 + 1 + 3)

        alphabet = ["A", "T", "C", "G"]
        step_matrix = [[0], [2.5, 0], [2.5, 1, 0], [1, 2.5, 2.5, 0]]
        matrix = _Matrix(alphabet, step_matrix)
        scorer = ParsimonyScorer(matrix)
        score = scorer.get_score(tree, aln)
        self.assertEqual(score, 3.5 + 2.5 + 3.5 + 3.5 + 2.5 + 1 + 2.5 + 4.5)

        alphabet = [
            "A",
            "C",
            "D",
            "E",
            "F",
            "G",
            "H",
            "I",
            "K",
            "L",
            "M",
            "N",
            "P",
            "Q",
            "R",
            "1",
            "2",
            "T",
            "V",
            "W",
            "Y",
            "*",
            "-",
        ]
        step_matrix = [
            [0],
            [2, 0],
            [1, 2, 0],
            [1, 2, 1, 0],
            [2, 1, 2, 2, 0],
            [1, 1, 1, 1, 2, 0],
            [2, 2, 1, 2, 2, 2, 0],
            [2, 2, 2, 2, 1, 2, 2, 0],
            [2, 2, 2, 1, 2, 2, 2, 1, 0],
            [2, 2, 2, 2, 1, 2, 1, 1, 2, 0],
            [2, 2, 2, 2, 2, 2, 2, 1, 1, 1, 0],
            [2, 2, 1, 2, 2, 2, 1, 1, 1, 2, 2, 0],
            [1, 2, 2, 2, 2, 2, 1, 2, 2, 1, 2, 2, 0],
            [2, 2, 2, 1, 2, 2, 1, 2, 1, 1, 2, 2, 1, 0],
            [2, 1, 2, 2, 2, 1, 1, 1, 1, 1, 1, 2, 1, 1, 0],
            [1, 1, 2, 2, 1, 2, 2, 2, 2, 1, 2, 2, 1, 2, 2, 0],
            [2, 1, 2, 2, 2, 1, 2, 1, 2, 2, 2, 1, 2, 2, 1, 2, 0],
            [1, 2, 2, 2, 2, 2, 2, 1, 1, 2, 1, 1, 1, 2, 1, 1, 1, 0],
            [1, 2, 1, 1, 1, 1, 2, 1, 2, 1, 1, 2, 2, 2, 2, 2, 2, 2, 0],
            [2, 1, 2, 2, 2, 1, 2, 2, 2, 1, 2, 3, 2, 2, 1, 1, 2, 2, 2, 0],
            [2, 1, 1, 2, 1, 2, 1, 2, 2, 2, 3, 1, 2, 2, 2, 1, 2, 2, 2, 2, 0],
            [2, 1, 2, 1, 2, 1, 2, 2, 1, 1, 2, 2, 2, 1, 1, 1, 2, 2, 2, 1, 1, 0],
            [3, 3, 3, 3, 3, 3, 3, 3, 3, 3, 3, 3, 3, 3, 3, 3, 3, 3, 3, 3, 3, 3, 0],
        ]

        matrix = _Matrix(alphabet, step_matrix)
        scorer = ParsimonyScorer(matrix)
        score = scorer.get_score(tree, aln)
        self.assertEqual(score, 3 + 1 + 3 + 3 + 2 + 1 + 2 + 5)


class NNITreeSearcherTest(unittest.TestCase):
    """Test NNITreeSearcher."""

    def test_get_neighbors(self):
        tree = Phylo.read("./TreeConstruction/upgma.tre", "newick")
        alphabet = ["A", "T", "C", "G"]
        step_matrix = [[0], [2.5, 0], [2.5, 1, 0], [1, 2.5, 2.5, 0]]
        matrix = _Matrix(alphabet, step_matrix)
        scorer = ParsimonyScorer(matrix)
        searcher = NNITreeSearcher(scorer)
        trees = searcher._get_neighbors(tree)
        self.assertEqual(len(trees), 2 * (5 - 3))
        Phylo.write(trees, os.path.join(temp_dir, "neighbor_trees.tre"), "newick")


class ParsimonyTreeConstructorTest(unittest.TestCase):
    """Test ParsimonyTreeConstructor."""

    def test_build_tree_msa(self):
        aln = AlignIO.read("TreeConstruction/msa.phy", "phylip")
        tree1 = Phylo.read("./TreeConstruction/upgma.tre", "newick")
        tree2 = Phylo.read("./TreeConstruction/nj.tre", "newick")
        alphabet = ["A", "T", "C", "G"]
        step_matrix = [[0], [2.5, 0], [2.5, 1, 0], [1, 2.5, 2.5, 0]]
        matrix = _Matrix(alphabet, step_matrix)
        scorer = ParsimonyScorer(matrix)
        searcher = NNITreeSearcher(scorer)
        constructor = ParsimonyTreeConstructor(searcher, tree1)
        best_tree = constructor.build_tree(aln)
        Phylo.write(best_tree, os.path.join(temp_dir, "pars1.tre"), "newick")
        constructor.starting_tree = tree2
        best_tree = constructor.build_tree(aln)
        Phylo.write(best_tree, os.path.join(temp_dir, "pars2.tre"), "newick")
        constructor.starting_tree = None
        best_tree = constructor.build_tree(aln)
        Phylo.write(best_tree, os.path.join(temp_dir, "pars3.tre"), "newick")

    def test_build_tree(self):
        aln = Align.read("TreeConstruction/msa.phy", "phylip")
        tree1 = Phylo.read("./TreeConstruction/upgma.tre", "newick")
        tree2 = Phylo.read("./TreeConstruction/nj.tre", "newick")
        alphabet = ["A", "T", "C", "G"]
        step_matrix = [[0], [2.5, 0], [2.5, 1, 0], [1, 2.5, 2.5, 0]]
        matrix = _Matrix(alphabet, step_matrix)
        scorer = ParsimonyScorer(matrix)
        searcher = NNITreeSearcher(scorer)
        constructor = ParsimonyTreeConstructor(searcher, tree1)
        best_tree = constructor.build_tree(aln)
        Phylo.write(best_tree, os.path.join(temp_dir, "pars1.tre"), "newick")
        constructor.starting_tree = tree2
        best_tree = constructor.build_tree(aln)
        Phylo.write(best_tree, os.path.join(temp_dir, "pars2.tre"), "newick")
        constructor.starting_tree = None
        best_tree = constructor.build_tree(aln)
        Phylo.write(best_tree, os.path.join(temp_dir, "pars3.tre"), "newick")


if __name__ == "__main__":
    runner = unittest.TextTestRunner(verbosity=2)
    unittest.main(testRunner=runner)<|MERGE_RESOLUTION|>--- conflicted
+++ resolved
@@ -7,14 +7,9 @@
 
 import os
 import tempfile
-<<<<<<< HEAD
-
+import unittest
+from io import StringIO
 from itertools import combinations
-
-=======
-import unittest
->>>>>>> eedf82d4
-from io import StringIO
 
 from Bio import Align
 from Bio import AlignIO
@@ -238,9 +233,6 @@
         # Phylo.write(tree, tree_file, 'newick')
         ref_tree = Phylo.read("./TreeConstruction/upgma.tre", "newick")
         self.assertTrue(Consensus._equal_topology(tree, ref_tree))
-        # ref_tree.close()
-
-<<<<<<< HEAD
         # check for equal distance of all terminal nodes from the root
         ref_tree.root_at_midpoint()
         for len1, len2 in combinations(
@@ -248,7 +240,7 @@
             2,
         ):
             self.assertAlmostEqual(len1, len2)
-=======
+
     def test_nj_msa(self):
         tree = self.constructor.nj(self.dm_msa)
         self.assertIsInstance(tree, BaseTree.Tree)
@@ -269,7 +261,6 @@
 
         ref_min_tree = Phylo.read("./TreeConstruction/nj_min.tre", "newick")
         self.assertTrue(Consensus._equal_topology(min_tree, ref_min_tree))
->>>>>>> eedf82d4
 
     def test_nj(self):
         tree = self.constructor.nj(self.dm)
