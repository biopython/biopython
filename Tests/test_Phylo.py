--- conflicted
+++ resolved
@@ -122,16 +122,10 @@
         tree = Phylo.read(StringIO("A:0.1;"), "newick")
         mem_file = StringIO()
         Phylo.write(tree, mem_file, "newick", format_branch_length="%.0e")
-<<<<<<< HEAD
         value = mem_file.getvalue().strip()
         self.assertTrue(value.startswith("A:"))
         self.assertTrue(value.endswith(";"))
         self.assertEqual(value[2:-1], "%.0e" % 0.1)
-=======
-        # Py2.5 compat: Windows with Py2.5- represents this as 1e-001;
-        # on all other platforms it's 1e-01
-        self.assertIn(mem_file.getvalue().strip(), ["A:1e-01;", "A:1e-001;"])
->>>>>>> 2aab2cfe
 
     def test_convert(self):
         """Convert a tree between all supported formats."""
