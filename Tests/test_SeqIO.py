--- conflicted
+++ resolved
@@ -420,13 +420,8 @@
                     "'%s' vs '%s'" % (r1.id, r2.id)
             elif format == "clustal":
                 assert r1.id.replace(" ", "_")[:30] == r2.id, \
-<<<<<<< HEAD
-                       "'%s' vs '%s'" % (r1.id, r2.id)
+                    "'%s' vs '%s'" % (r1.id, r2.id)
             elif format in ["stockholm", "maf"]:
-=======
-                    "'%s' vs '%s'" % (r1.id, r2.id)
-            elif format == "stockholm":
->>>>>>> b979d6b0
                 assert r1.id.replace(" ", "_") == r2.id, \
                     "'%s' vs '%s'" % (r1.id, r2.id)
             elif format == "fasta":
