--- conflicted
+++ resolved
@@ -421,11 +421,7 @@
         f = make_join_feature([f1, f2])
         self.check(s, f, "YWSMKVDN", "join(6..10,13..15)")
 
-<<<<<<< HEAD
-    def test_simple_dna_join1(self):
-=======
     def test_simple_dna_join_strand_minus(self):
->>>>>>> 6f996c60
         """Feature on DNA (join, strand -1)"""
         s = Seq("AAAAACCCCCTTTTTGGGGG", generic_dna)
         f1 = SeqFeature(FeatureLocation(5, 10), strand=-1)
