--- conflicted
+++ resolved
@@ -16,12 +16,7 @@
 import itertools
 import unittest
 
-<<<<<<< HEAD
-from Bio._py3k import StringIO
-=======
 from io import StringIO
-from Bio._py3k import zip
->>>>>>> 827429d3
 
 from Bio import SeqIO
 from Bio import Phylo
