# Copyright 2012 by Eric Talevich.  All rights reserved.
# This code is part of the Biopython distribution and governed by its
# license.  Please see the LICENSE file that should have been included
# as part of this package.

"""Tests for SeqIO PdbIO module."""

import unittest
import warnings

try:
    import numpy
    from numpy import dot  # Missing on PyPy's micronumpy

    del dot
    # We don't need this (?) but Bio.PDB imports it automatically :(
    from numpy.linalg import svd, det  # Missing in PyPy 2.0 numpypy
except ImportError:
    from Bio import MissingPythonDependencyError

    raise MissingPythonDependencyError(
<<<<<<< HEAD
        "Install NumPy if you want to use PDB formats with SeqIO."
    )
=======
        "Install NumPy if you want to use PDB formats with SeqIO.") from None
>>>>>>> 7cc2c57a

from Bio import SeqIO
from Bio import BiopythonParserWarning
from Bio.PDB.PDBExceptions import PDBConstructionWarning


def SeqresTestGenerator(extension, parser):
    """Test factory for tests reading SEQRES (or similar) records.

    This is a factory returning a parameterised superclass for tests reading
    sequences from the sequence records of structure files.

    Arguments:
        extension:
            The extension of the files to read from the ``PDB`` directory (e.g.
            ``pdb`` or ``cif``).
        parser:
            The name of the SeqIO parser to use (e.g. ``pdb-atom``).

    """
    # This comment stops black style adding a blank line here, which causes flake8 D202.
    class SeqresTests(unittest.TestCase):
        """Use "parser" to parse sequence records from a structure file.

        Args:
            parser (str): Name of the parser used by SeqIO.
            extension (str): Extension of the files to parse.

        """

        def test_seqres_parse(self):
            """Parse a multi-chain PDB by SEQRES entries.

            Reference:
            http://www.rcsb.org/pdb/files/fasta.txt?structureIdList=2BEG
            """
            chains = list(SeqIO.parse("PDB/2BEG." + extension, parser))
            self.assertEqual(len(chains), 5)
            actual_seq = "DAEFRHDSGYEVHHQKLVFFAEDVGSNKGAIIGLMVGGVVIA"
            for chain, chn_id in zip(chains, "ABCDE"):
                self.assertEqual(chain.id, "2BEG:" + chn_id)
                self.assertEqual(chain.annotations["chain"], chn_id)
                self.assertEqual(str(chain.seq), actual_seq)

        def test_seqres_read(self):
            """Read a single-chain structure by sequence entries.

            Reference:
            http://www.rcsb.org/pdb/files/fasta.txt?structureIdList=1A8O
            """
            chain = SeqIO.read("PDB/1A8O." + extension, parser)
            self.assertEqual(chain.id, "1A8O:A")
            self.assertEqual(chain.annotations["chain"], "A")
            self.assertEqual(
                str(chain.seq),
                "MDIRQGPKEPFRDYVDRFYKTLRAEQASQEVKNWMTETLLVQNANPD"
                "CKTILKALGPGATLEEMMTACQG",
            )

        def test_seqres_missing(self):
            """Parse a PDB with no SEQRES entries."""
            chains = list(SeqIO.parse("PDB/a_structure." + extension, parser))
            self.assertEqual(len(chains), 0)

    return SeqresTests


class TestPdbSeqres(SeqresTestGenerator("pdb", "pdb-seqres")):
    """Test pdb-seqres SeqIO driver."""

    pass


class TestCifSeqres(SeqresTestGenerator("cif", "cif-seqres")):
    """Test cif-seqres SeqIO driver."""

    pass


def AtomTestGenerator(extension, parser):
    """Test factory for tests reading ATOM (or similar) records.

    See SeqresTestGenerator for more information.
    """
    # This comment stops black style adding a blank line here, which causes flake8 D202.
    class AtomTests(unittest.TestCase):
        def test_atom_parse(self):
            """Parse a multi-chain structure by ATOM entries.

            Reference:
            http://www.rcsb.org/pdb/files/fasta.txt?structureIdList=2BEG
            """
            chains = list(SeqIO.parse("PDB/2BEG." + extension, parser))
            self.assertEqual(len(chains), 5)
            actual_seq = "LVFFAEDVGSNKGAIIGLMVGGVVIA"
            for chain, chn_id in zip(chains, "ABCDE"):
                self.assertEqual(chain.id, "2BEG:" + chn_id)
                self.assertEqual(chain.annotations["chain"], chn_id)
                self.assertEqual(chain.annotations["model"], 0)
                self.assertEqual(str(chain.seq), actual_seq)

            with warnings.catch_warnings():
                warnings.simplefilter("ignore", PDBConstructionWarning)
                chains = list(SeqIO.parse("PDB/2XHE." + extension, parser))
            actual_seq = (
                "DRLSRLRQMAAENQXXXXXXXXXXXXXXXXXXXXXXXPEPFMADFFNRVK"
                "RIRDNIEDIEQAIEQVAQLHTESLVAVSKEDRDRLNEKLQDTMARISALG"
                "NKIRADLKQIEKENKRAQQEGTFEDGTVSTDLRIRQSQHSSLSRKFVKVM"
                "TRYNDVQAENKRRYGENVARQCRVVEPSLSDDAIQKVIEHGXXXXXXXXX"
                "XXXXXXXXNEIRDRHKDIQQLERSLLELHEMFTDMSTLVASQGEMIDRIE"
                "FSVEQSHNYV"
            )
            self.assertEqual(str(chains[1].seq), actual_seq)

        def test_atom_read(self):
            """Read a single-chain structure by ATOM entries.

            Reference:
            http://www.rcsb.org/pdb/files/fasta.txt?structureIdList=1A8O
            """
            chain = SeqIO.read("PDB/1A8O." + extension, parser)
            self.assertEqual(chain.id, "1A8O:A")
            self.assertEqual(chain.annotations["chain"], "A")
            self.assertEqual(chain.annotations["model"], 0)
            self.assertEqual(
                str(chain.seq),
                "MDIRQGPKEPFRDYVDRFYKTLRAEQASQEVKNWMTETLLVQNANPDCKTIL"
                "KALGPGATLEEMMTACQG",
            )

    return AtomTests


class TestPdbAtom(AtomTestGenerator("pdb", "pdb-atom")):
    """Test pdb-atom SeqIO driver."""

    def test_atom_noheader(self):
        """Parse a PDB with no HEADER line."""
        with warnings.catch_warnings():
            warnings.simplefilter("ignore", PDBConstructionWarning)
            warnings.simplefilter("ignore", BiopythonParserWarning)
            chains = list(SeqIO.parse("PDB/1LCD.pdb", "pdb-atom"))

        self.assertEqual(len(chains), 1)
        self.assertEqual(
            str(chains[0].seq), "MKPVTLYDVAEYAGVSYQTVSRVVNQASHVSAKTREKVEAAMAELNYIPNR"
        )

    def test_atom_read_noheader(self):
        """Read a single-chain PDB without a header by ATOM entries."""
        with warnings.catch_warnings():
            warnings.simplefilter("ignore", PDBConstructionWarning)
            warnings.simplefilter("ignore", BiopythonParserWarning)
            chain = SeqIO.read("PDB/a_structure.pdb", "pdb-atom")
        self.assertEqual(chain.id, "????:A")
        self.assertEqual(chain.annotations["chain"], "A")
        self.assertEqual(str(chain.seq), "E")

    def test_atom_with_insertion(self):
        """Read a PDB with residue insertion code."""
        chain = SeqIO.read("PDB/2n0n_M1.pdb", "pdb-atom")
        self.assertEqual(str(chain.seq), "HAEGKFTSEF")


class TestCifAtom(AtomTestGenerator("cif", "cif-atom")):
    """Test cif-atom SeqIO driver."""

    def test_atom_read_noheader(self):
        """Read a single-chain CIF without a header by ATOM entries."""
        with warnings.catch_warnings():
            warnings.simplefilter("ignore", PDBConstructionWarning)
            warnings.simplefilter("ignore", BiopythonParserWarning)
            chain = SeqIO.read("PDB/a_structure.cif", "cif-atom")
        self.assertEqual(chain.id, "????:A")
        self.assertEqual(chain.annotations["chain"], "A")
        self.assertEqual(
            str(chain.seq),
            "MDIRQGPKEPFRDYVDRFYKTLRAEQASQEVKNWMTETLLVQNANPDCKTILKALGPGATLEEMMTACQG",
        )


if __name__ == "__main__":
    runner = unittest.TextTestRunner(verbosity=2)
    unittest.main(testRunner=runner)<|MERGE_RESOLUTION|>--- conflicted
+++ resolved
@@ -19,12 +19,8 @@
     from Bio import MissingPythonDependencyError
 
     raise MissingPythonDependencyError(
-<<<<<<< HEAD
         "Install NumPy if you want to use PDB formats with SeqIO."
-    )
-=======
-        "Install NumPy if you want to use PDB formats with SeqIO.") from None
->>>>>>> 7cc2c57a
+    ) from None
 
 from Bio import SeqIO
 from Bio import BiopythonParserWarning
