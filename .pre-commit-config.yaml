# See CONTRIBUTING.rst, we expect this to be run via a git pre-commit hook.
# You can also run the checks directly at the terminal, e.g.
#
# $ pre-commit run --all-files
#
repos:
-   repo: https://github.com/pre-commit/pre-commit-hooks
    rev: v4.4.0
    hooks:
    -   id: check-executables-have-shebangs
        files: \.(py|sh)$
    -   id: check-json
    -   id: end-of-file-fixer
        files: \.py$
    -   id: mixed-line-ending
-   repo: https://github.com/psf/black
    rev: 22.12.0
    hooks:
    -   id: black
<<<<<<< HEAD
        args: [--check]
        exclude: ^(Bio/Restriction/Restriction_Dictionary\.py|Tests/test_NCBITextParser\.py)$
-   repo: https://gitlab.com/pycqa/flake8
    rev: 3.9.2
=======
        args: [--check,--target-version,py37]
-   repo: https://github.com/PyCQA/flake8
    rev: 6.0.0
>>>>>>> db9e43ec
    hooks:
    -   id: flake8
        additional_dependencies: [
            'flake8-blind-except',
            'flake8-bugbear',
            'flake8-comprehensions',
            'flake8-docstrings',
            'flake8-implicit-str-concat',
            'flake8-rst-docstrings>=0.2.3',
            'pydocstyle>=6.0.0',
        ]
        exclude: ^(Bio/Restriction/Restriction_Dictionary\.py|Tests/test_NCBITextParser\.py)$
-   repo: https://github.com/asottile/blacken-docs
    rev: v1.12.1
    hooks:
    -   id: blacken-docs
        additional_dependencies: [black==22.12.0]
        exclude: ^.github/
-   repo: https://github.com/myint/rstcheck
    rev: v6.1.1
    hooks:
    -   id: rstcheck
        args: [
            --ignore-roles=ref,
            --ignore-directives=toctree,
            --report-level=warning
        ]
-   repo: https://github.com/PyCQA/doc8
    rev: v1.1.1
    hooks:
    -   id: doc8
        additional_dependencies: [pygments]
        args: [--quiet,--ignore-path=Doc/examples/ec_*.txt, --ignore=D004]
-   repo: https://github.com/codespell-project/codespell
    rev: v2.2.2
    hooks:
    -   id: codespell
        files: \.(rst|md|tex)$
        args: [
            --ignore-regex,
            '(^|\W)([A-Z]{2,3})(\W|$)',
            -L,
            'ser,hsa,hist,fpr'
        ]
-   repo: local
    hooks:
    -   id: doi-link-style
        name: Enforce https://doi.org/ style
        description: Check DOI link style, see https://www.crossref.org/display-guidelines/
        entry: '(?i)(doi:|dx\.doi\.org|http://doi\.org)'
        language: pygrep
        files: \.(rst|tex)$
ci:
    # Settings for the https://pre-commit.ci/ continuous integration service
    autofix_prs: false
    # Default message is more verbose
    autoupdate_commit_msg: '[pre-commit.ci] autoupdate'
    # Default is weekly
    autoupdate_schedule: quarterly
    # Currently pre-commit.ci checks all files, and all hooks takes too long
    # and causes a timeout - so as a short-term workaround, skip flake8 etc:
    skip: [
        check-json,
        mixed-line-ending,
        flake8,
        rstcheck,
        doc8,
        codespell,
        doi-link-style
    ]<|MERGE_RESOLUTION|>--- conflicted
+++ resolved
@@ -17,16 +17,9 @@
     rev: 22.12.0
     hooks:
     -   id: black
-<<<<<<< HEAD
-        args: [--check]
-        exclude: ^(Bio/Restriction/Restriction_Dictionary\.py|Tests/test_NCBITextParser\.py)$
--   repo: https://gitlab.com/pycqa/flake8
-    rev: 3.9.2
-=======
         args: [--check,--target-version,py37]
 -   repo: https://github.com/PyCQA/flake8
     rev: 6.0.0
->>>>>>> db9e43ec
     hooks:
     -   id: flake8
         additional_dependencies: [
