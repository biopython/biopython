#!/usr/bin/env python
# Copyright 2000 Brad Chapman.  All rights reserved.
#
# This code is part of the Biopython distribution and governed by its
# license.  Please see the LICENSE file that should have been included
# as part of this package.

"""Example showing how to deal with internet BLAST from Biopython.

This code is described in great detail in the BLAST section of the Biopython
documentation.
"""
# standard library
<<<<<<< HEAD

try:
    from StringIO import StringIO  # Python 2
except ImportError:
    from io import StringIO  # Python 3
=======
from io import StringIO
>>>>>>> 73e9444d

# biopython
from Bio import SeqIO
from Bio.Blast import NCBIWWW
from Bio.Blast import NCBIXML

# first get the sequence we want to parse from a FASTA file
f_record = next(SeqIO.parse("m_cold.fasta", "fasta"))

print("Doing the BLAST and retrieving the results...")
result_handle = NCBIWWW.qblast("blastn", "nr", f_record.format("fasta"))

# save the results for later, in case we want to look at it
with open("m_cold_blast.out", "w") as save_file:
    blast_results = result_handle.read()
    save_file.write(blast_results)

print("Parsing the results and extracting info...")

# option 1 -- open the saved file to parse it
# option 2 -- create a handle from the string and parse it
string_result_handle = StringIO(blast_results)
b_record = NCBIXML.read(string_result_handle)

# now get the alignment info for all e values greater than some threshold
E_VALUE_THRESH = 0.1

for alignment in b_record.alignments:
    for hsp in alignment.hsps:
        if hsp.expect < E_VALUE_THRESH:
            print("****Alignment****")
            print("sequence: %s" % alignment.title)
            print("length: %i" % alignment.length)
            print("e value: %f" % hsp.expect)
            print(hsp.query[0:75] + "...")
            print(hsp.match[0:75] + "...")
            print(hsp.sbjct[0:75] + "...")<|MERGE_RESOLUTION|>--- conflicted
+++ resolved
@@ -11,15 +11,7 @@
 documentation.
 """
 # standard library
-<<<<<<< HEAD
-
-try:
-    from StringIO import StringIO  # Python 2
-except ImportError:
-    from io import StringIO  # Python 3
-=======
 from io import StringIO
->>>>>>> 73e9444d
 
 # biopython
 from Bio import SeqIO
