--- conflicted
+++ resolved
@@ -21,12 +21,6 @@
 The finished command line strings are then normally invoked via the built-in
 Python module subprocess.
 """
-<<<<<<< HEAD
-from __future__ import print_function
-=======
-from Bio._py3k import basestring
->>>>>>> 73e9444d
-
 import os
 import platform
 import sys
