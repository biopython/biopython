# This code is part of the Biopython distribution and governed by its
# license.  Please see the LICENSE file that should have been included
# as part of this package.
#

"""Deal with Motifs or Signatures allowing ambiguity in the sequences.

This class contains Schema which deal with Motifs and Signatures at
a higher level, by introducing \`don't care\` (ambiguity) symbols into
the sequences. For instance, you could combine the following Motifs:

'GATC', 'GATG', 'GATG', 'GATT'

as all falling under a schema like 'GAT*', where the star indicates a
character can be anything. This helps us condense a whole ton of
motifs or signatures.
"""
# standard modules
from __future__ import print_function

import random
import re

from Bio._py3k import range

from Bio import Alphabet
from Bio.Seq import MutableSeq

# neural network libraries
from .Pattern import PatternRepository

# genetic algorithm libraries
from Bio.GA import Organism
from Bio.GA.Evolver import GenerationEvolver
from Bio.GA.Mutation.Simple import SinglePositionMutation
from Bio.GA.Crossover.Point import SinglePointCrossover
from Bio.GA.Repair.Stabilizing import AmbiguousRepair
from Bio.GA.Selection.Tournament import TournamentSelection
from Bio.GA.Selection.Diversity import DiversitySelection


class Schema(object):
    """Deal with motifs that have ambiguity characters in it.

    This motif class allows specific ambiguity characters and tries to
    speed up finding motifs using regular expressions.

    This is likely to be a replacement for the Schema representation,
    since it allows multiple ambiguity characters to be used.
    """

    def __init__(self, ambiguity_info):
        """Initialize with ambiguity information.

        Arguments:

        - ambiguity_info - A dictionary which maps letters in the motifs to
<<<<<<< HEAD
          the ambiguous characters which they might represent. For example,
          {'R' : 'AG'} specifies that Rs in the motif can match an A or a G.
          All letters in the motif must be represented in the ambiguity_info
          dictionary.
=======
        the ambiguous characters which they might represent. For example,
        {'R' : 'AG'} specifies that Rs in the motif can match an A or a G.
        All letters in the motif must be represented in the ambiguity_info
        dictionary.
>>>>>>> 6e6fac8d
        """
        self._ambiguity_info = ambiguity_info

        # a cache of all encoded motifs
        self._motif_cache = {}

    def encode_motif(self, motif):
        """Encode the passed motif as a regular expression pattern object.

        Arguments:

        - motif - The motif we want to encode. This should be a string.

        Returns:
        A compiled regular expression pattern object that can be used
        for searching strings.

        """
        regexp_string = ""

        for motif_letter in motif:
            try:
                letter_matches = self._ambiguity_info[motif_letter]
            except KeyError:
                raise KeyError("No match information for letter %s"
                               % motif_letter)

            if len(letter_matches) > 1:
                regexp_match = "[" + letter_matches + "]"
            elif len(letter_matches) == 1:
                regexp_match = letter_matches
            else:
                raise ValueError("Unexpected match information %s"
                                 % letter_matches)

            regexp_string += regexp_match

        return re.compile(regexp_string)

    def find_ambiguous(self, motif):
        """Return the location of ambiguous items in the motif.

        This just checks through the motif and compares each letter
        against the ambiguity information. If a letter stands for multiple
        items, it is ambiguous.
        """
        ambig_positions = []
        for motif_letter_pos in range(len(motif)):
            motif_letter = motif[motif_letter_pos]
            try:
                letter_matches = self._ambiguity_info[motif_letter]
            except KeyError:
                raise KeyError("No match information for letter %s"
                               % motif_letter)

            if len(letter_matches) > 1:
                ambig_positions.append(motif_letter_pos)

        return ambig_positions

    def num_ambiguous(self, motif):
        """Return the number of ambiguous letters in a given motif."""
        ambig_positions = self.find_ambiguous(motif)
        return len(ambig_positions)

    def find_matches(self, motif, query):
        """Return all non-overlapping motif matches in the query string.

        This utilizes the regular expression findall function, and will
        return a list of all non-overlapping occurrences in query that
        match the ambiguous motif.
        """
        try:
            motif_pattern = self._motif_cache[motif]
        except KeyError:
            motif_pattern = self.encode_motif(motif)
            self._motif_cache[motif] = motif_pattern

        return motif_pattern.findall(query)

    def num_matches(self, motif, query):
        """Find the number of non-overlapping times motif occurs in query."""
        all_matches = self.find_matches(motif, query)
        return len(all_matches)

    def all_unambiguous(self):
        """Return a listing of all unambiguous letters allowed in motifs."""
        all_letters = sorted(self._ambiguity_info)
        unambig_letters = []

        for letter in all_letters:
            possible_matches = self._ambiguity_info[letter]
            if len(possible_matches) == 1:
                unambig_letters.append(letter)

        return unambig_letters

# --- helper classes and functions for the default SchemaFinder

# -- Alphabets


class SchemaDNAAlphabet(Alphabet.Alphabet):
    """Alphabet of a simple Schema for DNA sequences.

    This defines a simple alphabet for DNA sequences that has a single
    character which can match any other character.

    - G,A,T,C - The standard unambiguous DNA alphabet.

    - * - Any letter
    """

    letters = ["G", "A", "T", "C", "*"]

    alphabet_matches = {"G": "G",
                        "A": "A",
                        "T": "T",
                        "C": "C",
                        "*": "GATC"}

# -- GA schema finder


class GeneticAlgorithmFinder(object):
    """Find schemas using a genetic algorithm approach.

    This approach to finding schema uses Genetic Algorithms to evolve
    a set of schema and find the best schema for a specific set of
    records.

    The 'default' finder searches for ambiguous DNA elements. This
    can be overridden easily by creating a GeneticAlgorithmFinder
    with a different alphabet.
    """

    def __init__(self, alphabet=SchemaDNAAlphabet()):
        """Initialize a finder to get schemas using Genetic Algorithms.

        Arguments:

        - alphabet -- The alphabet which specifies the contents of the
<<<<<<< HEAD
          schemas we'll be generating. This alphabet must contain the
          attribute 'alphabet_matches', which is a dictionary specifying
          the potential ambiguities of each letter in the alphabet. These
          ambiguities will be used in building up the schema.
=======
        schemas we'll be generating. This alphabet must contain the
        attribute 'alphabet_matches', which is a dictionary specifying
        the potential ambiguities of each letter in the alphabet. These
        ambiguities will be used in building up the schema.
>>>>>>> 6e6fac8d
        """
        self.alphabet = alphabet

        self.initial_population = 500
        self.min_generations = 10

        self._set_up_genetic_algorithm()

    def _set_up_genetic_algorithm(self):
        """Overrideable function to set up the genetic algorithm parameters.

        This functions sole job is to set up the different genetic
        algorithm functionality. Since this can be quite complicated, this
        allows cusotmizablity of all of the parameters. If you want to
        customize specially, you can inherit from this class and override
        this function.
        """
        self.motif_generator = RandomMotifGenerator(self.alphabet)

        self.mutator = SinglePositionMutation(mutation_rate=0.1)
        self.crossover = SinglePointCrossover(crossover_prob=0.25)
        self.repair = AmbiguousRepair(Schema(self.alphabet.alphabet_matches),
                                      4)
        self.base_selector = TournamentSelection(self.mutator, self.crossover,
                                                 self.repair, 2)
        self.selector = DiversitySelection(self.base_selector,
                                           self.motif_generator.random_motif)

    def find_schemas(self, fitness, num_schemas):
        """Find the given number of unique schemas using a genetic algorithm

        Arguments:

        - fitness - A callable object (ie. function) which will evaluate
<<<<<<< HEAD
          the fitness of a motif.

        - num_schemas - The number of unique schemas with good fitness
          that we want to generate.
=======
        the fitness of a motif.

        - num_schemas - The number of unique schemas with good fitness
        that we want to generate.
>>>>>>> 6e6fac8d
        """
        start_population = \
           Organism.function_population(self.motif_generator.random_motif,
                                        self.initial_population,
                                        fitness)
        finisher = SimpleFinisher(num_schemas, self.min_generations)

        # set up the evolver and do the evolution
        evolver = GenerationEvolver(start_population, self.selector)
        evolved_pop = evolver.evolve(finisher.is_finished)

        # convert the evolved population into a PatternRepository
        schema_info = {}
        for org in evolved_pop:
            # convert the Genome from a MutableSeq to a Seq so that
            # the schemas are just strings (and not array("c")s)
            seq_genome = org.genome.toseq()
            schema_info[str(seq_genome)] = org.fitness

        return PatternRepository(schema_info)

# -- fitness classes


class DifferentialSchemaFitness(object):
    """Calculate fitness for schemas that differentiate between sequences."""

    def __init__(self, positive_seqs, negative_seqs, schema_evaluator):
        """Initialize with different sequences to evaluate

        Arguments:

        - positive_seq - A list of SeqRecord objects which are the 'positive'
<<<<<<< HEAD
          sequences -- the ones we want to select for.

        - negative_seq - A list of SeqRecord objects which are the 'negative'
          sequences that we want to avoid selecting.

        - schema_evaluator - An Schema class which can be used to
          evaluate find motif matches in sequences.
=======
        sequences -- the ones we want to select for.

        - negative_seq - A list of SeqRecord objects which are the 'negative'
        sequences that we want to avoid selecting.

        - schema_evaluator - An Schema class which can be used to
        evaluate find motif matches in sequences.
>>>>>>> 6e6fac8d
        """
        self._pos_seqs = positive_seqs
        self._neg_seqs = negative_seqs
        self._schema_eval = schema_evaluator

    def calculate_fitness(self, genome):
        """Calculate the fitness for a given schema.

        Fitness is specified by the number of occurrences of the schema in
        the positive sequences minus the number of occurrences in the
        negative examples.

        This fitness is then modified by multiplying by the length of the
        schema and then dividing by the number of ambiguous characters in
        the schema. This helps select for schema which are longer and have
        less redundancy.
        """
        # convert the genome into a string
        seq_motif = genome.toseq()
        motif = str(seq_motif)

        # get the counts in the positive examples
        num_pos = 0
        for seq_record in self._pos_seqs:
            cur_counts = self._schema_eval.num_matches(motif,
                                                      str(seq_record.seq))
            num_pos += cur_counts

        # get the counts in the negative examples
        num_neg = 0
        for seq_record in self._neg_seqs:
            cur_counts = self._schema_eval.num_matches(motif,
                                                      str(seq_record.seq))

            num_neg += cur_counts

        num_ambiguous = self._schema_eval.num_ambiguous(motif)
        # weight the ambiguous stuff more highly
        num_ambiguous = pow(2.0, num_ambiguous)
        # increment num ambiguous to prevent division by zero errors.
        num_ambiguous += 1

        motif_size = len(motif)
        motif_size = motif_size * 4.0

        discerning_power = num_pos - num_neg

        diff = (discerning_power * motif_size) / float(num_ambiguous)
        return diff


class MostCountSchemaFitness(object):
    """Calculate a fitness giving weight to schemas that match many times.

    This fitness function tries to maximize schemas which are found many
    times in a group of sequences.
    """

    def __init__(self, seq_records, schema_evaluator):
        """Initialize with sequences to evaluate.

        Arguments:

        - seq_records -- A set of SeqRecord objects which we use to
<<<<<<< HEAD
          calculate the fitness.

        - schema_evaluator - An Schema class which can be used to
          evaluate find motif matches in sequences.
=======
        calculate the fitness.

        - schema_evaluator - An Schema class which can be used to
        evaluate find motif matches in sequences.
>>>>>>> 6e6fac8d
        """
        self._records = seq_records
        self._evaluator = schema_evaluator

    def calculate_fitness(self, genome):
        """Calculate the fitness of a genome based on schema matches.

        This bases the fitness of a genome completely on the number of times
        it matches in the set of seq_records. Matching more times gives a
        better fitness
        """
        # convert the genome into a string
        seq_motif = genome.toseq()
        motif = str(seq_motif)

        # find the number of times the genome matches
        num_times = 0
        for seq_record in self._records:
            cur_counts = self._evaluator.num_matches(motif,
                                                     str(seq_record.seq))
            num_times += cur_counts

        return num_times


# -- Helper classes
class RandomMotifGenerator(object):
    """Generate a random motif within given parameters."""

    def __init__(self, alphabet, min_size=12, max_size=17):
        """Initialize with the motif parameters.

        Arguments:

        - alphabet - An alphabet specifying what letters can be inserted in
<<<<<<< HEAD
          a motif.
=======
        a motif.
>>>>>>> 6e6fac8d

        - min_size, max_size - Specify the range of sizes for motifs.
        """
        self._alphabet = alphabet
        self._min_size = min_size
        self._max_size = max_size

    def random_motif(self):
        """Create a random motif within the given parameters.

        This returns a single motif string with letters from the given
        alphabet. The size of the motif will be randomly chosen between
        max_size and min_size.
        """
        motif_size = random.randrange(self._min_size, self._max_size)

        motif = ""
        for letter_num in range(motif_size):
            cur_letter = random.choice(self._alphabet.letters)
            motif += cur_letter

        return MutableSeq(motif, self._alphabet)


class SimpleFinisher(object):
    """Determine when we are done evolving motifs.

    This takes the very simple approach of halting evolution when the
    GA has proceeded for a specified number of generations and has
    a given number of unique schema with positive fitness.
    """

    def __init__(self, num_schemas, min_generations=100):
        """Initialize the finisher with its parameters.

        Arguments:

        - num_schemas -- the number of useful (positive fitness) schemas
<<<<<<< HEAD
          we want to generation

        - min_generations -- The minimum number of generations to allow
          the GA to proceed.
=======
        we want to generation

        - min_generations -- The minimum number of generations to allow
        the GA to proceed.
>>>>>>> 6e6fac8d
        """
        self.num_generations = 0

        self.num_schemas = num_schemas
        self.min_generations = min_generations

    def is_finished(self, organisms):
        """Determine when we can stop evolving the population."""
        self.num_generations += 1
        # print "generation %s" % self.num_generations

        if self.num_generations >= self.min_generations:
            all_seqs = []
            for org in organisms:
                if org.fitness > 0:
                    if org.genome not in all_seqs:
                        all_seqs.append(org.genome)

            if len(all_seqs) >= self.num_schemas:
                return 1

        return 0
# ---


class SchemaFinder(object):
    """Find schema in a set of sequences using a genetic algorithm approach.

    Finding good schemas is very difficult because it takes forever to
    enumerate all of the potential schemas. This finder using a genetic
    algorithm approach to evolve good schema which match many times in
    a set of sequences.

    The default implementation of the finder is ready to find schemas
    in a set of DNA sequences, but the finder can be customized to deal
    with any type of data.
    """

    def __init__(self, num_schemas=100,
                 schema_finder=GeneticAlgorithmFinder()):
        """Initialize the Schema Finder with its parameters.

        Arguments:

        - num_schemas -- the number of useful (positive fitness) schemas
          we want to generation
        """
        self.num_schemas = num_schemas
        self._finder = schema_finder

        self.evaluator = Schema(self._finder.alphabet.alphabet_matches)

    def find(self, seq_records):
        """Find well-represented schemas in the given set of SeqRecords."""
        fitness_evaluator = MostCountSchemaFitness(seq_records,
                                                   self.evaluator)

        return self._finder.find_schemas(fitness_evaluator.calculate_fitness,
                                         self.num_schemas)

    def find_differences(self, first_records, second_records):
        """Find schemas which differentiate between the two sets of SeqRecords."""
        fitness_evaluator = DifferentialSchemaFitness(first_records,
                                                      second_records,
                                                      self.evaluator)

        return self._finder.find_schemas(fitness_evaluator.calculate_fitness,
                                         self.num_schemas)


class SchemaCoder(object):
    """Convert a sequence into a representation of ambiguous motifs (schemas).

    This takes a sequence, and returns the number of times specified
    motifs are found in the sequence. This lets you represent a sequence
    as just a count of (possibly ambiguous) motifs.
    """

    def __init__(self, schemas, ambiguous_converter):
        """Initialize the coder to convert sequences

        Arguments:

        - schema - A list of all of the schemas we want to search for
<<<<<<< HEAD
          in input sequences.

        - ambiguous_converter - An Schema class which can be
          used to convert motifs into regular expressions for searching.
=======
        in input sequences.

        - ambiguous_converter - An Schema class which can be
        used to convert motifs into regular expressions for searching.
>>>>>>> 6e6fac8d
        """
        self._schemas = schemas
        self._converter = ambiguous_converter

    def representation(self, sequence):
        """Represent the given input sequence as a bunch of motif counts.

        Arguments:

        - sequence - A Bio.Seq object we are going to represent as schemas.

        This takes the sequence, searches for the motifs within it, and then
        returns counts specifying the relative number of times each motifs
        was found. The frequencies are in the order the original motifs were
        passed into the initializer.
        """
        schema_counts = []

        for schema in self._schemas:
            num_counts = self._converter.num_matches(schema, str(sequence))
            schema_counts.append(num_counts)

        # normalize the counts to go between zero and one
        min_count = 0
        max_count = max(schema_counts)

        # only normalize if we've actually found something, otherwise
        # we'll just return 0 for everything
        if max_count > 0:
            for count_num in range(len(schema_counts)):
                schema_counts[count_num] = (float(schema_counts[count_num]) -
                                           float(min_count)) / float(max_count)

        return schema_counts


def matches_schema(pattern, schema, ambiguity_character='*'):
    """Determine whether or not the given pattern matches the schema.

    Arguments:

    - pattern - A string representing the pattern we want to check for
<<<<<<< HEAD
      matching. This pattern can contain ambiguity characters (which are
      assumed to be the same as those in the schema).
=======
    matching. This pattern can contain ambiguity characters (which are
    assumed to be the same as those in the schema).
>>>>>>> 6e6fac8d

    - schema - A string schema with ambiguity characters.

    - ambiguity_character - The character used for ambiguity in the schema.
    """
    if len(pattern) != len(schema):
        return 0

    # check each position, and return a non match if the schema and pattern
    # are non ambiguous and don't match
    for pos in range(len(pattern)):
        if schema[pos] != ambiguity_character and \
           pattern[pos] != ambiguity_character and \
           pattern[pos] != schema[pos]:

            return 0

    return 1


class SchemaFactory(object):
    """Generate Schema from inputs of Motifs or Signatures."""

    def __init__(self, ambiguity_symbol='*'):
        """Initialize the SchemaFactory

        Arguments:

        - ambiguity_symbol -- The symbol to use when specifying that
<<<<<<< HEAD
          a position is arbitrary.
=======
        a position is arbitrary.
>>>>>>> 6e6fac8d
        """
        self._ambiguity_symbol = ambiguity_symbol

    def from_motifs(self, motif_repository, motif_percent, num_ambiguous):
        """Generate schema from a list of motifs.

        Arguments:

        - motif_repository - A MotifRepository class that has all of the
<<<<<<< HEAD
          motifs we want to convert to Schema.

        - motif_percent - The percentage of motifs in the motif bank which
          should be matches. We'll try to create schema that match this
          percentage of motifs.

        - num_ambiguous - The number of ambiguous characters to include
          in each schema. The positions of these ambiguous characters will
          be randomly selected.
=======
        motifs we want to convert to Schema.

        - motif_percent - The percentage of motifs in the motif bank which
        should be matches. We'll try to create schema that match this
        percentage of motifs.

        - num_ambiguous - The number of ambiguous characters to include
        in each schema. The positions of these ambiguous characters will
        be randomly selected.
>>>>>>> 6e6fac8d
        """
        # get all of the motifs we can deal with
        all_motifs = motif_repository.get_top_percentage(motif_percent)

        # start building up schemas
        schema_info = {}
        # continue until we've built schema matching the desired percentage
        # of motifs
        total_count = self._get_num_motifs(motif_repository, all_motifs)
        matched_count = 0
        assert total_count > 0, "Expected to have motifs to match"
        while (float(matched_count) / float(total_count)) < motif_percent:
            new_schema, matching_motifs = \
                        self._get_unique_schema(list(schema_info.keys()),
                                                all_motifs, num_ambiguous)

            # get the number of counts for the new schema and clean up
            # the motif list
            schema_counts = 0
            for motif in matching_motifs:
                # get the counts for the motif
                schema_counts += motif_repository.count(motif)

                # remove the motif from the motif list since it is already
                # represented by this schema
                all_motifs.remove(motif)

            # all the schema info
            schema_info[new_schema] = schema_counts

            matched_count += schema_counts

            # print "percentage:", float(matched_count) / float(total_count)

        return PatternRepository(schema_info)

    def _get_num_motifs(self, repository, motif_list):
        """Return the number of motif counts for the list of motifs."""
        motif_count = 0
        for motif in motif_list:
            motif_count += repository.count(motif)

        return motif_count

    def _get_unique_schema(self, cur_schemas, motif_list, num_ambiguous):
        """Retrieve a unique schema from a motif.

        We don't want to end up with schema that match the same thing,
        since this could lead to ambiguous results, and be messy. This
        tries to create schema, and checks that they do not match any
        currently existing schema.
        """
        # create a schema starting with a random motif
        # we'll keep doing this until we get a completely new schema that
        # doesn't match any old schema
        num_tries = 0

        while True:
            # pick a motif to work from and make a schema from it
            cur_motif = random.choice(motif_list)

            num_tries += 1

            new_schema, matching_motifs = \
                        self._schema_from_motif(cur_motif, motif_list,
                                                num_ambiguous)

            has_match = 0
            for old_schema in cur_schemas:
                if matches_schema(new_schema, old_schema,
                                  self._ambiguity_symbol):
                    has_match = 1

            # if the schema doesn't match any other schema we've got
            # a good one
            if not(has_match):
                break

            # check for big loops in which we can't find a new schema
            assert num_tries < 150, \
                   "Could not generate schema in %s tries from %s with %s" \
                   % (num_tries, motif_list, cur_schemas)

        return new_schema, matching_motifs

    def _schema_from_motif(self, motif, motif_list, num_ambiguous):
        """Create a schema from a given starting motif.

        Arguments:
        - motif - A motif with the pattern we will start from.

        - motif_list - The total motifs we have.to match to.

        - num_ambiguous - The number of ambiguous characters that should
        be present in the schema.

        Returns:
        - A string representing the newly generated schema.
<<<<<<< HEAD

        - A list of all of the motifs in motif_list that match the schema.
=======

        - A list of all of the motifs in motif_list that match the schema.

>>>>>>> 6e6fac8d
        """
        assert motif in motif_list, \
               "Expected starting motif present in remaining motifs."

        # convert random positions in the motif to ambiguous characters
        # convert the motif into a list of characters so we can manipulate it
        new_schema_list = list(motif)
        for add_ambiguous in range(num_ambiguous):
            # add an ambiguous position in a new place in the motif
            while True:
                ambig_pos = random.choice(list(range(len(new_schema_list))))

                # only add a position if it isn't already ambiguous
                # otherwise, we'll try again
                if new_schema_list[ambig_pos] != self._ambiguity_symbol:
                    new_schema_list[ambig_pos] = self._ambiguity_symbol
                    break

        # convert the schema back to a string
        new_schema = ''.join(new_schema_list)

        # get the motifs that the schema matches
        matched_motifs = []
        for motif in motif_list:
            if matches_schema(motif, new_schema, self._ambiguity_symbol):
                matched_motifs.append(motif)

        return new_schema, matched_motifs

    def from_signatures(self, signature_repository, num_ambiguous):
        raise NotImplementedError("Still need to code this.")<|MERGE_RESOLUTION|>--- conflicted
+++ resolved
@@ -55,17 +55,10 @@
         Arguments:
 
         - ambiguity_info - A dictionary which maps letters in the motifs to
-<<<<<<< HEAD
           the ambiguous characters which they might represent. For example,
           {'R' : 'AG'} specifies that Rs in the motif can match an A or a G.
           All letters in the motif must be represented in the ambiguity_info
           dictionary.
-=======
-        the ambiguous characters which they might represent. For example,
-        {'R' : 'AG'} specifies that Rs in the motif can match an A or a G.
-        All letters in the motif must be represented in the ambiguity_info
-        dictionary.
->>>>>>> 6e6fac8d
         """
         self._ambiguity_info = ambiguity_info
 
@@ -208,17 +201,10 @@
         Arguments:
 
         - alphabet -- The alphabet which specifies the contents of the
-<<<<<<< HEAD
-          schemas we'll be generating. This alphabet must contain the
-          attribute 'alphabet_matches', which is a dictionary specifying
-          the potential ambiguities of each letter in the alphabet. These
-          ambiguities will be used in building up the schema.
-=======
         schemas we'll be generating. This alphabet must contain the
         attribute 'alphabet_matches', which is a dictionary specifying
         the potential ambiguities of each letter in the alphabet. These
         ambiguities will be used in building up the schema.
->>>>>>> 6e6fac8d
         """
         self.alphabet = alphabet
 
@@ -253,17 +239,10 @@
         Arguments:
 
         - fitness - A callable object (ie. function) which will evaluate
-<<<<<<< HEAD
           the fitness of a motif.
-
-        - num_schemas - The number of unique schemas with good fitness
-          that we want to generate.
-=======
-        the fitness of a motif.
 
         - num_schemas - The number of unique schemas with good fitness
         that we want to generate.
->>>>>>> 6e6fac8d
         """
         start_population = \
            Organism.function_population(self.motif_generator.random_motif,
@@ -297,23 +276,13 @@
         Arguments:
 
         - positive_seq - A list of SeqRecord objects which are the 'positive'
-<<<<<<< HEAD
           sequences -- the ones we want to select for.
-
-        - negative_seq - A list of SeqRecord objects which are the 'negative'
-          sequences that we want to avoid selecting.
-
-        - schema_evaluator - An Schema class which can be used to
-          evaluate find motif matches in sequences.
-=======
-        sequences -- the ones we want to select for.
 
         - negative_seq - A list of SeqRecord objects which are the 'negative'
         sequences that we want to avoid selecting.
 
         - schema_evaluator - An Schema class which can be used to
         evaluate find motif matches in sequences.
->>>>>>> 6e6fac8d
         """
         self._pos_seqs = positive_seqs
         self._neg_seqs = negative_seqs
@@ -378,17 +347,10 @@
         Arguments:
 
         - seq_records -- A set of SeqRecord objects which we use to
-<<<<<<< HEAD
           calculate the fitness.
-
-        - schema_evaluator - An Schema class which can be used to
-          evaluate find motif matches in sequences.
-=======
-        calculate the fitness.
 
         - schema_evaluator - An Schema class which can be used to
         evaluate find motif matches in sequences.
->>>>>>> 6e6fac8d
         """
         self._records = seq_records
         self._evaluator = schema_evaluator
@@ -424,11 +386,7 @@
         Arguments:
 
         - alphabet - An alphabet specifying what letters can be inserted in
-<<<<<<< HEAD
           a motif.
-=======
-        a motif.
->>>>>>> 6e6fac8d
 
         - min_size, max_size - Specify the range of sizes for motifs.
         """
@@ -467,17 +425,10 @@
         Arguments:
 
         - num_schemas -- the number of useful (positive fitness) schemas
-<<<<<<< HEAD
-          we want to generation
-
-        - min_generations -- The minimum number of generations to allow
-          the GA to proceed.
-=======
-        we want to generation
+         we want to generation
 
         - min_generations -- The minimum number of generations to allow
         the GA to proceed.
->>>>>>> 6e6fac8d
         """
         self.num_generations = 0
 
@@ -562,17 +513,10 @@
         Arguments:
 
         - schema - A list of all of the schemas we want to search for
-<<<<<<< HEAD
           in input sequences.
 
         - ambiguous_converter - An Schema class which can be
           used to convert motifs into regular expressions for searching.
-=======
-        in input sequences.
-
-        - ambiguous_converter - An Schema class which can be
-        used to convert motifs into regular expressions for searching.
->>>>>>> 6e6fac8d
         """
         self._schemas = schemas
         self._converter = ambiguous_converter
@@ -615,13 +559,8 @@
     Arguments:
 
     - pattern - A string representing the pattern we want to check for
-<<<<<<< HEAD
       matching. This pattern can contain ambiguity characters (which are
       assumed to be the same as those in the schema).
-=======
-    matching. This pattern can contain ambiguity characters (which are
-    assumed to be the same as those in the schema).
->>>>>>> 6e6fac8d
 
     - schema - A string schema with ambiguity characters.
 
@@ -651,11 +590,7 @@
         Arguments:
 
         - ambiguity_symbol -- The symbol to use when specifying that
-<<<<<<< HEAD
           a position is arbitrary.
-=======
-        a position is arbitrary.
->>>>>>> 6e6fac8d
         """
         self._ambiguity_symbol = ambiguity_symbol
 
@@ -665,7 +600,6 @@
         Arguments:
 
         - motif_repository - A MotifRepository class that has all of the
-<<<<<<< HEAD
           motifs we want to convert to Schema.
 
         - motif_percent - The percentage of motifs in the motif bank which
@@ -675,17 +609,6 @@
         - num_ambiguous - The number of ambiguous characters to include
           in each schema. The positions of these ambiguous characters will
           be randomly selected.
-=======
-        motifs we want to convert to Schema.
-
-        - motif_percent - The percentage of motifs in the motif bank which
-        should be matches. We'll try to create schema that match this
-        percentage of motifs.
-
-        - num_ambiguous - The number of ambiguous characters to include
-        in each schema. The positions of these ambiguous characters will
-        be randomly selected.
->>>>>>> 6e6fac8d
         """
         # get all of the motifs we can deal with
         all_motifs = motif_repository.get_top_percentage(motif_percent)
@@ -784,14 +707,8 @@
 
         Returns:
         - A string representing the newly generated schema.
-<<<<<<< HEAD
 
         - A list of all of the motifs in motif_list that match the schema.
-=======
-
-        - A list of all of the motifs in motif_list that match the schema.
-
->>>>>>> 6e6fac8d
         """
         assert motif in motif_list, \
                "Expected starting motif present in remaining motifs."
