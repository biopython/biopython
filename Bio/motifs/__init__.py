--- conflicted
+++ resolved
@@ -1,18 +1,12 @@
 # Copyright 2003-2009 by Bartek Wilczynski.  All rights reserved.
 # Copyright 2012-2013 by Michiel JL de Hoon.  All rights reserved.
-<<<<<<< HEAD
 # Revisions copyright 2019 by Victor Lin.  All rights reserved.
-# This code is part of the Biopython distribution and governed by its
-# license.  Please see the LICENSE file that should have been included
-# as part of this package.
-=======
 #
 # This file is part of the Biopython distribution and governed by your
 # choice of the "Biopython License Agreement" or the "BSD 3-Clause License".
 # Please see the LICENSE file that should have been included as part of this
 # package.
 
->>>>>>> 48a12bd3
 """Tools for sequence motif analysis.
 
 Bio.motifs contains the core Motif class containing various I/O methods
