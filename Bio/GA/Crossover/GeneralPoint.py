# This code is part of the Biopython distribution and governed by its
# license.  Please see the LICENSE file that should have been included
# as part of this package.
#

"""Generalized N-Point Crossover.

For even values of N, perform N point crossover
(select N/2 points each in the two genomes, and alternate)

For odd values of N, perform symmetric N+1 point crossover
(select N/2 points for both genomes)

N-Point introduction (my notation)::

    | genome 1:    A-----B-----C-----D-----E-----F-----G
    | genome 2:    a=====b=====c=====d=====e=====f=====g
    |
    | 2-point, symmetric (points=1):
    |              A-----B-----C- 1 -D-----E-----F-----G
    |              a=====b=====c= 2 =d=====e=====f=====g
    | returns: (ABCdefg, abcDEFG)
    |
    | 2-point, asymmetric (points=2):
    |              A-----B- 1 -C-----D-----E-----F-----G
    |              a=====b=====c=====d=====e= 2 =f=====g
    | returns: (ABfg, abcdeCDEFG)

and for the drastic (n can be arbitrary to the length of the genome!)::

    | 12-point, symmetric (points=11):
    |              A- 1 -B- 2 -C- 3 -D- 4 -E- 5 -F- 6 -G
    |              a= 7 =b= 8 =c= 9 =d= 10 e= 11 f= 12 g
    | returns: (AbCdEfG, aBcDeFg)
    | (note that points=12 will yield the same result, but 11
    |  may be somewhat faster)
"""
# standard modules
import random

from Bio._py3k import range


class GeneralPointCrossover(object):
    """Perform n-point crossover between genomes at some defined rates.

    Ideas on how to use this class:

    - Call it directly ( construct, do_crossover )
    - Use one of the provided subclasses
    - Inherit from it:
      * replace _generate_locs with a more domain specific technique
      * replace _crossover with a more efficient technique for your
        point-count
    """

    def __init__(self, points, crossover_prob=.1):
        """Initialize to do crossovers at the specified probability."""
        self._crossover_prob = crossover_prob

        self._sym = points % 2  # odd n, gets a symmetry flag
        self._npoints = (points + self._sym) // 2  # (N or N+1)//2

    def do_crossover(self, org_1, org_2):
        """Potentially do a crossover between the two organisms."""
        new_org = (org_1.copy(), org_2.copy())

        # determine if we have a crossover
        crossover_chance = random.random()
        if crossover_chance <= self._crossover_prob:

            # pre-compute bounds (len(genome))
            bound = (len(new_org[0].genome), len(new_org[1].genome))

            mbound = min(bound)
            # can't have more than 0,x_0...x_n,bound locations
            if (self._npoints == 0 or self._npoints > mbound - 2):
                self._npoints = mbound - 2

            y_locs = []
            # generate list for the shortest of the genomes
            x_locs = self._generate_locs(mbound)

            if (self._sym != 0):
                y_locs = x_locs
            else:
                # figure out which list we've generated
                # for, and generate the other
                if (mbound == bound[0]):
                    y_locs = self._generate_locs(bound[1])
                else:
                    y_locs = x_locs
                    xlocs = self._generate_locs(bound[0])

            # copy new genome strings over
            tmp = self._crossover(0, new_org, (x_locs, y_locs))
            new_org[1].genome = self._crossover(1, new_org, (x_locs, y_locs))
            new_org[0].genome = tmp

        return new_org

    def _generate_locs(self, bound):
        """Generalized Location Generator.

        Arguments:

        - bound (int)   - upper bound

<<<<<<< HEAD
           returns: [0]+x_0...x_n+[bound]
             where n=self._npoints-1
               and 0 < x_0 < x_1 ... < bound

=======
        Returns: [0]+x_0...x_n+[bound] where n=self._npoints-1
        and 0 < x_0 < x_1 ... < bound
>>>>>>> 8d29a439
        """
        results = []
        for increment in range(self._npoints):
            x = random.randint(1, bound - 1)
            while (x in results):  # uniqueness
                x = random.randint(1, bound - 1)
            results.append(x)
        results.sort()             # sorted
        return [0] + results + [bound]  # [0, +n points+, bound]

    def _crossover(self, x, no, locs):
        """Generalized Crossover Function.

        Arguments:

        - x (int)        - genome number [0|1]
        - no (organism,organism)
          - new organisms
          - locs (int list, int list)
        - lists of locations,
          [0, +n points+, bound]
          for each genome (sync'd with x)

        Return type: sequence (to replace no[x])
        """
        # TODO: The above docstring is unclear
        s = no[x].genome[:locs[x][1]]
        for n in range(1, self._npoints):
            # flipflop between genome_0 and genome_1
            mode = (x + n) % 2
            # _generate_locs gives us [0, +n points+, bound]
            #  so we can iterate: { 0:loc(1) ... loc(n):bound }
            t = no[mode].genome[locs[mode][n]:locs[mode][n + 1]]
            if (s):
                s = s + t
            else:
                s = t
        return s


class TwoCrossover(GeneralPointCrossover):
    """Helper class for Two Point crossovers.

    Offers more efficient replacements to the GeneralPoint framework
    for single pivot crossovers
    """

    def _generate_locs(self, bound):
        """Replacement generation.

        See GeneralPoint._generate_locs documentation for details
        """
        return [0, random.randint(1, bound - 1), bound]

    def _crossover(self, x, no, locs):
        """Replacement crossover.

        See GeneralPoint._crossover documentation for details
        """
        y = (x + 1) % 2
        return no[x].genome[:locs[x][1]] + no[y].genome[locs[y][1]:]


class InterleaveCrossover(GeneralPointCrossover):
    """Demonstration class for Interleaving crossover.

    Interleaving:  AbCdEfG, aBcDeFg
    """

    def __init__(self, crossover_prob=0.1):
        GeneralPointCrossover.__init__(self, 0, crossover_prob)

    def _generate_locs(self, bound):
        return list(range(-1, bound + 1))

    def _crossover(self, x, no, locs):
        s = no[x].genome[0:1]
        for n in range(1, self._npoints + 2):
            mode = (x + n) % 2
            s += no[mode].genome[n:n + 1]
        return s + no[mode].genome[self._npoints + 3:]<|MERGE_RESOLUTION|>--- conflicted
+++ resolved
@@ -106,15 +106,9 @@
 
         - bound (int)   - upper bound
 
-<<<<<<< HEAD
-           returns: [0]+x_0...x_n+[bound]
-             where n=self._npoints-1
-               and 0 < x_0 < x_1 ... < bound
-
-=======
         Returns: [0]+x_0...x_n+[bound] where n=self._npoints-1
         and 0 < x_0 < x_1 ... < bound
->>>>>>> 8d29a439
+
         """
         results = []
         for increment in range(self._npoints):
