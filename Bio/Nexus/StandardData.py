# Copyright 2014 Joe Cora.
# Revisions copyright 2017 Peter Cock.
# All rights reserved.
#
# This file is part of the Biopython distribution and governed by your
# choice of the "Biopython License Agreement" or the "BSD 3-Clause License".
# Please see the LICENSE file that should have been included as part of this
# package.

"""Objects to represent NEXUS standard data type matrix coding."""

import sys


class NexusError(Exception):
    """Provision for the management of Nexus exceptions."""

    pass


class StandardData(object):
    """Create a StandardData iterable object.

    Each coding specifies t [type] => (std [standard], multi [multistate] or
    uncer [uncertain]) and d [data]
    """

    def __init__(self, data):
        """Initialize the class."""
        self._data = []
        self._current_pos = 0

        # Enforce string data requirement
<<<<<<< HEAD
        if not isinstance(data, str):
            raise NexusError("The coding data given to a StandardData object should be a string")
=======
        if not isinstance(data, basestring):
            raise NexusError(
                "The coding data given to a StandardData object should be a string"
            )
>>>>>>> 73e9444d

        # Transfer each coding to a position within a sequence
        multi_coding = False
        uncertain_coding = False
        coding_list = {"t": "std", "d": []}

        for pos, coding in enumerate(data):
            # Check if in a multiple coded or uncertain character
            if multi_coding:
                # End multicoding if close parenthesis
                if coding == ")":
                    multi_coding = False
                else:
                    # Add current coding to list and advance to next coding
                    coding_list["d"].append(coding)
                    continue
            elif uncertain_coding:
                # End multicoding if close parenthesis
                if coding == "}":
                    uncertain_coding = False
                else:
                    # Add current coding to list and advance to next coding
                    coding_list["d"].append(coding)
                    continue
            else:
                # Check if a multiple coded or uncertain character is starting
                if coding == "(":
                    multi_coding = True
                    coding_list["t"] = "multi"
                    continue
                elif coding == "{":
                    uncertain_coding = True
                    coding_list["t"] = "uncer"
                    continue
                elif coding in [")", "}"]:
                    raise NexusError(
                        "Improper character %s at position %i of a coding sequence."
                        % (coding, pos)
                    )
                else:
                    coding_list["d"].append(coding)

            # Add character coding to data
            self._data.append(coding_list.copy())
            coding_list = {"t": "std", "d": []}

    def __len__(self):
        """Return the length of the coding, use len(my_coding)."""
        return len(self._data)

    def __getitem__(self, arg):
        """Pull out child by index."""
        return self._data[arg]

    def __iter__(self):
        """Iterate over the items."""
        return self

    def __next__(self):
        """Return next item."""
        try:
            return_coding = self._data[self._current_pos]
        except IndexError:
            self._current_pos = 0
            raise StopIteration
        else:
            self._current_pos += 1
            return return_coding

    if sys.version_info[0] < 3:

        def next(self):
            """Return next item, deprecated Python 2 style alias for Python 3 style __next__ method."""
            return self.__next__()

    def raw(self):
        """Return the full coding as a python list."""
        return self._data

    def __str__(self):
        """Return the full coding as a python string, use str(my_coding)."""
        str_return = ""
        for coding in self._data:
            if coding["t"] == "multi":
                str_return += "(" + "".join(coding["d"]) + ")"
            elif coding["t"] == "uncer":
                str_return += "{" + "".join(coding["d"]) + "}"
            else:
                str_return += coding["d"][0]
        return str_return<|MERGE_RESOLUTION|>--- conflicted
+++ resolved
@@ -31,15 +31,10 @@
         self._current_pos = 0
 
         # Enforce string data requirement
-<<<<<<< HEAD
         if not isinstance(data, str):
-            raise NexusError("The coding data given to a StandardData object should be a string")
-=======
-        if not isinstance(data, basestring):
             raise NexusError(
                 "The coding data given to a StandardData object should be a string"
             )
->>>>>>> 73e9444d
 
         # Transfer each coding to a position within a sequence
         multi_coding = False
