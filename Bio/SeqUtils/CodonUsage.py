--- conflicted
+++ resolved
@@ -122,7 +122,6 @@
         for aa in SynonymousCodons:
             codons = SynonymousCodons[aa]
 
-<<<<<<< HEAD
             count_max = max(self.codon_count[codon] for codon in codons)
             if count_max == 0:  # the residue does not occur at all
                 for codon in codons:
@@ -132,20 +131,6 @@
                 # see equation 2 in Sharp & Li 1987 NAR
                 for codon in codons:
                     self.index[codon] = self.codon_count[codon] / count_max
-=======
-            for codon in codons:
-                total += self.codon_count[codon]
-
-            # calculate the RSCU value for each of the codons
-            for codon in codons:
-                denominator = total / len(codons)
-                rcsu.append(self.codon_count[codon] / denominator)
-
-            # now generate the index W=RCSUi/RCSUmax:
-            rcsu_max = max(rcsu)
-            for codon_index, codon in enumerate(codons):
-                self.index[codon] = rcsu[codon_index] / rcsu_max
->>>>>>> 92452469
 
     def cai_for_gene(self, dna_sequence):
         """Calculate the CAI (float) for the provided DNA sequence (string).
@@ -277,23 +262,10 @@
         TTG	0.020
         TTT	0.296
         """
-<<<<<<< HEAD
-        for i in sorted(self.index):
-            print(
-                "%s\t%s"
-                % (i, self.index[i] is None and "None" or "%.3f" % (self.index[i]))
-            )
-
-
-if __name__ == "__main__":
-    import doctest
-
-    doctest.testmod()
-=======
+
         warnings.warn(
             "The print_index method is deprecated; instead of "
             "self.print_index(), please use print(self).",
             BiopythonDeprecationWarning,
         )
-        print(self)
->>>>>>> 92452469
+        print(self)