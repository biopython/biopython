--- conflicted
+++ resolved
@@ -7,13 +7,6 @@
 
 import re
 from itertools import chain
-
-<<<<<<< HEAD
-from Bio._py3k import zip
-=======
-from Bio._py3k import _bytes_to_string
->>>>>>> 12f7276f
-
 
 from Bio.Alphabet import generic_protein
 
