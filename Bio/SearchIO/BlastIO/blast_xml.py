# Copyright 2012 by Wibowo Arindrarto.  All rights reserved.
#
# This file is part of the Biopython distribution and governed by your
# choice of the "Biopython License Agreement" or the "BSD 3-Clause License".
# Please see the LICENSE file that should have been included as part of this
# package.

"""Bio.SearchIO parser for BLAST+ XML output formats."""
# for more info: http://www.ncbi.nlm.nih.gov/dtd/NCBI_BlastOutput.mod.dtd

import re
import warnings
from itertools import chain
from xml.etree import ElementTree
from xml.sax.saxutils import XMLGenerator, escape

from Bio import BiopythonParserWarning
from Bio.Alphabet import generic_dna, generic_protein
from Bio.SearchIO._index import SearchIndexer
from Bio.SearchIO._model import QueryResult, Hit, HSP, HSPFragment

<<<<<<< HEAD
from Bio._py3k import _as_bytes, _bytes_to_string
=======
from Bio._py3k import _as_bytes, _bytes_to_string, unicode

>>>>>>> 73e9444d
_empty_bytes_string = _as_bytes("")

__all__ = ("BlastXmlParser", "BlastXmlIndexer", "BlastXmlWriter")


# element - optional qresult attribute name mapping
_ELEM_QRESULT_OPT = {
    "Statistics_db-num": ("stat_db_num", int),
    "Statistics_db-len": ("stat_db_len", int),
    "Statistics_eff-space": ("stat_eff_space", float),
    "Statistics_hsp-len": ("stat_hsp_len", int),
    "Statistics_kappa": ("stat_kappa", float),
    "Statistics_lambda": ("stat_lambda", float),
    "Statistics_entropy": ("stat_entropy", float),
}
# element - hit attribute name mapping
_ELEM_HIT = {
    # 'Hit_def': ('description', str),   # not set by this dict
    "Hit_accession": ("accession", str),
    "Hit_len": ("seq_len", int),
}
# element - hsp attribute name mapping
_ELEM_HSP = {
    "Hsp_bit-score": ("bitscore", float),
    "Hsp_score": ("bitscore_raw", int),
    "Hsp_evalue": ("evalue", float),
    "Hsp_identity": ("ident_num", int),
    "Hsp_positive": ("pos_num", int),
    "Hsp_gaps": ("gap_num", int),
    "Hsp_density": ("density", float),
}
# element - fragment attribute name mapping
_ELEM_FRAG = {
    "Hsp_query-from": ("query_start", int),
    "Hsp_query-to": ("query_end", int),
    "Hsp_hit-from": ("hit_start", int),
    "Hsp_hit-to": ("hit_end", int),
    "Hsp_query-frame": ("query_frame", int),
    "Hsp_hit-frame": ("hit_frame", int),
    "Hsp_align-len": ("aln_span", int),
    "Hsp_pattern-from": ("pattern_start", int),
    "Hsp_pattern-to": ("pattern_end", int),
    "Hsp_hseq": ("hit", str),
    "Hsp_qseq": ("query", str),
}
# dictionary for mapping tag name and meta key name
_ELEM_META = {
    "BlastOutput_db": ("target", str),
    "BlastOutput_program": ("program", str),
    "BlastOutput_version": ("version", str),
    "BlastOutput_reference": ("reference", str),
    "Parameters_expect": ("param_evalue_threshold", float),
    "Parameters_entrez-query": ("param_entrez_query", str),
    "Parameters_filter": ("param_filter", str),
    "Parameters_gap-extend": ("param_gap_extend", int),
    "Parameters_gap-open": ("param_gap_open", int),
    "Parameters_include": ("param_include", str),
    "Parameters_matrix": ("param_matrix", str),
    "Parameters_pattern": ("param_pattern", str),
    "Parameters_sc-match": ("param_score_match", int),
    "Parameters_sc-mismatch": ("param_score_mismatch", int),
}
# these are fallback tags that store information on the first query
# outside the <Iteration> tag
# only used if query_{ID,def,len} is not found in <Iteration>
# (seen in legacy Blast <2.2.14)
_ELEM_QRESULT_FALLBACK = {
    "BlastOutput_query-ID": ("id", str),
    "BlastOutput_query-def": ("description", str),
    "BlastOutput_query-len": ("len", str),
}
# element-attribute maps, for writing
_WRITE_MAPS = {
    "preamble": (
        ("program", "program"),
        ("version", "version"),
        ("reference", "reference"),
        ("db", "target"),
        ("query-ID", "id"),
        ("query-def", "description"),
        ("query-len", "seq_len"),
        ("param", None),
    ),
    "param": (
        ("matrix", "param_matrix"),
        ("expect", "param_evalue_threshold"),
        ("sc-match", "param_score_match"),
        ("sc-mismatch", "param_score_mismatch"),
        ("gap-open", "param_gap_open"),
        ("gap-extend", "param_gap_extend"),
        ("filter", "param_filter"),
        ("pattern", "param_pattern"),
        ("entrez-query", "param_entrez_query"),
    ),
    "qresult": (
        ("query-ID", "id"),
        ("query-def", "description"),
        ("query-len", "seq_len"),
    ),
    "stat": (
        ("db-num", "stat_db_num"),
        ("db-len", "stat_db_len"),
        ("hsp-len", "stat_hsp_len"),
        ("eff-space", "stat_eff_space"),
        ("kappa", "stat_kappa"),
        ("lambda", "stat_lambda"),
        ("entropy", "stat_entropy"),
    ),
    "hit": (
        ("id", "id"),
        ("def", "description"),
        ("accession", "accession"),
        ("len", "seq_len"),
    ),
    "hsp": (
        ("bit-score", "bitscore"),
        ("score", "bitscore_raw"),
        ("evalue", "evalue"),
        ("query-from", "query_start"),
        ("query-to", "query_end"),
        ("hit-from", "hit_start"),
        ("hit-to", "hit_end"),
        ("pattern-from", "pattern_start"),
        ("pattern-to", "pattern_end"),
        ("query-frame", "query_frame"),
        ("hit-frame", "hit_frame"),
        ("identity", "ident_num"),
        ("positive", "pos_num"),
        ("gaps", "gap_num"),
        ("align-len", "aln_span"),
        ("density", "density"),
        ("qseq", "query"),
        ("hseq", "hit"),
        ("midline", None),
    ),
}
# optional elements, based on the DTD
_DTD_OPT = (
    "BlastOutput_query-seq",
    "BlastOutput_mbstat",
    "Iteration_query-def",
    "Iteration_query-len",
    "Iteration-hits",
    "Iteration_stat",
    "Iteration_message",
    "Parameters_matrix",
    "Parameters_include",
    "Parameters_sc-match",
    "Parameters_sc-mismatch",
    "Parameters_filter",
    "Parameters_pattern",
    "Parameters_entrez-query",
    "Hit_hsps",
    "Hsp_pattern-from",
    "Hsp_pattern-to",
    "Hsp_query-frame",
    "Hsp_hit-frame",
    "Hsp_identity",
    "Hsp_positive",
    "Hsp_gaps",
    "Hsp_align-len",
    "Hsp_density",
    "Hsp_midline",
)

# compile RE patterns
# for capturing BLAST version
_RE_VERSION = re.compile(r"\d+\.\d+\.\d+\+?")
# for splitting ID-description pairs
_RE_ID_DESC_PAIRS_PATTERN = re.compile(" +>")
# for splitting ID and description (must be used with maxsplit = 1)
_RE_ID_DESC_PATTERN = re.compile(" +")


def _extract_ids_and_descs(raw_id, raw_desc):
    """Extract IDs, descriptions, and raw ID from raw values (PRIVATE).

    Given values of the ``Hit_id`` and ``Hit_def`` elements, this function
    returns a tuple of three elements: all IDs, all descriptions, and the
    BLAST-generated ID. The BLAST-generated ID is set to ``None`` if no
    BLAST-generated IDs are present.

    """
    ids = []
    descs = []

    blast_gen_id = raw_id
    if raw_id.startswith("gnl|BL_ORD_ID|"):
        id_desc_line = raw_desc
    else:
        id_desc_line = raw_id + " " + raw_desc

    # create a list of lists, each list containing an ID and description
    # or just an ID, if description is not present
    id_desc_pairs = [
        re.split(_RE_ID_DESC_PATTERN, x, 1)
        for x in re.split(_RE_ID_DESC_PAIRS_PATTERN, id_desc_line)
    ]
    # make sure empty descriptions are added as empty strings
    # also, we return lists for compatibility reasons between Py2 and Py3
    for pair in id_desc_pairs:
        if len(pair) != 2:
            pair.append("")
        ids.append(pair[0])
        descs.append(pair[1])

    return (ids, descs, blast_gen_id)


class BlastXmlParser(object):
    """Parser for the BLAST XML format."""

    def __init__(self, handle, use_raw_query_ids=False, use_raw_hit_ids=False):
        """Initialize the class."""
        self.xml_iter = iter(ElementTree.iterparse(handle, events=("start", "end")))
        self._use_raw_query_ids = use_raw_query_ids
        self._use_raw_hit_ids = use_raw_hit_ids
        self._meta, self._fallback = self._parse_preamble()

    def __iter__(self):
        """Iterate over BlastXmlParser object yields query results."""
        for qresult in self._parse_qresult():
            yield qresult

    def _parse_preamble(self):
        """Parse all tag data prior to the first query result (PRIVATE)."""
        # dictionary for containing all information prior to the first query
        meta = {}
        # dictionary for fallback information
        fallback = {}

        # parse the preamble part (anything prior to the first result)
        for event, elem in self.xml_iter:
            # get the tag values, cast appropriately, store into meta
            if event == "end" and elem.tag in _ELEM_META:
                attr_name, caster = _ELEM_META[elem.tag]

                if caster is not str:
                    meta[attr_name] = caster(elem.text)
                else:
                    meta[attr_name] = elem.text

                # delete element after we finish parsing it
                elem.clear()
                continue
            # capture fallback values
            # these are used only if the first <Iteration> does not have any
            # ID, ref, or len.
            elif event == "end" and elem.tag in _ELEM_QRESULT_FALLBACK:
                attr_name, caster = _ELEM_QRESULT_FALLBACK[elem.tag]

                if caster is not str:
                    fallback[attr_name] = caster(elem.text)
                else:
                    fallback[attr_name] = elem.text

                elem.clear()
                continue

            if event == "start" and elem.tag == "Iteration":
                break

        # we only want the version number, sans the program name or date
        if meta.get("version") is not None:
            meta["version"] = re.search(_RE_VERSION, meta["version"]).group(0)

        return meta, fallback

    def _parse_qresult(self):
        """Parse query results (PRIVATE)."""
        # parse the queries
        for event, qresult_elem in self.xml_iter:
            # </Iteration> marks the end of a single query
            # which means we can process it
            if event == "end" and qresult_elem.tag == "Iteration":

                # we'll use the following schema
                # <!ELEMENT Iteration (
                #        Iteration_iter-num,
                #        Iteration_query-ID?,
                #        Iteration_query-def?,
                #        Iteration_query-len?,
                #        Iteration_hits?,
                #        Iteration_stat?,
                #        Iteration_message?)>

                # assign query attributes with fallbacks
                query_id = qresult_elem.findtext("Iteration_query-ID")
                if query_id is None:
                    query_id = self._fallback["id"]

                query_desc = qresult_elem.findtext("Iteration_query-def")
                if query_desc is None:
                    query_desc = self._fallback["description"]

                query_len = qresult_elem.findtext("Iteration_query-len")
                if query_len is None:
                    query_len = self._fallback["len"]

                blast_query_id = query_id
                # handle blast searches against databases with Blast's IDs
                # 'Query_' marks the beginning of a BLAST+-generated ID,
                # 'lcl|' marks the beginning of a BLAST legacy-generated ID
                if not self._use_raw_query_ids and (
                    query_id.startswith("Query_") or query_id.startswith("lcl|")
                ):
                    # store the Blast-generated query ID
                    id_desc = query_desc.split(" ", 1)
                    query_id = id_desc[0]
                    try:
                        query_desc = id_desc[1]
                    except IndexError:
                        query_desc = ""

                hit_list, key_list = [], []
                for hit in self._parse_hit(
                    qresult_elem.find("Iteration_hits"), query_id
                ):
                    if hit:
                        # need to keep track of hit IDs, since there could be duplicates,
                        if hit.id in key_list:
                            warnings.warn(
                                "Renaming hit ID %r to a BLAST-generated ID "
                                "%r since the ID was already matched "
                                "by your query %r. Your BLAST database "
                                "may contain duplicate entries."
                                % (hit.id, hit.blast_id, query_id),
                                BiopythonParserWarning,
                            )
                            # fallback to Blast-generated IDs, if the ID is already present
                            # and restore the desc, too
                            hit.description = "%s %s" % (hit.id, hit.description)
                            hit.id = hit.blast_id
                            # and change the hit_id of the HSPs contained
                            for hsp in hit:
                                hsp.hit_id = hit.blast_id
                        else:
                            key_list.append(hit.id)

                        hit_list.append(hit)

                # create qresult and assign its attributes
                qresult = QueryResult(hit_list, query_id)
                qresult.description = query_desc
                qresult.seq_len = int(query_len)
                qresult.blast_id = blast_query_id
                for key, value in self._meta.items():
                    setattr(qresult, key, value)

                # statistics are stored in Iteration_stat's 'grandchildren' with the
                # following DTD
                # <!ELEMENT Statistics (
                #        Statistics_db-num,
                #        Statistics_db-len,
                #        Statistics_hsp-len,
                #        Statistics_eff-space,
                #        Statistics_kappa,
                #        Statistics_lambda,
                #        Statistics_entropy)>

                stat_iter_elem = qresult_elem.find("Iteration_stat")
                if stat_iter_elem is not None:
                    stat_elem = stat_iter_elem.find("Statistics")

                    for key, val_info in _ELEM_QRESULT_OPT.items():
                        value = stat_elem.findtext(key)
                        if value is not None:
                            caster = val_info[1]
                            # recast only if value is not intended to be str
                            if value is not None and caster is not str:
                                value = caster(value)
                            setattr(qresult, val_info[0], value)

                # delete element after we finish parsing it
                qresult_elem.clear()
                yield qresult

    def _parse_hit(self, root_hit_elem, query_id):
        """Yield a generator object that transforms Iteration_hits XML elements into Hit objects (PRIVATE).

        :param root_hit_elem: root element of the Iteration_hits tag.
        :type root_hit_elem: XML element tag
        :param query_id: QueryResult ID of this Hit
        :type query_id: string

        """
        # Hit level processing
        # Hits are stored in the Iteration_hits tag, with the following
        # DTD
        # <!ELEMENT Hit (
        #        Hit_num,
        #        Hit_id,
        #        Hit_def,
        #        Hit_accession,
        #        Hit_len,
        #        Hit_hsps?)>

        # feed the loop below an empty list so iteration still works
        if root_hit_elem is None:
            root_hit_elem = []

        for hit_elem in root_hit_elem:

            # BLAST sometimes mangles the sequence IDs and descriptions, so we need
            # to extract the actual values.
            raw_hit_id = hit_elem.findtext("Hit_id")
            raw_hit_desc = hit_elem.findtext("Hit_def")
            if not self._use_raw_hit_ids:
                ids, descs, blast_hit_id = _extract_ids_and_descs(
                    raw_hit_id, raw_hit_desc
                )
            else:
                ids, descs, blast_hit_id = [raw_hit_id], [raw_hit_desc], raw_hit_id

            hit_id, alt_hit_ids = ids[0], ids[1:]
            hit_desc, alt_hit_descs = descs[0], descs[1:]

            hsps = list(self._parse_hsp(hit_elem.find("Hit_hsps"), query_id, hit_id))

            hit = Hit(hsps)
            hit.description = hit_desc
            hit._id_alt = alt_hit_ids
            hit._description_alt = alt_hit_descs
            hit.blast_id = blast_hit_id

            for key, val_info in _ELEM_HIT.items():
                value = hit_elem.findtext(key)
                if value is not None:
                    caster = val_info[1]
                    # recast only if value is not intended to be str
                    if value is not None and caster is not str:
                        value = caster(value)
                    setattr(hit, val_info[0], value)

            # delete element after we finish parsing it
            hit_elem.clear()
            yield hit

    def _parse_hsp(self, root_hsp_frag_elem, query_id, hit_id):
        """Yield a generator object that transforms Hit_hsps XML elements into HSP objects (PRIVATE).

        :param root_hsp_frag_elem: the ``Hit_hsps`` tag
        :type root_hsp_frag_elem: XML element tag
        :param query_id: query ID
        :type query_id: string
        :param hit_id: hit ID
        :type hit_id: string

        """
        # Hit_hsps DTD:
        # <!ELEMENT Hsp (
        #        Hsp_num,
        #        Hsp_bit-score,
        #        Hsp_score,
        #        Hsp_evalue,
        #        Hsp_query-from,
        #        Hsp_query-to,
        #        Hsp_hit-from,
        #        Hsp_hit-to,
        #        Hsp_pattern-from?,
        #        Hsp_pattern-to?,
        #        Hsp_query-frame?,
        #        Hsp_hit-frame?,
        #        Hsp_identity?,
        #        Hsp_positive?,
        #        Hsp_gaps?,
        #        Hsp_align-len?,
        #        Hsp_density?,
        #        Hsp_qseq,
        #        Hsp_hseq,
        #        Hsp_midline?)>

        # if value is None, feed the loop below an empty list
        if root_hsp_frag_elem is None:
            root_hsp_frag_elem = []

        for hsp_frag_elem in root_hsp_frag_elem:
            coords = {}  # temporary container for coordinates
            frag = HSPFragment(hit_id, query_id)
            for key, val_info in _ELEM_FRAG.items():
                value = hsp_frag_elem.findtext(key)
                caster = val_info[1]

                # adjust 'from' and 'to' coordinates to 0-based ones
                if value is not None:
                    if key.endswith("-from") or key.endswith("-to"):
                        # store coordinates for further processing
                        coords[val_info[0]] = caster(value)
                        continue
                    # recast only if value is not intended to be str
                    elif caster is not str:
                        value = caster(value)
                    setattr(frag, val_info[0], value)

            # set the similarity characters into aln_annotation dict
            frag.aln_annotation["similarity"] = hsp_frag_elem.findtext("Hsp_midline")

            # process coordinates
            # since 'x-from' could be bigger than 'x-to', we need to figure
            # out which one is smaller/bigger since 'x_start' is always smaller
            # than 'x_end'
            for coord_type in ("query", "hit", "pattern"):
                start_type = coord_type + "_start"
                end_type = coord_type + "_end"
                try:
                    start = coords[start_type]
                    end = coords[end_type]
                except KeyError:
                    continue
                else:
                    # convert to python range and setattr
                    setattr(frag, start_type, min(start, end) - 1)
                    setattr(frag, end_type, max(start, end))

            # set alphabet, based on program
            prog = self._meta.get("program")
            if prog == "blastn":
                frag.alphabet = generic_dna
            elif prog in ["blastp", "blastx", "tblastn", "tblastx"]:
                frag.alphabet = generic_protein

            hsp = HSP([frag])
            for key, val_info in _ELEM_HSP.items():
                value = hsp_frag_elem.findtext(key)
                caster = val_info[1]
                if value is not None:
                    if caster is not str:
                        value = caster(value)
                    setattr(hsp, val_info[0], value)
            # delete element after we finish parsing it
            hsp_frag_elem.clear()
            yield hsp


class BlastXmlIndexer(SearchIndexer):
    """Indexer class for BLAST XML output."""

    _parser = BlastXmlParser
    qstart_mark = _as_bytes("<Iteration>")
    qend_mark = _as_bytes("</Iteration>")
    block_size = 16384

    def __init__(self, filename, **kwargs):
        """Initialize the class."""
        SearchIndexer.__init__(self, filename)
        # TODO: better way to do this?
        iter_obj = self._parser(self._handle, **kwargs)
        self._meta, self._fallback = iter_obj._meta, iter_obj._fallback

    def __iter__(self):
        """Iterate over BlastXmlIndexer yields qstart_id, start_offset, block's length."""
        qstart_mark = self.qstart_mark
        qend_mark = self.qend_mark
        blast_id_mark = _as_bytes("Query_")
        block_size = self.block_size
        handle = self._handle
        handle.seek(0)
        re_desc = re.compile(
            _as_bytes(
                r"<Iteration_query-ID>(.*?)"
                r"</Iteration_query-ID>\s+?"
                "<Iteration_query-def>"
                "(.*?)</Iteration_query-def>"
            )
        )
        re_desc_end = re.compile(_as_bytes(r"</Iteration_query-def>"))
        counter = 0

        while True:
            start_offset = handle.tell()
            line = handle.readline()
            if not line:
                break
            if qstart_mark not in line:
                continue
            # The following requirements are to make supporting BGZF compressed
            # BLAST XML files simpler (avoids complex offset manipulations):
            assert line.count(qstart_mark) == 1, "XML without line breaks?"
            assert line.lstrip().startswith(qstart_mark), line
            if qend_mark in line:
                # Should cope with <Iteration>...</Iteration> on one long line
                block = line
            else:
                # Load the rest of this block up to and including </Iteration>
                block = [line]
                while line and qend_mark not in line:
                    line = handle.readline()
                    assert qstart_mark not in line, line
                    block.append(line)
                assert line.rstrip().endswith(qend_mark), line
                block = _empty_bytes_string.join(block)
            assert block.count(qstart_mark) == 1, "XML without line breaks? %r" % block
            assert block.count(qend_mark) == 1, "XML without line breaks? %r" % block
            # Now we have a full <Iteration>...</Iteration> block, find the ID
            regx = re.search(re_desc, block)
            try:
                qstart_desc = regx.group(2)
                qstart_id = regx.group(1)
            except AttributeError:
                # use the fallback values
                assert re.search(re_desc_end, block)
                qstart_desc = _as_bytes(self._fallback["description"])
                qstart_id = _as_bytes(self._fallback["id"])
            if qstart_id.startswith(blast_id_mark):
                qstart_id = qstart_desc.split(_as_bytes(" "), 1)[0]
            yield _bytes_to_string(qstart_id), start_offset, len(block)
            counter += 1

    def _parse(self, handle):
        """Overwrite SearchIndexer parse (PRIVATE).

        As we need to set the meta and fallback dictionaries to the parser.
        """
        generator = self._parser(handle, **self._kwargs)
        generator._meta = self._meta
        generator._fallback = self._fallback
        return next(iter(generator))

    def get_raw(self, offset):
        """Return the raw record from the file as a bytes string."""
        qend_mark = self.qend_mark
        handle = self._handle
        handle.seek(offset)

        qresult_raw = handle.readline()
        assert qresult_raw.lstrip().startswith(self.qstart_mark)
        while qend_mark not in qresult_raw:
            qresult_raw += handle.readline()
        assert qresult_raw.rstrip().endswith(qend_mark)
        assert qresult_raw.count(qend_mark) == 1
        # Note this will include any leading and trailing whitespace, in
        # general expecting "    <Iteration>\n...\n    </Iteration>\n"
        return qresult_raw


class _BlastXmlGenerator(XMLGenerator):
    """Event-based XML Generator."""

    def __init__(self, out, encoding="utf-8", indent=" ", increment=2):
        """Initialize the class."""
        XMLGenerator.__init__(self, out, encoding)
        # the indentation character
        self._indent = indent
        # nest level
        self._level = 0
        # how many indentation character should we increment per level
        self._increment = increment
        # container for names of tags with children
        self._parent_stack = []
        # determine writer method
        try:
            # this should work for all platforms except Jython
            self.write = self._write
        except AttributeError:
            # Jython uses self._out.write
            self.write = self._out.write

    def startDocument(self):
        """Start the XML document."""
        self.write(
            u'<?xml version="1.0"?>\n'
            '<!DOCTYPE BlastOutput PUBLIC "-//NCBI//NCBI BlastOutput/EN" '
            '"http://www.ncbi.nlm.nih.gov/dtd/NCBI_BlastOutput.dtd">\n'
        )

    def startElement(self, name, attrs=None, children=False):
        """Start an XML element.

        :param name: element name
        :type name: string
        :param attrs: element attributes
        :type attrs: dictionary {string: object}
        :param children: whether the element has children or not
        :type children: bool

        """
        if attrs is None:
            attrs = {}
        self.ignorableWhitespace(self._indent * self._level)
        XMLGenerator.startElement(self, name, attrs)

    def endElement(self, name):
        """End and XML element of the given name."""
        XMLGenerator.endElement(self, name)
        self.write(u"\n")

    def startParent(self, name, attrs=None):
        """Start an XML element which has children.

        :param name: element name
        :type name: string
        :param attrs: element attributes
        :type attrs: dictionary {string: object}

        """
        if attrs is None:
            attrs = {}
        self.startElement(name, attrs, children=True)
        self._level += self._increment
        self.write(u"\n")
        # append the element name, so we can end it later
        self._parent_stack.append(name)

    def endParent(self):
        """End an XML element with children."""
        # the element to end is the one on top of the stack
        name = self._parent_stack.pop()
        self._level -= self._increment
        self.ignorableWhitespace(self._indent * self._level)
        self.endElement(name)

    def startParents(self, *names):
        """Start XML elements without children."""
        for name in names:
            self.startParent(name)

    def endParents(self, num):
        """End XML elements, according to the given number."""
        for i in range(num):
            self.endParent()

    def simpleElement(self, name, content=None):
        """Create an XML element without children with the given content."""
        self.startElement(name, attrs={})
        if content:
            self.characters(content)
        self.endElement(name)

    def characters(self, content):
        """Replace quotes and apostrophe."""
        content = escape(str(content))
        for a, b in ((u'"', u"&quot;"), (u"'", u"&apos;")):
            content = content.replace(a, b)
        self.write(content)


class BlastXmlWriter(object):
    """Stream-based BLAST+ XML Writer."""

    def __init__(self, handle, use_raw_query_ids=True, use_raw_hit_ids=True):
        """Initialize the class."""
        self.xml = _BlastXmlGenerator(handle, "utf-8")
        self._use_raw_query_ids = use_raw_query_ids
        self._use_raw_hit_ids = use_raw_hit_ids

    def write_file(self, qresults):
        """Write the XML contents to the output handle."""
        xml = self.xml
        self.qresult_counter, self.hit_counter, self.hsp_counter, self.frag_counter = (
            0,
            0,
            0,
            0,
        )

        # get the first qresult, since the preamble requires its attr values
        first_qresult = next(qresults)
        # start the XML document, set the root element, and create the preamble
        xml.startDocument()
        xml.startParent("BlastOutput")
        self._write_preamble(first_qresult)
        # and write the qresults
        xml.startParent("BlastOutput_iterations")
        self._write_qresults(chain([first_qresult], qresults))
        xml.endParents(2)
        xml.endDocument()

        return (
            self.qresult_counter,
            self.hit_counter,
            self.hsp_counter,
            self.frag_counter,
        )

    def _write_elem_block(self, block_name, map_name, obj, opt_dict=None):
        """Write sibling XML elements (PRIVATE).

        :param block_name: common element name prefix
        :type block_name: string
        :param map_name: name of mapping between element and attribute names
        :type map_name: string
        :param obj: object whose attribute value will be used
        :type obj: object
        :param opt_dict: custom element-attribute mapping
        :type opt_dict: dictionary {string: string}

        """
        if opt_dict is None:
            opt_dict = {}
        for elem, attr in _WRITE_MAPS[map_name]:
            elem = block_name + elem
            try:
                content = str(getattr(obj, attr))
            except AttributeError:
                # ensure attrs that is not present is optional
                if elem not in _DTD_OPT:
                    raise ValueError(
                        "Element %r (attribute %r) not found" % (elem, attr)
                    )
            else:
                # custom element-attribute mapping, for fallback values
                if elem in opt_dict:
                    content = opt_dict[elem]
                self.xml.simpleElement(elem, content)

    def _write_preamble(self, qresult):
        """Write the XML file preamble (PRIVATE)."""
        xml = self.xml

        for elem, attr in _WRITE_MAPS["preamble"]:
            elem = "BlastOutput_" + elem
            if elem == "BlastOutput_param":
                xml.startParent(elem)
                self._write_param(qresult)
                xml.endParent()
                continue
            try:
                content = str(getattr(qresult, attr))
            except AttributeError:
                if elem not in _DTD_OPT:
                    raise ValueError(
                        "Element %s (attribute %s) not found" % (elem, attr)
                    )
            else:
                if elem == "BlastOutput_version":
                    content = "%s %s" % (qresult.program.upper(), qresult.version)
                elif qresult.blast_id:
                    if elem == "BlastOutput_query-ID":
                        content = qresult.blast_id
                    elif elem == "BlastOutput_query-def":
                        content = " ".join([qresult.id, qresult.description]).strip()
                xml.simpleElement(elem, content)

    def _write_param(self, qresult):
        """Write the parameter block of the preamble (PRIVATE)."""
        xml = self.xml
        xml.startParent("Parameters")
        self._write_elem_block("Parameters_", "param", qresult)
        xml.endParent()

    def _write_qresults(self, qresults):
        """Write QueryResult objects into iteration elements (PRIVATE)."""
        xml = self.xml

        for num, qresult in enumerate(qresults):
            xml.startParent("Iteration")
            xml.simpleElement("Iteration_iter-num", str(num + 1))
            opt_dict = {}
            if self._use_raw_query_ids:
                query_id = qresult.blast_id
                query_desc = qresult.id + " " + qresult.description
            else:
                query_id = qresult.id
                query_desc = qresult.description

            opt_dict = {
                "Iteration_query-ID": query_id,
                "Iteration_query-def": query_desc,
            }
            self._write_elem_block("Iteration_", "qresult", qresult, opt_dict)
            # the Iteration_hits tag only has children if there are hits
            if qresult:
                xml.startParent("Iteration_hits")
                self._write_hits(qresult.hits)
                xml.endParent()
            # otherwise it's a simple element without any contents
            else:
                xml.simpleElement("Iteration_hits", "")

            xml.startParents("Iteration_stat", "Statistics")
            self._write_elem_block("Statistics_", "stat", qresult)
            xml.endParents(2)
            # there's a message if no hits is present
            if not qresult:
                xml.simpleElement("Iteration_message", "No hits found")
            self.qresult_counter += 1
            xml.endParent()

    def _write_hits(self, hits):
        """Write Hit objects (PRIVATE)."""
        xml = self.xml

        for num, hit in enumerate(hits):
            xml.startParent("Hit")
            xml.simpleElement("Hit_num", str(num + 1))
            # use custom hit_id and hit_def mapping if the hit has a
            # BLAST-generated ID
            opt_dict = {}

            if self._use_raw_hit_ids:
                hit_id = hit.blast_id
                hit_desc = " >".join(
                    [
                        "{} {}".format(x, y)
                        for x, y in zip(hit.id_all, hit.description_all)
                    ]
                )
            else:
                hit_id = hit.id
                hit_desc = hit.description + " >".join(
                    [
                        "{} {}".format(x, y)
                        for x, y in zip(hit.id_all[1:], hit.description_all[1:])
                    ]
                )

            opt_dict = {"Hit_id": hit_id, "Hit_def": hit_desc}
            self._write_elem_block("Hit_", "hit", hit, opt_dict)
            xml.startParent("Hit_hsps")
            self._write_hsps(hit.hsps)
            self.hit_counter += 1
            xml.endParents(2)

    def _write_hsps(self, hsps):
        """Write HSP objects (PRIVATE)."""
        xml = self.xml
        for num, hsp in enumerate(hsps):
            xml.startParent("Hsp")
            xml.simpleElement("Hsp_num", str(num + 1))
            for elem, attr in _WRITE_MAPS["hsp"]:
                elem = "Hsp_" + elem
                try:
                    content = self._adjust_output(hsp, elem, attr)
                # make sure any elements that is not present is optional
                # in the DTD
                except AttributeError:
                    if elem not in _DTD_OPT:
                        raise ValueError(
                            "Element %s (attribute %s) not found" % (elem, attr)
                        )
                else:
                    xml.simpleElement(elem, str(content))
            self.hsp_counter += 1
            self.frag_counter += len(hsp.fragments)
            xml.endParent()

    def _adjust_output(self, hsp, elem, attr):
        """Adjust output to mimic native BLAST+ XML as much as possible (PRIVATE)."""
        # adjust coordinates
        if attr in (
            "query_start",
            "query_end",
            "hit_start",
            "hit_end",
            "pattern_start",
            "pattern_end",
        ):
            content = getattr(hsp, attr) + 1
            if "_start" in attr:
                content = getattr(hsp, attr) + 1
            else:
                content = getattr(hsp, attr)

            # adjust for 'from' <--> 'to' flip if it's not a translated search
            # and frames are different
            # adapted from /src/algo/blast/format/blastxml_format.cpp#L216
            if hsp.query_frame != 0 and hsp.hit_frame < 0:
                if attr == "hit_start":
                    content = getattr(hsp, "hit_end")
                elif attr == "hit_end":
                    content = getattr(hsp, "hit_start") + 1

        # for seqrecord objects, we only need the sequence string
        elif elem in ("Hsp_hseq", "Hsp_qseq"):
            content = str(getattr(hsp, attr).seq)
        elif elem == "Hsp_midline":
            content = hsp.aln_annotation["similarity"]
        elif elem in ("Hsp_evalue", "Hsp_bit-score"):
            # adapted from src/algo/blast/format/blastxml_format.cpp#L138-140
            content = "%.*g" % (6, getattr(hsp, attr))
        else:
            content = getattr(hsp, attr)

        return content


# if not used as a module, run the doctest
if __name__ == "__main__":
    from Bio._utils import run_doctest

    run_doctest()<|MERGE_RESOLUTION|>--- conflicted
+++ resolved
@@ -19,12 +19,8 @@
 from Bio.SearchIO._index import SearchIndexer
 from Bio.SearchIO._model import QueryResult, Hit, HSP, HSPFragment
 
-<<<<<<< HEAD
 from Bio._py3k import _as_bytes, _bytes_to_string
-=======
-from Bio._py3k import _as_bytes, _bytes_to_string, unicode
-
->>>>>>> 73e9444d
+
 _empty_bytes_string = _as_bytes("")
 
 __all__ = ("BlastXmlParser", "BlastXmlIndexer", "BlastXmlWriter")
