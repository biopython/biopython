--- conflicted
+++ resolved
@@ -150,11 +150,8 @@
             self.line = self.handle.readline()
 
 
-<<<<<<< HEAD
-class Hmer3DomtabHmmhitParser(Hmmer3DomtabParser):
-=======
+
 class Hmmer3DomtabHmmhitParser(Hmmer3DomtabParser):
->>>>>>> 4f5a00e6
     """Parser for the HMMER domain table format that assumes HMM profile
     coordinates are hit coordinates."""
 
