--- conflicted
+++ resolved
@@ -279,10 +279,7 @@
         Seq('MELKILV')
 
         When adding two Seq (like) objects, the alphabets are important.
-<<<<<<< HEAD
-=======
-
->>>>>>> 15033356
+
         You can't add RNA and DNA sequences:
 
         >>> from Bio.Alphabet import generic_dna, generic_rna
@@ -970,15 +967,9 @@
         >>> coding_dna = Seq("ATGGCCATTGTAATGGGCCGCTGAAAGGGTGCCCGATAG",
         ...                  generic_dna)
         >>> coding_dna
-<<<<<<< HEAD
-        Seq('ATGGCCATTGTAATGGGCCGCTGAAAGGGTGCCCGATAG', DNAAlphabet())
-        >>> coding_dna.transcribe()
-        Seq('AUGGCCAUUGUAAUGGGCCGCUGAAAGGGUGCCCGAUAG', RNAAlphabet())
-=======
         Seq('ATGGCCATTGTAATGGGCCGCTGAAAGGGTGCCCGATAG')
         >>> coding_dna.transcribe()
         Seq('AUGGCCAUUGUAAUGGGCCGCUGAAAGGGUGCCCGAUAG')
->>>>>>> 15033356
 
         Trying to transcribe a protein or RNA sequence raises an exception:
 
@@ -1012,15 +1003,9 @@
         >>> messenger_rna = Seq("AUGGCCAUUGUAAUGGGCCGCUGAAAGGGUGCCCGAUAG",
         ...                     generic_rna)
         >>> messenger_rna
-<<<<<<< HEAD
-        Seq('AUGGCCAUUGUAAUGGGCCGCUGAAAGGGUGCCCGAUAG', RNAAlphabet())
-        >>> messenger_rna.back_transcribe()
-        Seq('ATGGCCATTGTAATGGGCCGCTGAAAGGGTGCCCGATAG', DNAAlphabet())
-=======
         Seq('AUGGCCAUUGUAAUGGGCCGCUGAAAGGGUGCCCGAUAG')
         >>> messenger_rna.back_transcribe()
         Seq('ATGGCCATTGTAATGGGCCGCTGAAAGGGTGCCCGATAG')
->>>>>>> 15033356
 
         Trying to back-transcribe a protein or DNA sequence raises an
         exception:
@@ -2465,15 +2450,9 @@
         >>> my_mseq = MutableSeq("MKQHKAMIVALIVICITAVVAAL",
         ...                      generic_protein)
         >>> my_mseq
-<<<<<<< HEAD
-        MutableSeq('MKQHKAMIVALIVICITAVVAAL', ProteinAlphabet())
-        >>> my_mseq.toseq()
-        Seq('MKQHKAMIVALIVICITAVVAAL', ProteinAlphabet())
-=======
         MutableSeq('MKQHKAMIVALIVICITAVVAAL')
         >>> my_mseq.toseq()
         Seq('MKQHKAMIVALIVICITAVVAAL')
->>>>>>> 15033356
 
         Note that the alphabet is preserved.
         """
