--- conflicted
+++ resolved
@@ -92,13 +92,8 @@
 
 # Function variant of the SequenceWriter method.
 def _clean(text):
-<<<<<<< HEAD
-    """Use this to avoid getting newlines in the output."""
+    """Use this to avoid getting newlines in the output (PRIVATE)."""
     return text.replace("\n", " ").replace("\r", " ").replace("  ", " ").strip()
-=======
-    """Use this to avoid getting newlines in the output (PRIVATE)."""
-    return text.replace("\n", " ").replace("\r", " ").replace("  ", " ")
->>>>>>> 39eb5f8a
 
 
 class SequenceWriter(object):
