--- conflicted
+++ resolved
@@ -87,10 +87,6 @@
 
 """
 
-<<<<<<< HEAD
-
-=======
->>>>>>> 106d9e9d
 from Bio.Seq import Seq
 from Bio.SeqRecord import SeqRecord
 from .Interfaces import SequenceIterator, SequenceWriter
