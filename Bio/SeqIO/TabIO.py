--- conflicted
+++ resolved
@@ -32,10 +32,6 @@
 example above.
 """
 
-<<<<<<< HEAD
-
-=======
->>>>>>> a9fe42d3
 from Bio.Seq import Seq
 from Bio.SeqRecord import SeqRecord
 from .Interfaces import SequenceIterator, SequenceWriter, _clean, _get_seq_string
@@ -44,11 +40,7 @@
 class TabIterator(SequenceIterator):
     """Parser for tab-delimited files."""
 
-<<<<<<< HEAD
-    def __init__(self, source, alphabet=None):
-=======
     def __init__(self, source):
->>>>>>> a9fe42d3
         """Iterate over tab separated lines as SeqRecord objects.
 
         Each line of the file should contain one tab only, dividing the line
@@ -56,10 +48,6 @@
 
         Arguments:
          - source - file-like object opened in text mode, or a path to a file
-<<<<<<< HEAD
-         - alphabet - no longer used.
-=======
->>>>>>> a9fe42d3
 
         The first field is taken as the record's .id and .name (regardless of
         any spaces within the text) and the second field is the sequence.
@@ -83,11 +71,6 @@
         gi|45478721|ref|NP_995576.1| length 90
 
         """
-<<<<<<< HEAD
-        if alphabet is not None:
-            raise ValueError("The alphabet argument is no longer supported")
-=======
->>>>>>> a9fe42d3
         super().__init__(source, mode="t", fmt="Tab-separated plain-text")
 
     def parse(self, handle):
