# Copyright 2007-2016 by Peter Cock.  All rights reserved.
#
# This file is part of the Biopython distribution and governed by your
# choice of the "Biopython License Agreement" or the "BSD 3-Clause License".
# Please see the LICENSE file that should have been included as part of this
# package.
"""Bio.SeqIO support for the "genbank" and "embl" file formats.

You are expected to use this module via the Bio.SeqIO functions.
Note that internally this module calls Bio.GenBank to do the actual
parsing of GenBank, EMBL and IMGT files.

See Also:
International Nucleotide Sequence Database Collaboration
http://www.insdc.org/

GenBank
http://www.ncbi.nlm.nih.gov/Genbank/

EMBL Nucleotide Sequence Database
http://www.ebi.ac.uk/embl/

DDBJ (DNA Data Bank of Japan)
http://www.ddbj.nig.ac.jp/

IMGT (use a variant of EMBL format with longer feature indents)
http://imgt.cines.fr/download/LIGM-DB/userman_doc.html
http://imgt.cines.fr/download/LIGM-DB/ftable_doc.html
http://www.ebi.ac.uk/imgt/hla/docs/manual.html

"""


import warnings
from datetime import datetime
from Bio import BiopythonWarning

from Bio.Seq import UnknownSeq
from Bio.GenBank.Scanner import GenBankScanner, EmblScanner, _ImgtScanner
from Bio import Alphabet
from Bio.SeqIO.Interfaces import SequentialSequenceWriter
from Bio import SeqFeature

from Bio._py3k import _is_int_or_long

# NOTE
# ====
# The "brains" for parsing GenBank, EMBL and IMGT files (and any
# other flat file variants from the INSDC in future) is in
# Bio.GenBank.Scanner (plus the _FeatureConsumer in Bio.GenBank)
# However, all the writing code is in this file.


def GenBankIterator(handle):
    """Break up a Genbank file into SeqRecord objects.

    Every section from the LOCUS line to the terminating // becomes
    a single SeqRecord with associated annotation and features.

    Note that for genomes or chromosomes, there is typically only
    one record.

    This gets called internally by Bio.SeqIO for the GenBank file format:

    >>> from Bio import SeqIO
    >>> for record in SeqIO.parse("GenBank/cor6_6.gb", "gb"):
    ...     print(record.id)
    ...
    X55053.1
    X62281.1
    M81224.1
    AJ237582.1
    L31939.1
    AF297471.1

    Equivalently,

    >>> with open("GenBank/cor6_6.gb") as handle:
    ...     for record in GenBankIterator(handle):
    ...         print(record.id)
    ...
    X55053.1
    X62281.1
    M81224.1
    AJ237582.1
    L31939.1
    AF297471.1

    """
    # This calls a generator function:
    return GenBankScanner(debug=0).parse_records(handle)


def EmblIterator(handle):
    """Break up an EMBL file into SeqRecord objects.

    Every section from the LOCUS line to the terminating // becomes
    a single SeqRecord with associated annotation and features.

    Note that for genomes or chromosomes, there is typically only
    one record.

    This gets called internally by Bio.SeqIO for the EMBL file format:

    >>> from Bio import SeqIO
    >>> for record in SeqIO.parse("EMBL/epo_prt_selection.embl", "embl"):
    ...     print(record.id)
    ...
    A00022.1
    A00028.1
    A00031.1
    A00034.1
    A00060.1
    A00071.1
    A00072.1
    A00078.1
    CQ797900.1

    Equivalently,

    >>> with open("EMBL/epo_prt_selection.embl") as handle:
    ...     for record in EmblIterator(handle):
    ...         print(record.id)
    ...
    A00022.1
    A00028.1
    A00031.1
    A00034.1
    A00060.1
    A00071.1
    A00072.1
    A00078.1
    CQ797900.1

    """
    # This calls a generator function:
    return EmblScanner(debug=0).parse_records(handle)


def ImgtIterator(handle):
    """Break up an IMGT file into SeqRecord objects.

    Every section from the LOCUS line to the terminating // becomes
    a single SeqRecord with associated annotation and features.

    Note that for genomes or chromosomes, there is typically only
    one record.
    """
    # This calls a generator function:
    return _ImgtScanner(debug=0).parse_records(handle)


def GenBankCdsFeatureIterator(handle, alphabet=Alphabet.generic_protein):
    """Break up a Genbank file into SeqRecord objects for each CDS feature.

    Every section from the LOCUS line to the terminating // can contain
    many CDS features.  These are returned as with the stated amino acid
    translation sequence (if given).
    """
    # This calls a generator function:
    return GenBankScanner(debug=0).parse_cds_features(handle, alphabet)


def EmblCdsFeatureIterator(handle, alphabet=Alphabet.generic_protein):
    """Break up a EMBL file into SeqRecord objects for each CDS feature.

    Every section from the LOCUS line to the terminating // can contain
    many CDS features.  These are returned as with the stated amino acid
    translation sequence (if given).
    """
    # This calls a generator function:
    return EmblScanner(debug=0).parse_cds_features(handle, alphabet)


def _insdc_feature_position_string(pos, offset=0):
    """Build a GenBank/EMBL position string (PRIVATE).

    Use offset=1 to add one to convert a start position from python counting.
    """
    if isinstance(pos, SeqFeature.ExactPosition):
        return "%i" % (pos.position + offset)
    elif isinstance(pos, SeqFeature.WithinPosition):
        return "(%i.%i)" % (
            pos.position + offset,
            pos.position + pos.extension + offset,
        )
    elif isinstance(pos, SeqFeature.BetweenPosition):
        return "(%i^%i)" % (
            pos.position + offset,
            pos.position + pos.extension + offset,
        )
    elif isinstance(pos, SeqFeature.BeforePosition):
        return "<%i" % (pos.position + offset)
    elif isinstance(pos, SeqFeature.AfterPosition):
        return ">%i" % (pos.position + offset)
    elif isinstance(pos, SeqFeature.OneOfPosition):
        return "one-of(%s)" % ",".join(
            _insdc_feature_position_string(p, offset) for p in pos.position_choices
        )
    elif isinstance(pos, SeqFeature.AbstractPosition):
        raise NotImplementedError("Please report this as a bug in Biopython.")
    else:
        raise ValueError("Expected a SeqFeature position object.")


def _insdc_location_string_ignoring_strand_and_subfeatures(location, rec_length):
    if location.ref:
        ref = "%s:" % location.ref
    else:
        ref = ""
    assert not location.ref_db
    if (
        isinstance(location.start, SeqFeature.ExactPosition)
        and isinstance(location.end, SeqFeature.ExactPosition)
        and location.start.position == location.end.position
    ):
        # Special case, for 12:12 return 12^13
        # (a zero length slice, meaning the point between two letters)
        if location.end.position == rec_length:
            # Very special case, for a between position at the end of a
            # sequence (used on some circular genomes, Bug 3098) we have
            # N:N so return N^1
            return "%s%i^1" % (ref, rec_length)
        else:
            return "%s%i^%i" % (ref, location.end.position, location.end.position + 1)
    if (
        isinstance(location.start, SeqFeature.ExactPosition)
        and isinstance(location.end, SeqFeature.ExactPosition)
        and location.start.position + 1 == location.end.position
    ):
        # Special case, for 11:12 return 12 rather than 12..12
        # (a length one slice, meaning a single letter)
        return "%s%i" % (ref, location.end.position)
    elif isinstance(location.start, SeqFeature.UnknownPosition) or isinstance(
        location.end, SeqFeature.UnknownPosition
    ):
        # Special case for features from SwissProt/UniProt files
        if isinstance(location.start, SeqFeature.UnknownPosition) and isinstance(
            location.end, SeqFeature.UnknownPosition
        ):
            # warnings.warn("Feature with unknown location", BiopythonWarning)
            # return "?"
            raise ValueError("Feature with unknown location")
        elif isinstance(location.start, SeqFeature.UnknownPosition):
            # Treat the unknown start position as a BeforePosition
            return "%s<%i..%s" % (
                ref,
                location.nofuzzy_end,
                _insdc_feature_position_string(location.end),
            )
        else:
            # Treat the unknown end position as an AfterPosition
            return "%s%s..>%i" % (
                ref,
                _insdc_feature_position_string(location.start, +1),
                location.nofuzzy_start + 1,
            )
    else:
        # Typical case, e.g. 12..15 gets mapped to 11:15
        return (
            ref
            + _insdc_feature_position_string(location.start, +1)
            + ".."
            + _insdc_feature_position_string(location.end)
        )


def _insdc_location_string(location, rec_length):
    """Build a GenBank/EMBL location from a (Compound) FeatureLocation (PRIVATE).

    There is a choice of how to show joins on the reverse complement strand,
    GenBank used "complement(join(1,10),(20,100))" while EMBL used to use
    "join(complement(20,100),complement(1,10))" instead (but appears to have
    now adopted the GenBank convention). Notice that the order of the entries
    is reversed! This function therefore uses the first form. In this situation
    we expect the CompoundFeatureLocation and its parts to all be marked as
    strand == -1, and to be in the order 19:100 then 0:10.
    """
    try:
        parts = location.parts
        # CompoundFeatureLocation
        if location.strand == -1:
            # Special case, put complement outside the join/order/... and reverse order
            return "complement(%s(%s))" % (
                location.operator,
                ",".join(
                    _insdc_location_string_ignoring_strand_and_subfeatures(
                        p, rec_length
                    )
                    for p in parts[::-1]
                ),
            )
        else:
            return "%s(%s)" % (
                location.operator,
                ",".join(_insdc_location_string(p, rec_length) for p in parts),
            )
    except AttributeError:
        # Simple FeatureLocation
        loc = _insdc_location_string_ignoring_strand_and_subfeatures(
            location, rec_length
        )
        if location.strand == -1:
            return "complement(%s)" % loc
        else:
            return loc


class _InsdcWriter(SequentialSequenceWriter):
    """Base class for GenBank and EMBL writers (PRIVATE)."""

    MAX_WIDTH = 80
    QUALIFIER_INDENT = 21
    QUALIFIER_INDENT_STR = " " * QUALIFIER_INDENT
    QUALIFIER_INDENT_TMP = "     %s                "  # 21 if %s is empty
    FTQUAL_NO_QUOTE = (
        "anticodon",
        "citation",
        "codon_start",
        "compare",
        "direction",
        "estimated_length",
        "mod_base",
        "number",
        "rpt_type",
        "rpt_unit_range",
        "tag_peptide",
        "transl_except",
        "transl_table",
    )

    def _write_feature_qualifier(self, key, value=None, quote=None):
        if value is None:
            # Value-less entry like /pseudo
            self.handle.write("%s/%s\n" % (self.QUALIFIER_INDENT_STR, key))
            return

        if type(value) == str:
            value = value.replace(
                '"', '""'
            )  # NCBI says escape " as "" in qualifier values

        # Quick hack with no line wrapping, may be useful for testing:
        # self.handle.write('%s/%s="%s"\n' % (self.QUALIFIER_INDENT_STR, key, value))
        if quote is None:
            # Try to mimic unwritten rules about when quotes can be left out:
            if _is_int_or_long(value) or key in self.FTQUAL_NO_QUOTE:
                quote = False
            else:
                quote = True
        if quote:
            line = '%s/%s="%s"' % (self.QUALIFIER_INDENT_STR, key, value)
        else:
            line = "%s/%s=%s" % (self.QUALIFIER_INDENT_STR, key, value)
        if len(line) <= self.MAX_WIDTH:
            self.handle.write(line + "\n")
            return
        while line.lstrip():
            if len(line) <= self.MAX_WIDTH:
                self.handle.write(line + "\n")
                return
            # Insert line break...
            for index in range(
                min(len(line) - 1, self.MAX_WIDTH), self.QUALIFIER_INDENT + 1, -1
            ):
                if line[index] == " ":
                    break
            if line[index] != " ":
                # No nice place to break...
                index = self.MAX_WIDTH
            assert index <= self.MAX_WIDTH
            self.handle.write(line[:index] + "\n")
            line = self.QUALIFIER_INDENT_STR + line[index:].lstrip()

    def _wrap_location(self, location):
        """Split a feature location into lines (break at commas) (PRIVATE)."""
        # TODO - Rewrite this not to recurse!
        length = self.MAX_WIDTH - self.QUALIFIER_INDENT
        if len(location) <= length:
            return location
        index = location[:length].rfind(",")
        if index == -1:
            # No good place to split (!)
            warnings.warn("Couldn't split location:\n%s" % location, BiopythonWarning)
            return location
        return (
            location[: index + 1]
            + "\n"
            + self.QUALIFIER_INDENT_STR
            + self._wrap_location(location[index + 1 :])
        )

    def _write_feature(self, feature, record_length):
        """Write a single SeqFeature object to features table (PRIVATE)."""
        assert feature.type, feature
        location = _insdc_location_string(feature.location, record_length)
        f_type = feature.type.replace(" ", "_")
        line = (
            (self.QUALIFIER_INDENT_TMP % f_type)[: self.QUALIFIER_INDENT]
            + self._wrap_location(location)
            + "\n"
        )
        self.handle.write(line)
        # Now the qualifiers...
        # Note as of Biopython 1.69, this is an ordered-dict, don't sort it:
        for key, values in feature.qualifiers.items():
            if isinstance(values, (list, tuple)):
                for value in values:
                    self._write_feature_qualifier(key, value)
            else:
                # String, int, etc - or None for a /pseudo tpy entry
                self._write_feature_qualifier(key, values)

    @staticmethod
    def _get_annotation_str(record, key, default=".", just_first=False):
        """Get an annotation dictionary entry (as a string) (PRIVATE).

        Some entries are lists, in which case if just_first=True the first entry
        is returned.  If just_first=False (default) this verifies there is only
        one entry before returning it.
        """
        try:
            answer = record.annotations[key]
        except KeyError:
            return default
        if isinstance(answer, list):
            if not just_first:
                assert len(answer) == 1
            return str(answer[0])
        else:
            return str(answer)

    @staticmethod
    def _split_multi_line(text, max_len):
        """Return a list of strings (PRIVATE).

        Any single words which are too long get returned as a whole line
        (e.g. URLs) without an exception or warning.
        """
        # TODO - Do the line spliting while preserving white space?
        text = text.strip()
        if len(text) <= max_len:
            return [text]

        words = text.split()
        text = ""
        while words and len(text) + 1 + len(words[0]) <= max_len:
            text += " " + words.pop(0)
            text = text.strip()
        # assert len(text) <= max_len
        answer = [text]
        while words:
            text = words.pop(0)
            while words and len(text) + 1 + len(words[0]) <= max_len:
                text += " " + words.pop(0)
                text = text.strip()
            # assert len(text) <= max_len
            answer.append(text)
        assert not words
        return answer

    def _split_contig(self, record, max_len):
        """Return a list of strings, splits on commas (PRIVATE)."""
        # TODO - Merge this with _write_multi_line method?
        # It would need the addition of the comma splitting logic...
        # are there any other cases where that would be sensible?
        contig = record.annotations.get("contig", "")
        if isinstance(contig, (list, tuple)):
            contig = "".join(contig)
        contig = self.clean(contig)
        answer = []
        while contig:
            if len(contig) > max_len:
                # Split lines at the commas
                pos = contig[: max_len - 1].rfind(",")
                if pos == -1:
                    raise ValueError("Could not break up CONTIG")
                text, contig = contig[: pos + 1], contig[pos + 1 :]
            else:
                text, contig = contig, ""
            answer.append(text)
        return answer


class GenBankWriter(_InsdcWriter):
    """GenBank writer."""

    HEADER_WIDTH = 12
    QUALIFIER_INDENT = 21
    STRUCTURED_COMMENT_START = "-START##"
    STRUCTURED_COMMENT_END = "-END##"
    STRUCTURED_COMMENT_DELIM = " :: "
    LETTERS_PER_LINE = 60
    SEQUENCE_INDENT = 9

    def _write_single_line(self, tag, text):
        """Write single line in each GenBank record (PRIVATE).

        Used in the 'header' of each GenBank record.
        """
        assert len(tag) < self.HEADER_WIDTH
        if len(text) > self.MAX_WIDTH - self.HEADER_WIDTH:
            if tag:
                warnings.warn(
                    "Annotation %r too long for %r line" % (text, tag), BiopythonWarning
                )
            else:
                # Can't give such a precise warning
                warnings.warn("Annotation %r too long" % text, BiopythonWarning)
        self.handle.write(
            "%s%s\n" % (tag.ljust(self.HEADER_WIDTH), text.replace("\n", " "))
        )

    def _write_multi_line(self, tag, text):
        """Write multiple lines in each GenBank record (PRIVATE).

        Used in the 'header' of each GenBank record.
        """
        # TODO - Do the line spliting while preserving white space?
        max_len = self.MAX_WIDTH - self.HEADER_WIDTH
        lines = self._split_multi_line(text, max_len)
        self._write_single_line(tag, lines[0])
        for line in lines[1:]:
            self._write_single_line("", line)

    def _write_multi_entries(self, tag, text_list):
        # used for DBLINK and any similar later line types.
        # If the list of strings is empty, nothing is written.
        for i, text in enumerate(text_list):
            if i == 0:
                self._write_single_line(tag, text)
            else:
                self._write_single_line("", text)

    @staticmethod
    def _get_date(record):
        default = "01-JAN-1980"
        try:
            date = record.annotations["date"]
        except KeyError:
            return default
        # Cope with a list of one string:
        if isinstance(date, list) and len(date) == 1:
            date = date[0]
        if isinstance(date, datetime):
            date = date.strftime("%d-%b-%Y").upper()

<<<<<<< HEAD
        months = ["JAN", "FEB", "MAR", "APR", "MAY", "JUN",
                  "JUL", "AUG", "SEP", "OCT", "NOV", "DEC"]
        if not isinstance(date, str) or len(date) != 11:
=======
        months = [
            "JAN",
            "FEB",
            "MAR",
            "APR",
            "MAY",
            "JUN",
            "JUL",
            "AUG",
            "SEP",
            "OCT",
            "NOV",
            "DEC",
        ]
        if not isinstance(date, basestring) or len(date) != 11:
>>>>>>> 73e9444d
            return default
        try:
            datetime(int(date[-4:]), months.index(date[3:6]) + 1, int(date[0:2]))
        except ValueError:
            date = default
        return date

    @staticmethod
    def _get_data_division(record):
        try:
            division = record.annotations["data_file_division"]
        except KeyError:
            division = "UNK"
        if division in [
            "PRI",
            "ROD",
            "MAM",
            "VRT",
            "INV",
            "PLN",
            "BCT",
            "VRL",
            "PHG",
            "SYN",
            "UNA",
            "EST",
            "PAT",
            "STS",
            "GSS",
            "HTG",
            "HTC",
            "ENV",
            "CON",
        ]:
            # Good, already GenBank style
            #    PRI - primate sequences
            #    ROD - rodent sequences
            #    MAM - other mammalian sequences
            #    VRT - other vertebrate sequences
            #    INV - invertebrate sequences
            #    PLN - plant, fungal, and algal sequences
            #    BCT - bacterial sequences [plus archea]
            #    VRL - viral sequences
            #    PHG - bacteriophage sequences
            #    SYN - synthetic sequences
            #    UNA - unannotated sequences
            #    EST - EST sequences (expressed sequence tags)
            #    PAT - patent sequences
            #    STS - STS sequences (sequence tagged sites)
            #    GSS - GSS sequences (genome survey sequences)
            #    HTG - HTGS sequences (high throughput genomic sequences)
            #    HTC - HTC sequences (high throughput cDNA sequences)
            #    ENV - Environmental sampling sequences
            #    CON - Constructed sequences
            #
            # (plus UNK for unknown)
            pass
        else:
            # See if this is in EMBL style:
            #    Division                 Code
            #    -----------------        ----
            #    Bacteriophage            PHG - common
            #    Environmental Sample     ENV - common
            #    Fungal                   FUN - map to PLN (plants + fungal)
            #    Human                    HUM - map to PRI (primates)
            #    Invertebrate             INV - common
            #    Other Mammal             MAM - common
            #    Other Vertebrate         VRT - common
            #    Mus musculus             MUS - map to ROD (rodent)
            #    Plant                    PLN - common
            #    Prokaryote               PRO - map to BCT (poor name)
            #    Other Rodent             ROD - common
            #    Synthetic                SYN - common
            #    Transgenic               TGN - ??? map to SYN ???
            #    Unclassified             UNC - map to UNK
            #    Viral                    VRL - common
            #
            # (plus XXX for submiting which we can map to UNK)
            embl_to_gbk = {
                "FUN": "PLN",
                "HUM": "PRI",
                "MUS": "ROD",
                "PRO": "BCT",
                "UNC": "UNK",
                "XXX": "UNK",
            }
            try:
                division = embl_to_gbk[division]
            except KeyError:
                division = "UNK"
        assert len(division) == 3
        return division

    def _get_topology(self, record):
        """Set the topology to 'circular', 'linear' if defined (PRIVATE)."""
        max_topology_len = len("circular")

        topology = self._get_annotation_str(record, "topology", default="")
        if topology and len(topology) <= max_topology_len:
            return topology.ljust(max_topology_len)
        else:
            return " " * max_topology_len

    def _write_the_first_line(self, record):
        """Write the LOCUS line (PRIVATE)."""
        locus = record.name
        if not locus or locus == "<unknown name>":
            locus = record.id
        if not locus or locus == "<unknown id>":
            locus = self._get_annotation_str(record, "accession", just_first=True)
        if len(locus) > 16:
            if len(locus) + 1 + len(str(len(record))) > 28:
                # Locus name and record length to long to squeeze in.
                # Per updated GenBank standard (Dec 15, 2018) 229.0
                # the Locus identifier can be any length, and a space
                # is added after the identifier to keep the identifier
                # and length fields separated
                warnings.warn(
                    "Increasing length of locus line to allow "
                    "long name. This will result in fields that "
                    "are not in usual positions.",
                    BiopythonWarning,
                )

        if len(locus.split()) > 1:
            # locus could be unicode, and u'with space' versus 'with space'
            # causes trouble with doctests, so
            tmp = repr(locus)
            if tmp.startswith("u'") and tmp.endswith("'"):
                tmp = tmp[1:]
            raise ValueError("Invalid whitespace in %s for LOCUS line" % tmp)
        if len(record) > 99999999999:
            # As of the GenBank release notes 229.0, the locus line can be
            # any length. However, long locus lines may not be compatible
            # with all software.
            warnings.warn(
                "The sequence length is very long. The LOCUS "
                "line will be increased in length to compensate. "
                "This may cause unexpected behavior.",
                BiopythonWarning,
            )

        # Get the base alphabet (underneath any Gapped or StopCodon encoding)
        a = Alphabet._get_base_alphabet(record.seq.alphabet)
        if not isinstance(a, Alphabet.Alphabet):
            raise TypeError("Invalid alphabet")
        elif isinstance(a, Alphabet.ProteinAlphabet):
            units = "aa"
        elif isinstance(a, Alphabet.NucleotideAlphabet):
            units = "bp"
        else:
            # Must be something like NucleotideAlphabet or
            # just the generic Alphabet (default for fasta files)
            raise ValueError("Need a Nucleotide or Protein alphabet")

        # Get the molecule type
        mol_type = self._get_annotation_str(record, "molecule_type", default=None)
        if mol_type and len(mol_type) > 7:
            # Deal with common cases from EMBL to GenBank
            mol_type = mol_type.replace("unassigned ", "").replace("genomic ", "")
            if len(mol_type) > 7:
                warnings.warn("Molecule type %r too long" % mol_type, BiopythonWarning)
                mol_type = None
        if mol_type in ["protein", "PROTEIN"]:
            mol_type = ""

        if mol_type:
            pass
        elif isinstance(a, Alphabet.ProteinAlphabet):
            mol_type = ""
        elif isinstance(a, Alphabet.DNAAlphabet):
            mol_type = "DNA"
        elif isinstance(a, Alphabet.RNAAlphabet):
            mol_type = "RNA"
        else:
            # Must be something like NucleotideAlphabet or
            # just the generic Alphabet (default for fasta files)
            raise ValueError("Need a DNA, RNA or Protein alphabet")

        topology = self._get_topology(record)

        division = self._get_data_division(record)

        # Accommodate longer header, with long accessions and lengths
        if len(locus) > 16 and len(str(len(record))) > (11 - (len(locus) - 16)):
            name_length = locus + " " + str(len(record))

        # This is the older, standard 80 position header
        else:
            name_length = str(len(record)).rjust(28)
            name_length = locus + name_length[len(locus) :]
            assert len(name_length) == 28, name_length
            assert " " in name_length, name_length

        assert len(units) == 2
        assert len(division) == 3
        line = "LOCUS       %s %s    %s %s %s %s\n" % (
            name_length,
            units,
            mol_type.ljust(7),
            topology,
            division,
            self._get_date(record),
        )
        # Extra long header
        if len(line) > 80:
            splitline = line.split()
            if splitline[3] not in ["bp", "aa"]:
                raise ValueError(
                    "LOCUS line does not contain size units at "
                    "expected position:\n" + line
                )

            if not (
                splitline[4].strip() == ""
                or "DNA" in splitline[4].strip().upper()
                or "RNA" in splitline[4].strip().upper()
            ):
                raise ValueError(
                    "LOCUS line does not contain valid "
                    "sequence type (DNA, RNA, ...):\n" + line
                )

            self.handle.write(line)

        # 80 position header
        else:
            assert len(line) == 79 + 1, repr(line)  # plus one for new line

            # We're bending the rules to allow an identifier over 16 characters
            # if we can steal spaces from the length field:
            # assert line[12:28].rstrip() == locus, \
            #     'LOCUS line does not contain the locus at the expected position:\n' + line
            # assert line[28:29] == " "
            # assert line[29:40].lstrip() == str(len(record)), \
            #     'LOCUS line does not contain the length at the expected position:\n' + line
            assert line[12:40].split() == [locus, str(len(record))], line

            # Tests copied from Bio.GenBank.Scanner
            if line[40:44] not in [" bp ", " aa "]:
                raise ValueError(
                    "LOCUS line does not contain size units at "
                    "expected position:\n" + line
                )
            if line[44:47] not in ["   ", "ss-", "ds-", "ms-"]:
                raise ValueError(
                    "LOCUS line does not have valid strand "
                    "type (Single stranded, ...):\n" + line
                )
            if not (
                line[47:54].strip() == ""
                or "DNA" in line[47:54].strip().upper()
                or "RNA" in line[47:54].strip().upper()
            ):
                raise ValueError(
                    "LOCUS line does not contain valid "
                    "sequence type (DNA, RNA, ...):\n" + line
                )
            if line[54:55] != " ":
                raise ValueError(
                    "LOCUS line does not contain space at position 55:\n" + line
                )
            if line[55:63].strip() not in ["", "linear", "circular"]:
                raise ValueError(
                    "LOCUS line does not contain valid "
                    "entry (linear, circular, ...):\n" + line
                )
            if line[63:64] != " ":
                raise ValueError(
                    "LOCUS line does not contain space at position 64:\n" + line
                )
            if line[67:68] != " ":
                raise ValueError(
                    "LOCUS line does not contain space at position 68:\n" + line
                )
            if line[70:71] != "-":
                raise ValueError(
                    "LOCUS line does not contain - at position 71 in date:\n" + line
                )
            if line[74:75] != "-":
                raise ValueError(
                    "LOCUS line does not contain - at position 75 in date:\n" + line
                )

            self.handle.write(line)

    def _write_references(self, record):
        number = 0
        for ref in record.annotations["references"]:
            if not isinstance(ref, SeqFeature.Reference):
                continue
            number += 1
            data = str(number)
            # TODO - support more complex record reference locations?
            if ref.location and len(ref.location) == 1:
                a = Alphabet._get_base_alphabet(record.seq.alphabet)
                if isinstance(a, Alphabet.ProteinAlphabet):
                    units = "residues"
                else:
                    units = "bases"
                data += "  (%s %i to %i)" % (
                    units,
                    ref.location[0].nofuzzy_start + 1,
                    ref.location[0].nofuzzy_end,
                )
            self._write_single_line("REFERENCE", data)
            if ref.authors:
                # We store the AUTHORS data as a single string
                self._write_multi_line("  AUTHORS", ref.authors)
            if ref.consrtm:
                # We store the consortium as a single string
                self._write_multi_line("  CONSRTM", ref.consrtm)
            if ref.title:
                # We store the title as a single string
                self._write_multi_line("  TITLE", ref.title)
            if ref.journal:
                # We store this as a single string - holds the journal name,
                # volume, year, and page numbers of the citation
                self._write_multi_line("  JOURNAL", ref.journal)
            if ref.medline_id:
                # This line type is obsolete and was removed from the GenBank
                # flatfile format in April 2005. Should we write it?
                # Note this has a two space indent:
                self._write_multi_line("  MEDLINE", ref.medline_id)
            if ref.pubmed_id:
                # Note this has a THREE space indent:
                self._write_multi_line("   PUBMED", ref.pubmed_id)
            if ref.comment:
                self._write_multi_line("  REMARK", ref.comment)

    def _write_comment(self, record):
        # This is a bit complicated due to the range of possible
        # ways people might have done their annotation...
        # Currently the parser uses a single string with newlines.
        # A list of lines is also reasonable.
        # A single (long) string is perhaps the most natural of all.
        # This means we may need to deal with line wrapping.
        lines = []
        if "structured_comment" in record.annotations:
            comment = record.annotations["structured_comment"]
            # Find max length of keys for equal padded printing
            padding = 0
            for key, data in comment.items():
                for subkey, subdata in data.items():
                    padding = len(subkey) if len(subkey) > padding else padding
            # Construct output
            for key, data in comment.items():
                lines.append("##{0}{1}".format(key, self.STRUCTURED_COMMENT_START))
                for subkey, subdata in data.items():
                    spaces = " " * (padding - len(subkey))
                    lines.append(
                        "{0}{1}{2}{3}".format(
                            subkey, spaces, self.STRUCTURED_COMMENT_DELIM, subdata
                        )
                    )
                lines.append("##{0}{1}".format(key, self.STRUCTURED_COMMENT_END))
        if "comment" in record.annotations:
            comment = record.annotations["comment"]
            if isinstance(comment, str):
                lines += comment.split("\n")
            elif isinstance(comment, (list, tuple)):
                lines += list(comment)
            else:
                raise ValueError("Could not understand comment annotation")
        self._write_multi_line("COMMENT", lines[0])
        for line in lines[1:]:
            self._write_multi_line("", line)

    def _write_contig(self, record):
        max_len = self.MAX_WIDTH - self.HEADER_WIDTH
        lines = self._split_contig(record, max_len)
        self._write_single_line("CONTIG", lines[0])
        for text in lines[1:]:
            self._write_single_line("", text)

    def _write_sequence(self, record):
        # Loosely based on code from Howard Salis
        # TODO - Force lower case?

        if isinstance(record.seq, UnknownSeq):
            # We have already recorded the length, and there is no need
            # to record a long sequence of NNNNNNN...NNN or whatever.
            if "contig" in record.annotations:
                self._write_contig(record)
            else:
                self.handle.write("ORIGIN\n")
            return

        # Catches sequence being None:
        data = self._get_seq_string(record).lower()
        seq_len = len(data)
        self.handle.write("ORIGIN\n")
        for line_number in range(0, seq_len, self.LETTERS_PER_LINE):
            self.handle.write(str(line_number + 1).rjust(self.SEQUENCE_INDENT))
            for words in range(
                line_number, min(line_number + self.LETTERS_PER_LINE, seq_len), 10
            ):
                self.handle.write(" %s" % data[words : words + 10])
            self.handle.write("\n")

    def write_record(self, record):
        """Write a single record to the output file."""
        handle = self.handle
        self._write_the_first_line(record)

        default = record.id
        if default.count(".") == 1 and default[default.index(".") + 1 :].isdigit():
            # Good, looks like accesion.version and not something
            # else like identifier.start-end
            default = record.id.split(".", 1)[0]
        accession = self._get_annotation_str(
            record, "accession", default, just_first=True
        )
        acc_with_version = accession
        if record.id.startswith(accession + "."):
            try:
                acc_with_version = "%s.%i" % (
                    accession,
                    int(record.id.split(".", 1)[1]),
                )
            except ValueError:
                pass
        gi = self._get_annotation_str(record, "gi", just_first=True)

        descr = record.description
        if descr == "<unknown description>":
            descr = ""  # Trailing dot will be added later

        # The DEFINITION field must end with a period
        # see ftp://ftp.ncbi.nih.gov/genbank/gbrel.txt [3.4.5]
        # and discussion https://github.com/biopython/biopython/pull/616
        # So let's add a period
        descr += "."
        self._write_multi_line("DEFINITION", descr)

        self._write_single_line("ACCESSION", accession)
        if gi != ".":
            self._write_single_line("VERSION", "%s  GI:%s" % (acc_with_version, gi))
        else:
            self._write_single_line("VERSION", "%s" % acc_with_version)

        # The NCBI initially expected two types of link,
        # e.g. "Project:28471" and "Trace Assembly Archive:123456"
        #
        # This changed and at some point the formatting switched to
        # include a space after the colon, e.g.
        #
        # LOCUS       NC_000011               1606 bp    DNA     linear   CON 06-JUN-2016
        # DEFINITION  Homo sapiens chromosome 11, GRCh38.p7 Primary Assembly.
        # ACCESSION   NC_000011 REGION: complement(5225466..5227071) GPC_000001303
        # VERSION     NC_000011.10  GI:568815587
        # DBLINK      BioProject: PRJNA168
        #             Assembly: GCF_000001405.33
        # ...
        #
        # Or,
        #
        # LOCUS       JU120277                1044 bp    mRNA    linear   TSA 27-NOV-2012
        # DEFINITION  TSA: Tupaia chinensis tbc000002.Tuchadli mRNA sequence.
        # ACCESSION   JU120277
        # VERSION     JU120277.1  GI:379775257
        # DBLINK      BioProject: PRJNA87013
        #             Sequence Read Archive: SRR433859
        # ...
        dbxrefs_with_space = []
        for x in record.dbxrefs:
            if ": " not in x:
                x = x.replace(":", ": ")
            dbxrefs_with_space.append(x)
        self._write_multi_entries("DBLINK", dbxrefs_with_space)
        del dbxrefs_with_space

        try:
            # List of strings
            # Keywords should be given separated with semi colons,
            keywords = "; ".join(record.annotations["keywords"])
            # with a trailing period:
            if not keywords.endswith("."):
                keywords += "."
        except KeyError:
            # If no keywords, there should be just a period:
            keywords = "."
        self._write_multi_line("KEYWORDS", keywords)

        if "segment" in record.annotations:
            # Deal with SEGMENT line found only in segmented records,
            # e.g. AH000819
            segment = record.annotations["segment"]
            if isinstance(segment, list):
                assert len(segment) == 1, segment
                segment = segment[0]
            self._write_single_line("SEGMENT", segment)

        self._write_multi_line("SOURCE", self._get_annotation_str(record, "source"))
        # The ORGANISM line MUST be a single line, as any continuation is the taxonomy
        org = self._get_annotation_str(record, "organism")
        if len(org) > self.MAX_WIDTH - self.HEADER_WIDTH:
            org = org[: self.MAX_WIDTH - self.HEADER_WIDTH - 4] + "..."
        self._write_single_line("  ORGANISM", org)
        try:
            # List of strings
            # Taxonomy should be given separated with semi colons,
            taxonomy = "; ".join(record.annotations["taxonomy"])
            # with a trailing period:
            if not taxonomy.endswith("."):
                taxonomy += "."
        except KeyError:
            taxonomy = "."
        self._write_multi_line("", taxonomy)

        if "references" in record.annotations:
            self._write_references(record)

        if (
            "comment" in record.annotations
            or "structured_comment" in record.annotations
        ):
            self._write_comment(record)

        handle.write("FEATURES             Location/Qualifiers\n")
        rec_length = len(record)
        for feature in record.features:
            self._write_feature(feature, rec_length)
        self._write_sequence(record)
        handle.write("//\n")


class EmblWriter(_InsdcWriter):
    """EMBL writer."""

    HEADER_WIDTH = 5
    QUALIFIER_INDENT = 21
    QUALIFIER_INDENT_STR = "FT" + " " * (QUALIFIER_INDENT - 2)
    QUALIFIER_INDENT_TMP = "FT   %s                "  # 21 if %s is empty
    # Note second spacer line of just FH is expected:
    FEATURE_HEADER = "FH   Key             Location/Qualifiers\nFH\n"

    LETTERS_PER_BLOCK = 10
    BLOCKS_PER_LINE = 6
    LETTERS_PER_LINE = LETTERS_PER_BLOCK * BLOCKS_PER_LINE
    POSITION_PADDING = 10

    def _write_contig(self, record):
        max_len = self.MAX_WIDTH - self.HEADER_WIDTH
        lines = self._split_contig(record, max_len)
        for text in lines:
            self._write_single_line("CO", text)

    def _write_sequence(self, record):
        handle = self.handle  # save looking up this multiple times

        if isinstance(record.seq, UnknownSeq):
            # We have already recorded the length, and there is no need
            # to record a long sequence of NNNNNNN...NNN or whatever.
            if "contig" in record.annotations:
                self._write_contig(record)
            else:
                # TODO - Can the sequence just be left out as in GenBank files?
                handle.write("SQ   \n")
            return

        # Catches sequence being None
        data = self._get_seq_string(record).lower()
        seq_len = len(data)

        # Get the base alphabet (underneath any Gapped or StopCodon encoding)
        a = Alphabet._get_base_alphabet(record.seq.alphabet)
        if isinstance(a, Alphabet.DNAAlphabet):
            # TODO - What if we have RNA?
            a_count = data.count("A") + data.count("a")
            c_count = data.count("C") + data.count("c")
            g_count = data.count("G") + data.count("g")
            t_count = data.count("T") + data.count("t")
            other = seq_len - (a_count + c_count + g_count + t_count)
            handle.write(
                "SQ   Sequence %i BP; %i A; %i C; %i G; %i T; %i other;\n"
                % (seq_len, a_count, c_count, g_count, t_count, other)
            )
        else:
            handle.write("SQ   \n")

        for line_number in range(0, seq_len // self.LETTERS_PER_LINE):
            handle.write("    ")  # Just four, not five
            for block in range(self.BLOCKS_PER_LINE):
                index = (
                    self.LETTERS_PER_LINE * line_number + self.LETTERS_PER_BLOCK * block
                )
                handle.write((" %s" % data[index : index + self.LETTERS_PER_BLOCK]))
            handle.write(
                str((line_number + 1) * self.LETTERS_PER_LINE).rjust(
                    self.POSITION_PADDING
                )
            )
            handle.write("\n")
        if seq_len % self.LETTERS_PER_LINE:
            # Final (partial) line
            line_number = seq_len // self.LETTERS_PER_LINE
            handle.write("    ")  # Just four, not five
            for block in range(self.BLOCKS_PER_LINE):
                index = (
                    self.LETTERS_PER_LINE * line_number + self.LETTERS_PER_BLOCK * block
                )
                handle.write(
                    (" %s" % data[index : index + self.LETTERS_PER_BLOCK]).ljust(11)
                )
            handle.write(str(seq_len).rjust(self.POSITION_PADDING))
            handle.write("\n")

    def _write_single_line(self, tag, text):
        assert len(tag) == 2
        line = tag + "   " + text
        if len(text) > self.MAX_WIDTH:
            warnings.warn("Line %r too long" % line, BiopythonWarning)
        self.handle.write(line + "\n")

    def _write_multi_line(self, tag, text):
        max_len = self.MAX_WIDTH - self.HEADER_WIDTH
        lines = self._split_multi_line(text, max_len)
        for line in lines:
            self._write_single_line(tag, line)

    def _write_the_first_lines(self, record):
        """Write the ID and AC lines (PRIVATE)."""
        if "." in record.id and record.id.rsplit(".", 1)[1].isdigit():
            version = "SV " + record.id.rsplit(".", 1)[1]
            accession = self._get_annotation_str(
                record, "accession", record.id.rsplit(".", 1)[0], just_first=True
            )
        else:
            version = ""
            accession = self._get_annotation_str(
                record, "accession", record.id, just_first=True
            )

        if ";" in accession:
            raise ValueError(
                "Cannot have semi-colon in EMBL accession, %s" % repr(str(accession))
            )
        if " " in accession:
            # This is out of practicallity... might it be allowed?
            raise ValueError(
                "Cannot have spaces in EMBL accession, %s" % repr(str(accession))
            )

        topology = self._get_annotation_str(record, "topology", default="")

        # Get the molecule type
        # TODO - record this explicitly in the parser?
        # Get the base alphabet (underneath any Gapped or StopCodon encoding)
        a = Alphabet._get_base_alphabet(record.seq.alphabet)
        if not isinstance(a, Alphabet.Alphabet):
            raise TypeError("Invalid alphabet")
        elif isinstance(a, Alphabet.DNAAlphabet):
            mol_type = "DNA"
            units = "BP"
        elif isinstance(a, Alphabet.RNAAlphabet):
            mol_type = "RNA"
            units = "BP"
        elif isinstance(a, Alphabet.ProteinAlphabet):
            mol_type = "PROTEIN"
            units = "AA"
        else:
            # Must be something like NucleotideAlphabet
            raise ValueError("Need a DNA, RNA or Protein alphabet")

        if record.annotations.get("molecule_type", None):
            # Note often get RNA vs DNA discrepancy in real EMBL/NCBI files
            mol_type = record.annotations["molecule_type"]
            if mol_type in ["protein"]:
                mol_type = "PROTEIN"

        # Get the taxonomy division
        division = self._get_data_division(record)

        # TODO - Full ID line
        handle = self.handle
        # ID   <1>; SV <2>; <3>; <4>; <5>; <6>; <7> BP.
        # 1. Primary accession number
        # 2. Sequence version number
        # 3. Topology: 'circular' or 'linear'
        # 4. Molecule type
        # 5. Data class
        # 6. Taxonomic division
        # 7. Sequence length
        self._write_single_line(
            "ID",
            "%s; %s; %s; %s; ; %s; %i %s."
            % (accession, version, topology, mol_type, division, len(record), units),
        )
        handle.write("XX\n")
        self._write_single_line("AC", accession + ";")
        handle.write("XX\n")

    @staticmethod
    def _get_data_division(record):
        try:
            division = record.annotations["data_file_division"]
        except KeyError:
            division = "UNC"
        if division in [
            "PHG",
            "ENV",
            "FUN",
            "HUM",
            "INV",
            "MAM",
            "VRT",
            "MUS",
            "PLN",
            "PRO",
            "ROD",
            "SYN",
            "TGN",
            "UNC",
            "VRL",
            "XXX",
        ]:
            # Good, already EMBL style
            #    Division                 Code
            #    -----------------        ----
            #    Bacteriophage            PHG
            #    Environmental Sample     ENV
            #    Fungal                   FUN
            #    Human                    HUM
            #    Invertebrate             INV
            #    Other Mammal             MAM
            #    Other Vertebrate         VRT
            #    Mus musculus             MUS
            #    Plant                    PLN
            #    Prokaryote               PRO
            #    Other Rodent             ROD
            #    Synthetic                SYN
            #    Transgenic               TGN
            #    Unclassified             UNC (i.e. unknown)
            #    Viral                    VRL
            #
            # (plus XXX used for submiting data to EMBL)
            pass
        else:
            # See if this is in GenBank style & can be converted.
            # Generally a problem as the GenBank groups are wider
            # than those of EMBL. Note that GenBank use "BCT" for
            # both bacteria and acherea thus this maps to EMBL's
            # "PRO" nicely.
            gbk_to_embl = {"BCT": "PRO", "UNK": "UNC"}
            try:
                division = gbk_to_embl[division]
            except KeyError:
                division = "UNC"
        assert len(division) == 3
        return division

    def _write_keywords(self, record):
        # Put the keywords right after DE line.
        # Each 'keyword' can have multiple words and spaces, but we
        # must not split any 'keyword' between lines.
        # TODO - Combine short keywords onto one line
        for keyword in record.annotations["keywords"]:
            self._write_single_line("KW", keyword)
        self.handle.write("XX\n")

    def _write_references(self, record):
        # The order should be RN, RC, RP, RX, RG, RA, RT, RL
        number = 0
        for ref in record.annotations["references"]:
            if not isinstance(ref, SeqFeature.Reference):
                continue
            number += 1
            self._write_single_line("RN", "[%i]" % number)
            # TODO - support for RC line (needed in parser too)
            # TODO - support more complex record reference locations?
            if ref.location and len(ref.location) == 1:
                self._write_single_line(
                    "RP",
                    "%i-%i"
                    % (ref.location[0].nofuzzy_start + 1, ref.location[0].nofuzzy_end),
                )
            # TODO - record any DOI or AGRICOLA identifier in the reference object?
            if ref.pubmed_id:
                self._write_single_line("RX", "PUBMED; %s." % ref.pubmed_id)
            if ref.consrtm:
                self._write_single_line("RG", "%s" % ref.consrtm)
            if ref.authors:
                # We store the AUTHORS data as a single string
                self._write_multi_line("RA", ref.authors + ";")
            if ref.title:
                # We store the title as a single string
                self._write_multi_line("RT", '"%s";' % ref.title)
            if ref.journal:
                # We store this as a single string - holds the journal name,
                # volume, year, and page numbers of the citation
                self._write_multi_line("RL", ref.journal)
            self.handle.write("XX\n")

    def _write_comment(self, record):
        # This is a bit complicated due to the range of possible
        # ways people might have done their annotation...
        # Currently the parser uses a single string with newlines.
        # A list of lines is also reasonable.
        # A single (long) string is perhaps the most natural of all.
        # This means we may need to deal with line wrapping.
        comment = record.annotations["comment"]
        if isinstance(comment, str):
            lines = comment.split("\n")
        elif isinstance(comment, (list, tuple)):
            lines = comment
        else:
            raise ValueError("Could not understand comment annotation")
        # TODO - Merge this with the GenBank comment code?
        if not lines:
            return
        for line in lines:
            self._write_multi_line("CC", line)
        self.handle.write("XX\n")

    def write_record(self, record):
        """Write a single record to the output file."""
        handle = self.handle
        self._write_the_first_lines(record)

        # PR line (0 or 1 lines only), project identifier
        #
        # Assuming can't use 2 lines, we should prefer newer GenBank
        # DBLINK BioProject:... entries over the older GenBank DBLINK
        # Project:... lines.
        #
        # In either case, seems EMBL usess just "PR    Project:..."
        # regardless of the type of ID (old numeric only, or new
        # with alpha prefix), e.g. for CP002497 NCBI now uses:
        #
        # DBLINK      BioProject: PRJNA60715
        #             BioSample: SAMN03081426
        #
        # While EMBL uses:
        #
        # XX
        # PR   Project:PRJNA60715;
        # XX
        #
        # Sorting ensures (new) BioProject:... is before old Project:...
        for xref in sorted(record.dbxrefs):
            if xref.startswith("BioProject:"):
                self._write_single_line("PR", xref[3:] + ";")
                handle.write("XX\n")
                break
            if xref.startswith("Project:"):
                self._write_single_line("PR", xref + ";")
                handle.write("XX\n")
                break

        # TODO - DT lines (date)

        descr = record.description
        if descr == "<unknown description>":
            descr = "."
        self._write_multi_line("DE", descr)
        handle.write("XX\n")

        if "keywords" in record.annotations:
            self._write_keywords(record)

        # Should this be "source" or "organism"?
        self._write_multi_line("OS", self._get_annotation_str(record, "organism"))
        try:
            # List of strings
            taxonomy = "; ".join(record.annotations["taxonomy"]) + "."
        except KeyError:
            taxonomy = "."
        self._write_multi_line("OC", taxonomy)
        handle.write("XX\n")

        if "references" in record.annotations:
            self._write_references(record)

        if "comment" in record.annotations:
            self._write_comment(record)

        handle.write(self.FEATURE_HEADER)
        rec_length = len(record)
        for feature in record.features:
            self._write_feature(feature, rec_length)
        handle.write("XX\n")

        self._write_sequence(record)
        handle.write("//\n")


class ImgtWriter(EmblWriter):
    """IMGT writer (EMBL format variant)."""

    HEADER_WIDTH = 5
    QUALIFIER_INDENT = 25  # Not 21 as in EMBL
    QUALIFIER_INDENT_STR = "FT" + " " * (QUALIFIER_INDENT - 2)
    QUALIFIER_INDENT_TMP = "FT   %s                    "  # 25 if %s is empty
    FEATURE_HEADER = "FH   Key                 Location/Qualifiers\nFH\n"


if __name__ == "__main__":
    from Bio._utils import run_doctest

    run_doctest(verbose=0)<|MERGE_RESOLUTION|>--- conflicted
+++ resolved
@@ -545,11 +545,6 @@
         if isinstance(date, datetime):
             date = date.strftime("%d-%b-%Y").upper()
 
-<<<<<<< HEAD
-        months = ["JAN", "FEB", "MAR", "APR", "MAY", "JUN",
-                  "JUL", "AUG", "SEP", "OCT", "NOV", "DEC"]
-        if not isinstance(date, str) or len(date) != 11:
-=======
         months = [
             "JAN",
             "FEB",
@@ -564,8 +559,7 @@
             "NOV",
             "DEC",
         ]
-        if not isinstance(date, basestring) or len(date) != 11:
->>>>>>> 73e9444d
+        if not isinstance(date, str) or len(date) != 11:
             return default
         try:
             datetime(int(date[-4:]), months.index(date[3:6]) + 1, int(date[0:2]))
