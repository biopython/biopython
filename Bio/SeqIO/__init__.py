--- conflicted
+++ resolved
@@ -1034,14 +1034,8 @@
         # to Bio.SeqIO.index(...) for indexing just one file.
         filenames = [filenames]
     if filenames is not None and not isinstance(filenames, list):
-<<<<<<< HEAD
-        raise TypeError(
-            "Need a list of filenames (as strings), or one filename")
+        raise TypeError("Need a list of filenames (as strings), or one filename")
     if format is not None and not isinstance(format, str):
-=======
-        raise TypeError("Need a list of filenames (as strings), or one filename")
-    if format is not None and not isinstance(format, basestring):
->>>>>>> 73e9444d
         raise TypeError("Need a string for the file format (lower case)")
     if format and format != format.lower():
         raise ValueError("Format string '%s' should be lower case" % format)
