--- conflicted
+++ resolved
@@ -29,12 +29,6 @@
 from Bio.File import as_handle
 from Bio.Seq import Seq
 from Bio.SeqRecord import SeqRecord
-
-<<<<<<< HEAD
-from Bio._py3k import zip
-=======
-from Bio._py3k import _bytes_to_string
->>>>>>> 12f7276f
 
 # dictionary for determining which tags goes into SeqRecord annotation
 # each key is tag_name + tag_number
