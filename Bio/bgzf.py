#!/usr/bin/env python
# Copyright 2010-2018 by Peter Cock.
# All rights reserved.
#
# This file is part of the Biopython distribution and governed by your
# choice of the "Biopython License Agreement" or the "BSD 3-Clause License".
# Please see the LICENSE file that should have been included as part of this
# package.
r"""Read and write BGZF compressed files (the GZIP variant used in BAM).

The SAM/BAM file format (Sequence Alignment/Map) comes in a plain text
format (SAM), and a compressed binary format (BAM). The latter uses a
modified form of gzip compression called BGZF (Blocked GNU Zip Format),
which can be applied to any file format to provide compression with
efficient random access. BGZF is described together with the SAM/BAM
file format at https://samtools.sourceforge.net/SAM1.pdf

Please read the text below about 'virtual offsets' before using BGZF
files for random access.

Aim of this module
------------------
The Python gzip library can be used to read BGZF files, since for
decompression they are just (specialised) gzip files. What this
module aims to facilitate is random access to BGZF files (using the
'virtual offset' idea), and writing BGZF files (which means using
suitably sized gzip blocks and writing the extra 'BC' field in the
gzip headers). As in the gzip library, the zlib library is used
internally.

In addition to being required for random access to and writing of
BAM files, the BGZF format can also be used on other sequential
data (in the sense of one record after another), such as most of
the sequence data formats supported in Bio.SeqIO (like FASTA,
FASTQ, GenBank, etc) or large MAF alignments.

The Bio.SeqIO indexing functions use this module to support BGZF files.

Technical Introduction to BGZF
------------------------------
The gzip file format allows multiple compressed blocks, each of which
could be a stand alone gzip file. As an interesting bonus, this means
you can use Unix ``cat`` to combine two or more gzip files into one by
concatenating them. Also, each block can have one of several compression
levels (including uncompressed, which actually takes up a little bit
more space due to the gzip header).

What the BAM designers realised was that while random access to data
stored in traditional gzip files was slow, breaking the file into
gzip blocks would allow fast random access to each block. To access
a particular piece of the decompressed data, you just need to know
which block it starts in (the offset of the gzip block start), and
how far into the (decompressed) contents of the block you need to
read.

One problem with this is finding the gzip block sizes efficiently.
You can do it with a standard gzip file, but it requires every block
to be decompressed -- and that would be rather slow. Additionally
typical gzip files may use very large blocks.

All that differs in BGZF is that compressed size of each gzip block
is limited to 2^16 bytes, and an extra 'BC' field in the gzip header
records this size. Traditional decompression tools can ignore this,
and unzip the file just like any other gzip file.

The point of this is you can look at the first BGZF block, find out
how big it is from this 'BC' header, and thus seek immediately to
the second block, and so on.

The BAM indexing scheme records read positions using a 64 bit
'virtual offset', comprising ``coffset << 16 | uoffset``, where ``coffset``
is the file offset of the BGZF block containing the start of the read
(unsigned integer using up to 64-16 = 48 bits), and ``uoffset`` is the
offset within the (decompressed) block (unsigned 16 bit integer).

This limits you to BAM files where the last block starts by 2^48
bytes, or 256 petabytes, and the decompressed size of each block
is at most 2^16 bytes, or 64kb. Note that this matches the BGZF
'BC' field size which limits the compressed size of each block to
2^16 bytes, allowing for BAM files to use BGZF with no gzip
compression (useful for intermediate files in memory to reduce
CPU load).

Warning about namespaces
------------------------
It is considered a bad idea to use "from XXX import ``*``" in Python, because
it pollutes the namespace. This is a real issue with Bio.bgzf (and the
standard Python library gzip) because they contain a function called open
i.e. Suppose you do this:

>>> from Bio.bgzf import *
>>> print(open.__module__)
Bio.bgzf

Or,

>>> from gzip import *
>>> print(open.__module__)
gzip

Notice that the open function has been replaced. You can "fix" this if you
need to by importing the built-in open function:

>>> from builtins import open

However, what we recommend instead is to use the explicit namespace, e.g.

>>> from Bio import bgzf
>>> print(bgzf.open.__module__)
Bio.bgzf


Examples
--------
This is an ordinary GenBank file compressed using BGZF, so it can
be decompressed using gzip,

>>> import gzip
>>> handle = gzip.open("GenBank/NC_000932.gb.bgz", "r")
>>> assert 0 == handle.tell()
>>> line = handle.readline()
>>> assert 80 == handle.tell()
>>> line = handle.readline()
>>> assert 143 == handle.tell()
>>> data = handle.read(70000)
>>> assert 70143 == handle.tell()
>>> handle.close()

We can also access the file using the BGZF reader - but pay
attention to the file offsets which will be explained below:

>>> handle = BgzfReader("GenBank/NC_000932.gb.bgz", "r")
>>> assert 0 == handle.tell()
>>> print(handle.readline().rstrip())
LOCUS       NC_000932             154478 bp    DNA     circular PLN 15-APR-2009
>>> assert 80 == handle.tell()
>>> print(handle.readline().rstrip())
DEFINITION  Arabidopsis thaliana chloroplast, complete genome.
>>> assert 143 == handle.tell()
>>> data = handle.read(70000)
>>> assert 987828735 == handle.tell()
>>> print(handle.readline().rstrip())
f="GeneID:844718"
>>> print(handle.readline().rstrip())
     CDS             complement(join(84337..84771,85454..85843))
>>> offset = handle.seek(make_virtual_offset(55074, 126))
>>> print(handle.readline().rstrip())
    68521 tatgtcattc gaaattgtat aaagacaact cctatttaat agagctattt gtgcaagtat
>>> handle.close()

Notice the handle's offset looks different as a BGZF file. This
brings us to the key point about BGZF, which is the block structure:

>>> handle = open("GenBank/NC_000932.gb.bgz", "rb")
>>> for values in BgzfBlocks(handle):
...     print("Raw start %i, raw length %i; data start %i, data length %i" % values)
Raw start 0, raw length 15073; data start 0, data length 65536
Raw start 15073, raw length 17857; data start 65536, data length 65536
Raw start 32930, raw length 22144; data start 131072, data length 65536
Raw start 55074, raw length 22230; data start 196608, data length 65536
Raw start 77304, raw length 14939; data start 262144, data length 43478
Raw start 92243, raw length 28; data start 305622, data length 0
>>> handle.close()

In this example the first three blocks are 'full' and hold 65536 bytes
of uncompressed data. The fourth block isn't full and holds 43478 bytes.
Finally there is a special empty fifth block which takes 28 bytes on
disk and serves as an 'end of file' (EOF) marker. If this is missing,
it is possible your BGZF file is incomplete.

By reading ahead 70,000 bytes we moved into the second BGZF block,
and at that point the BGZF virtual offsets start to look different
to a simple offset into the decompressed data as exposed by the gzip
library.

As an example, consider seeking to the decompressed position 196734.
Since 196734 = 65536 + 65536 + 65536 + 126 = 65536*3 + 126, this
is equivalent to jumping the first three blocks (which in this
specific example are all size 65536 after decompression - which
does not always hold) and starting at byte 126 of the fourth block
(after decompression). For BGZF, we need to know the fourth block's
offset of 55074 and the offset within the block of 126 to get the
BGZF virtual offset.

>>> print(55074 << 16 | 126)
3609329790
>>> print(bgzf.make_virtual_offset(55074, 126))
3609329790

Thus for this BGZF file, decompressed position 196734 corresponds
to the virtual offset 3609329790. However, another BGZF file with
different contents would have compressed more or less efficiently,
so the compressed blocks would be different sizes. What this means
is the mapping between the uncompressed offset and the compressed
virtual offset depends on the BGZF file you are using.

If you are accessing a BGZF file via this module, just use the
handle.tell() method to note the virtual offset of a position you
may later want to return to using handle.seek().

The catch with BGZF virtual offsets is while they can be compared
(which offset comes first in the file), you cannot safely subtract
them to get the size of the data between them, nor add/subtract
a relative offset.

Of course you can parse this file with Bio.SeqIO using BgzfReader,
although there isn't any benefit over using gzip.open(...), unless
you want to index BGZF compressed sequence files:

>>> from Bio import SeqIO
>>> handle = BgzfReader("GenBank/NC_000932.gb.bgz")
>>> record = SeqIO.read(handle, "genbank")
>>> handle.close()
>>> print(record.id)
NC_000932.1

Text Mode
---------

Like the standard library gzip.open(...), the BGZF code defaults to opening
files in binary mode.

You can request the file be opened in text mode, but beware that this is hard
coded to the simple "latin1" (aka "iso-8859-1") encoding (which includes all
the ASCII characters), which works well with most Western European languages.
However, it is not fully compatible with the more widely used UTF-8 encoding.

In variable width encodings like UTF-8, some single characters in the unicode
text output are represented by multiple bytes in the raw binary form. This is
problematic with BGZF, as we cannot always decode each block in isolation - a
single unicode character could be split over two blocks. This can even happen
with fixed width unicode encodings, as the BGZF block size is not fixed.

Therefore, this module is currently restricted to only support single byte
unicode encodings, such as ASCII, "latin1" (which is a superset of ASCII), or
potentially other character maps (not implemented).

Furthermore, unlike the default text mode on Python 3, we do not attempt to
implement universal new line mode. This transforms the various operating system
new line conventions like Windows (CR LF or "\r\n"), Unix (just LF, "\n"), or
old Macs (just CR, "\r"), into just LF ("\n"). Here we have the same problem -
is "\r" at the end of a block an incomplete Windows style new line?

Instead, you will get the CR ("\r") and LF ("\n") characters as is.

If your data is in UTF-8 or any other incompatible encoding, you must use
binary mode, and decode the appropriate fragments yourself.
"""

import struct
import sys
import zlib

from builtins import open as _open

_bgzf_magic = b"\x1f\x8b\x08\x04"
_bgzf_header = b"\x1f\x8b\x08\x04\x00\x00\x00\x00\x00\xff\x06\x00\x42\x43\x02\x00"
_bgzf_eof = b"\x1f\x8b\x08\x04\x00\x00\x00\x00\x00\xff\x06\x00BC\x02\x00\x1b\x00\x03\x00\x00\x00\x00\x00\x00\x00\x00\x00"
_bytes_BC = b"BC"


def open(filename, mode="rb"):
    r"""Open a BGZF file for reading, writing or appending.

    If text mode is requested, in order to avoid multi-byte characters, this is
    hard coded to use the "latin1" encoding, and "\r" and "\n" are passed as is
    (without implementing universal new line mode).

    If your data is in UTF-8 or any other incompatible encoding, you must use
    binary mode, and decode the appropriate fragments yourself.
    """
    if "r" in mode.lower():
        return BgzfReader(filename, mode)
    elif "w" in mode.lower() or "a" in mode.lower():
        return BgzfWriter(filename, mode)
    else:
        raise ValueError(f"Bad mode {mode!r}")


def make_virtual_offset(block_start_offset, within_block_offset):
    """Compute a BGZF virtual offset from block start and within block offsets.

    The BAM indexing scheme records read positions using a 64 bit
    'virtual offset', comprising in C terms:

    block_start_offset << 16 | within_block_offset

    Here block_start_offset is the file offset of the BGZF block
    start (unsigned integer using up to 64-16 = 48 bits), and
    within_block_offset within the (decompressed) block (unsigned
    16 bit integer).

    >>> make_virtual_offset(0, 0)
    0
    >>> make_virtual_offset(0, 1)
    1
    >>> make_virtual_offset(0, 2**16 - 1)
    65535
    >>> make_virtual_offset(0, 2**16)
    Traceback (most recent call last):
    ...
    ValueError: Require 0 <= within_block_offset < 2**16, got 65536

    >>> 65536 == make_virtual_offset(1, 0)
    True
    >>> 65537 == make_virtual_offset(1, 1)
    True
    >>> 131071 == make_virtual_offset(1, 2**16 - 1)
    True

    >>> 6553600000 == make_virtual_offset(100000, 0)
    True
    >>> 6553600001 == make_virtual_offset(100000, 1)
    True
    >>> 6553600010 == make_virtual_offset(100000, 10)
    True

    >>> make_virtual_offset(2**48, 0)
    Traceback (most recent call last):
    ...
    ValueError: Require 0 <= block_start_offset < 2**48, got 281474976710656

    """
    if within_block_offset < 0 or within_block_offset >= 65536:
        raise ValueError(
            "Require 0 <= within_block_offset < 2**16, got %i" % within_block_offset
        )
    if block_start_offset < 0 or block_start_offset >= 281474976710656:
        raise ValueError(
            "Require 0 <= block_start_offset < 2**48, got %i" % block_start_offset
        )
    return (block_start_offset << 16) | within_block_offset


def split_virtual_offset(virtual_offset):
    """Divides a 64-bit BGZF virtual offset into block start & within block offsets.

    >>> (100000, 0) == split_virtual_offset(6553600000)
    True
    >>> (100000, 10) == split_virtual_offset(6553600010)
    True

    """
    start = virtual_offset >> 16
    return start, virtual_offset ^ (start << 16)


def BgzfBlocks(handle):
    """Low level debugging function to inspect BGZF blocks.

    Expects a BGZF compressed file opened in binary read mode using
    the builtin open function. Do not use a handle from this bgzf
    module or the gzip module's open function which will decompress
    the file.

    Returns the block start offset (see virtual offsets), the block
    length (add these for the start of the next block), and the
    decompressed length of the blocks contents (limited to 65536 in
    BGZF), as an iterator - one tuple per BGZF block.

    >>> from builtins import open
    >>> handle = open("SamBam/ex1.bam", "rb")
    >>> for values in BgzfBlocks(handle):
    ...     print("Raw start %i, raw length %i; data start %i, data length %i" % values)
    Raw start 0, raw length 18239; data start 0, data length 65536
    Raw start 18239, raw length 18223; data start 65536, data length 65536
    Raw start 36462, raw length 18017; data start 131072, data length 65536
    Raw start 54479, raw length 17342; data start 196608, data length 65536
    Raw start 71821, raw length 17715; data start 262144, data length 65536
    Raw start 89536, raw length 17728; data start 327680, data length 65536
    Raw start 107264, raw length 17292; data start 393216, data length 63398
    Raw start 124556, raw length 28; data start 456614, data length 0
    >>> handle.close()

    Indirectly we can tell this file came from an old version of
    samtools because all the blocks (except the final one and the
    dummy empty EOF marker block) are 65536 bytes.  Later versions
    avoid splitting a read between two blocks, and give the header
    its own block (useful to speed up replacing the header). You
    can see this in ex1_refresh.bam created using samtools 0.1.18:

    samtools view -b ex1.bam > ex1_refresh.bam

    >>> handle = open("SamBam/ex1_refresh.bam", "rb")
    >>> for values in BgzfBlocks(handle):
    ...     print("Raw start %i, raw length %i; data start %i, data length %i" % values)
    Raw start 0, raw length 53; data start 0, data length 38
    Raw start 53, raw length 18195; data start 38, data length 65434
    Raw start 18248, raw length 18190; data start 65472, data length 65409
    Raw start 36438, raw length 18004; data start 130881, data length 65483
    Raw start 54442, raw length 17353; data start 196364, data length 65519
    Raw start 71795, raw length 17708; data start 261883, data length 65411
    Raw start 89503, raw length 17709; data start 327294, data length 65466
    Raw start 107212, raw length 17390; data start 392760, data length 63854
    Raw start 124602, raw length 28; data start 456614, data length 0
    >>> handle.close()

    The above example has no embedded SAM header (thus the first block
    is very small at just 38 bytes of decompressed data), while the next
    example does (a larger block of 103 bytes). Notice that the rest of
    the blocks show the same sizes (they contain the same read data):

    >>> handle = open("SamBam/ex1_header.bam", "rb")
    >>> for values in BgzfBlocks(handle):
    ...     print("Raw start %i, raw length %i; data start %i, data length %i" % values)
    Raw start 0, raw length 104; data start 0, data length 103
    Raw start 104, raw length 18195; data start 103, data length 65434
    Raw start 18299, raw length 18190; data start 65537, data length 65409
    Raw start 36489, raw length 18004; data start 130946, data length 65483
    Raw start 54493, raw length 17353; data start 196429, data length 65519
    Raw start 71846, raw length 17708; data start 261948, data length 65411
    Raw start 89554, raw length 17709; data start 327359, data length 65466
    Raw start 107263, raw length 17390; data start 392825, data length 63854
    Raw start 124653, raw length 28; data start 456679, data length 0
    >>> handle.close()

    """
    if isinstance(handle, BgzfReader):
        raise TypeError("Function BgzfBlocks expects a binary handle")
    data_start = 0
    while True:
        start_offset = handle.tell()
        try:
            block_length, data = _load_bgzf_block(handle)
        except StopIteration:
            break
        data_len = len(data)
        yield start_offset, block_length, data_start, data_len
        data_start += data_len


def _load_bgzf_block(handle, text_mode=False):
    """Load the next BGZF block of compressed data (PRIVATE).

    Returns a tuple (block size and data), or at end of file
    will raise StopIteration.
    """
    magic = handle.read(4)
    if not magic:
        # End of file - should we signal this differently now?
        # See https://www.python.org/dev/peps/pep-0479/
        raise StopIteration
    if magic != _bgzf_magic:
        raise ValueError(
            r"A BGZF (e.g. a BAM file) block should start with "
            r"%r, not %r; handle.tell() now says %r"
            % (_bgzf_magic, magic, handle.tell())
        )
    gzip_mod_time, gzip_extra_flags, gzip_os, extra_len = struct.unpack(
        "<LBBH", handle.read(8)
    )

    block_size = None
    x_len = 0
    while x_len < extra_len:
        subfield_id = handle.read(2)
        subfield_len = struct.unpack("<H", handle.read(2))[0]  # uint16_t
        subfield_data = handle.read(subfield_len)
        x_len += subfield_len + 4
        if subfield_id == _bytes_BC:
            if subfield_len != 2:
                raise ValueError("Wrong BC payload length")
            if block_size is not None:
                raise ValueError("Two BC subfields?")
            block_size = struct.unpack("<H", subfield_data)[0] + 1  # uint16_t
    assert x_len == extra_len, (x_len, extra_len)
    if block_size is None:
        raise ValueError("Missing BC, this isn't a BGZF file!")
    # Now comes the compressed data, CRC, and length of uncompressed data.
    deflate_size = block_size - 1 - extra_len - 19
    d = zlib.decompressobj(-15)  # Negative window size means no headers
    data = d.decompress(handle.read(deflate_size)) + d.flush()
    expected_crc = handle.read(4)
    expected_size = struct.unpack("<I", handle.read(4))[0]
    if expected_size != len(data):
        raise RuntimeError("Decompressed to %i, not %i" % (len(data), expected_size))
    # Should cope with a mix of Python platforms...
    crc = zlib.crc32(data)
    if crc < 0:
        crc = struct.pack("<i", crc)
    else:
        crc = struct.pack("<I", crc)
    if expected_crc != crc:
        raise RuntimeError(f"CRC is {crc}, not {expected_crc}")
    if text_mode:
        # Note ISO-8859-1 aka Latin-1 preserves first 256 chars
        # (i.e. ASCII), but critically is a single byte encoding
        return block_size, data.decode("latin-1")
    else:
        return block_size, data


class BgzfReader:
    r"""BGZF reader, acts like a read only handle but seek/tell differ.

    Let's use the BgzfBlocks function to have a peak at the BGZF blocks
    in an example BAM file,

    >>> from builtins import open
    >>> handle = open("SamBam/ex1.bam", "rb")
    >>> for values in BgzfBlocks(handle):
    ...     print("Raw start %i, raw length %i; data start %i, data length %i" % values)
    Raw start 0, raw length 18239; data start 0, data length 65536
    Raw start 18239, raw length 18223; data start 65536, data length 65536
    Raw start 36462, raw length 18017; data start 131072, data length 65536
    Raw start 54479, raw length 17342; data start 196608, data length 65536
    Raw start 71821, raw length 17715; data start 262144, data length 65536
    Raw start 89536, raw length 17728; data start 327680, data length 65536
    Raw start 107264, raw length 17292; data start 393216, data length 63398
    Raw start 124556, raw length 28; data start 456614, data length 0
    >>> handle.close()

    Now let's see how to use this block information to jump to
    specific parts of the decompressed BAM file:

    >>> handle = BgzfReader("SamBam/ex1.bam", "rb")
    >>> assert 0 == handle.tell()
    >>> magic = handle.read(4)
    >>> assert 4 == handle.tell()

    So far nothing so strange, we got the magic marker used at the
    start of a decompressed BAM file, and the handle position makes
    sense. Now however, let's jump to the end of this block and 4
    bytes into the next block by reading 65536 bytes,

    >>> data = handle.read(65536)
    >>> len(data)
    65536
    >>> assert 1195311108 == handle.tell()

    Expecting 4 + 65536 = 65540 were you? Well this is a BGZF 64-bit
    virtual offset, which means:

    >>> split_virtual_offset(1195311108)
    (18239, 4)

    You should spot 18239 as the start of the second BGZF block, while
    the 4 is the offset into this block. See also make_virtual_offset,

    >>> make_virtual_offset(18239, 4)
    1195311108

    Let's jump back to almost the start of the file,

    >>> make_virtual_offset(0, 2)
    2
    >>> handle.seek(2)
    2
    >>> handle.close()

    Note that you can use the max_cache argument to limit the number of
    BGZF blocks cached in memory. The default is 100, and since each
    block can be up to 64kb, the default cache could take up to 6MB of
    RAM. The cache is not important for reading through the file in one
    pass, but is important for improving performance of random access.
    """

    def __init__(self, filename=None, mode="r", fileobj=None, max_cache=100):
        """Initialize the class."""
        # TODO - Assuming we can seek, check for 28 bytes EOF empty block
        # and if missing warn about possible truncation (as in samtools)?
        if max_cache < 1:
            raise ValueError("Use max_cache with a minimum of 1")
        # Must open the BGZF file in binary mode, but we may want to
        # treat the contents as either text or binary (unicode or
        # bytes under Python 3)
        if filename and fileobj:
            raise AttributeError("Both filename and fileobj are defined")
        if fileobj:
            if "b" not in fileobj.mode.lower():
                raise ValueError("fileobj not open in binary mode")
            else:
                handle = fileobj
        else:
            if "w" in mode.lower() or "a" in mode.lower():
                raise ValueError(
                    "Must use read mode (default), not write or append mode"
                )
            handle = _open(filename, "rb")
        self._text = "b" not in mode.lower()
        if self._text:
            self._newline = "\n"
        else:
            self._newline = b"\n"
        self._handle = handle
        self.max_cache = max_cache
        self._buffers = {}
        self._block_start_offset = None
        self._block_raw_length = None
        self._load_block(handle.tell())

    def _load_block(self, start_offset=None):
        if start_offset is None:
            # If the file is being read sequentially, then _handle.tell()
            # should be pointing at the start of the next block.
            # However, if seek has been used, we can't assume that.
            start_offset = self._block_start_offset + self._block_raw_length
        if start_offset == self._block_start_offset:
            self._within_block_offset = 0
            return
        elif start_offset in self._buffers:
            # Already in cache
            self._buffer, self._block_raw_length = self._buffers[start_offset]
            self._within_block_offset = 0
            self._block_start_offset = start_offset
            return
        # Must hit the disk... first check cache limits,
        while len(self._buffers) >= self.max_cache:
            # TODO - Implement LRU cache removal?
            self._buffers.popitem()
        # Now load the block
        handle = self._handle
        if start_offset is not None:
            handle.seek(start_offset)
        self._block_start_offset = handle.tell()
        try:
            block_size, self._buffer = _load_bgzf_block(handle, self._text)
        except StopIteration:
            # EOF
            block_size = 0
            if self._text:
                self._buffer = ""
            else:
                self._buffer = b""
        self._within_block_offset = 0
        self._block_raw_length = block_size
        # Finally save the block in our cache,
        self._buffers[self._block_start_offset] = self._buffer, block_size

    def tell(self):
        """Return a 64-bit unsigned BGZF virtual offset."""
        if 0 < self._within_block_offset and self._within_block_offset == len(
            self._buffer
        ):
            # Special case where we're right at the end of a (non empty) block.
            # For non-maximal blocks could give two possible virtual offsets,
            # but for a maximal block can't use 65536 as the within block
            # offset. Therefore for consistency, use the next block and a
            # within block offset of zero.
            return (self._block_start_offset + self._block_raw_length) << 16
        else:
            # return make_virtual_offset(self._block_start_offset,
            #                           self._within_block_offset)
            # TODO - Include bounds checking as in make_virtual_offset?
            return (self._block_start_offset << 16) | self._within_block_offset

    def seek(self, virtual_offset):
        """Seek to a 64-bit unsigned BGZF virtual offset."""
        # Do this inline to avoid a function call,
        # start_offset, within_block = split_virtual_offset(virtual_offset)
        start_offset = virtual_offset >> 16
        within_block = virtual_offset ^ (start_offset << 16)
        if start_offset != self._block_start_offset:
            # Don't need to load the block if already there
            # (this avoids a function call since _load_block would do nothing)
            self._load_block(start_offset)
            if start_offset != self._block_start_offset:
                raise ValueError("start_offset not loaded correctly")
        if within_block > len(self._buffer):
            if not (within_block == 0 and len(self._buffer) == 0):
                raise ValueError(
                    "Within offset %i but block size only %i"
                    % (within_block, len(self._buffer))
                )
        self._within_block_offset = within_block
        # assert virtual_offset == self.tell(), \
        #    "Did seek to %i (%i, %i), but tell says %i (%i, %i)" \
        #    % (virtual_offset, start_offset, within_block,
        #       self.tell(), self._block_start_offset,
        #       self._within_block_offset)
        return virtual_offset

    def read(self, size=-1):
        """Read method for the BGZF module."""
        if size < 0:
            raise NotImplementedError("Don't be greedy, that could be massive!")

        result = "" if self._text else b""
        while size and self._buffer:
            if self._within_block_offset + size <= len(self._buffer):
                # This may leave us right at the end of a block
                # (lazy loading, don't load the next block unless we have too)
                data = self._buffer[
                    self._within_block_offset : self._within_block_offset + size
                ]
                self._within_block_offset += size
                if not data:
                    raise ValueError("Must be at least 1 byte")
                result += data
                break
            else:
                data = self._buffer[self._within_block_offset :]
                size -= len(data)
                self._load_block()  # will reset offsets
                # TODO - Test with corner case of an empty block followed by
                # a non-empty block
                result += data

        return result

    def readline(self):
        """Read a single line for the BGZF file."""
        result = "" if self._text else b""
        while self._buffer:
            i = self._buffer.find(self._newline, self._within_block_offset)
            # Three cases to consider,
            if i == -1:
                # No newline, need to read in more data
                data = self._buffer[self._within_block_offset :]
                self._load_block()  # will reset offsets
                result += data
            elif i + 1 == len(self._buffer):
                # Found new line, but right at end of block (SPECIAL)
                data = self._buffer[self._within_block_offset :]
                # Must now load the next block to ensure tell() works
                self._load_block()  # will reset offsets
                if not data:
                    raise ValueError("Must be at least 1 byte")
                result += data
                break
            else:
                # Found new line, not at end of block (easy case, no IO)
                data = self._buffer[self._within_block_offset : i + 1]
                self._within_block_offset = i + 1
                # assert data.endswith(self._newline)
                result += data
                break

        return result

    def __next__(self):
        """Return the next line."""
        line = self.readline()
        if not line:
            raise StopIteration
        return line

    def __iter__(self):
        """Iterate over the lines in the BGZF file."""
        return self

    def close(self):
        """Close BGZF file."""
        self._handle.close()
        self._buffer = None
        self._block_start_offset = None
        self._buffers = None

    def seekable(self):
        """Return True indicating the BGZF supports random access."""
        return True

    def isatty(self):
        """Return True if connected to a TTY device."""
        return False

    def fileno(self):
        """Return integer file descriptor."""
        return self._handle.fileno()

    def __enter__(self):
        """Open a file operable with WITH statement."""
        return self

    def __exit__(self, type, value, traceback):
        """Close a file with WITH statement."""
        self.close()


class BgzfWriter:
    """Define a BGZFWriter object."""

    def __init__(self, filename=None, mode="w", fileobj=None, compresslevel=6):
<<<<<<< HEAD
        """Initilize the class."""
        if filename and fileobj:
            raise AttributeError("Both filename and fileobj are defined")
=======
        """Initialize the class."""
>>>>>>> df655813
        if fileobj:
            if "b" not in fileobj.mode.lower():
                raise ValueError("fileobj not open in binary mode")
            handle = fileobj
        else:
            if "w" not in mode.lower() and "a" not in mode.lower():
                raise ValueError(f"Must use write or append mode, not {mode!r}")
            if "a" in mode.lower():
                raise NotImplementedError("Append mode is not implemented yet")
                # handle = _open(filename, "ab")
            else:
                handle = _open(filename, "wb")
        self._text = "b" not in mode.lower()
        self._handle = handle
        self._buffer = b""
        self.compresslevel = compresslevel

    def _write_block(self, block):
        """Write provided data to file as a single BGZF compressed block (PRIVATE)."""
        # print("Saving %i bytes" % len(block))
        start_offset = self._handle.tell()
        if len(block) > 65536:
            raise ValueError(f"{len(block)} Block length > 65536")
        # Giving a negative window bits means no gzip/zlib headers,
        # -15 used in samtools
        c = zlib.compressobj(
            self.compresslevel, zlib.DEFLATED, -15, zlib.DEF_MEM_LEVEL, 0
        )
        compressed = c.compress(block) + c.flush()
        del c
        if len(compressed) > 65536:
            raise RuntimeError(
                "TODO - Didn't compress enough, try less data in this block"
            )
        crc = zlib.crc32(block)
        # Should cope with a mix of Python platforms...
        if crc < 0:
            crc = struct.pack("<i", crc)
        else:
            crc = struct.pack("<I", crc)
        bsize = struct.pack("<H", len(compressed) + 25)  # includes -1
        crc = struct.pack("<I", zlib.crc32(block) & 0xFFFFFFFF)
        uncompressed_length = struct.pack("<I", len(block))
        # Fixed 16 bytes,
        # gzip magic bytes (4) mod time (4),
        # gzip flag (1), os (1), extra length which is six (2),
        # sub field which is BC (2), sub field length of two (2),
        # Variable data,
        # 2 bytes: block length as BC sub field (2)
        # X bytes: the data
        # 8 bytes: crc (4), uncompressed data length (4)
        data = _bgzf_header + bsize + compressed + crc + uncompressed_length
        self._handle.write(data)

    def write(self, data):
        """Write method for the class."""
        # TODO - Check bytes vs unicode
        if isinstance(data, str):
            # When reading we can't cope with multi-byte characters
            # being split between BGZF blocks, so we restrict to a
            # single byte encoding - like ASCII or latin-1.
            # On output we could probably allow any encoding, as we
            # don't care about splitting unicode characters between blocks
            data = data.encode("latin-1")
        # block_size = 2**16 = 65536
        data_len = len(data)
        if len(self._buffer) + data_len < 65536:
            # print("Cached %r" % data)
            self._buffer += data
        else:
            # print("Got %r, writing out some data..." % data)
            self._buffer += data
            while len(self._buffer) >= 65536:
                self._write_block(self._buffer[:65536])
                self._buffer = self._buffer[65536:]

    def flush(self):
        """Flush data explicitally."""
        while len(self._buffer) >= 65536:
            self._write_block(self._buffer[:65535])
            self._buffer = self._buffer[65535:]
        self._write_block(self._buffer)
        self._buffer = b""
        self._handle.flush()

    def close(self):
        """Flush data, write 28 bytes BGZF EOF marker, and close BGZF file.

        samtools will look for a magic EOF marker, just a 28 byte empty BGZF
        block, and if it is missing warns the BAM file may be truncated. In
        addition to samtools writing this block, so too does bgzip - so this
        implementation does too.
        """
        if self._buffer:
            self.flush()
        self._handle.write(_bgzf_eof)
        self._handle.flush()
        self._handle.close()

    def tell(self):
        """Return a BGZF 64-bit virtual offset."""
        return make_virtual_offset(self._handle.tell(), len(self._buffer))

    def seekable(self):
        """Return True indicating the BGZF supports random access."""
        # Not seekable, but we do support tell...
        return False

    def isatty(self):
        """Return True if connected to a TTY device."""
        return False

    def fileno(self):
        """Return integer file descriptor."""
        return self._handle.fileno()

    def __enter__(self):
        """Open a file operable with WITH statement."""
        return self

    def __exit__(self, type, value, traceback):
        """Close a file with WITH statement."""
        self.close()


if __name__ == "__main__":
    if len(sys.argv) > 1:
        print("Call this with no arguments and pipe uncompressed data in on stdin")
        print("and it will produce BGZF compressed data on stdout. e.g.")
        print("")
        print("./bgzf.py < example.fastq > example.fastq.bgz")
        print("")
        print("The extension convention of *.bgz is to distinugish these from *.gz")
        print("used for standard gzipped files without the block structure of BGZF.")
        print("You can use the standard gunzip command to decompress BGZF files,")
        print("if it complains about the extension try something like this:")
        print("")
        print("cat example.fastq.bgz | gunzip > example.fastq")
        print("")
        print("See also the tool bgzip that comes with samtools")
        sys.exit(0)

    # Ensure we have binary mode handles
    # (leave stderr as default text mode)
    stdin = sys.stdin.buffer
    stdout = sys.stdout.buffer

    sys.stderr.write("Producing BGZF output from stdin...\n")
    w = BgzfWriter(fileobj=stdout)
    while True:
        data = stdin.read(65536)
        w.write(data)
        if not data:
            break
    # Doing close will write an empty BGZF block as EOF marker:
    w.close()
    sys.stderr.write("BGZF data produced\n")<|MERGE_RESOLUTION|>--- conflicted
+++ resolved
@@ -565,7 +565,7 @@
         # treat the contents as either text or binary (unicode or
         # bytes under Python 3)
         if filename and fileobj:
-            raise AttributeError("Both filename and fileobj are defined")
+            raise ValueError("Supply either filename or fileobj, not both")
         if fileobj:
             if "b" not in fileobj.mode.lower():
                 raise ValueError("fileobj not open in binary mode")
@@ -771,13 +771,9 @@
     """Define a BGZFWriter object."""
 
     def __init__(self, filename=None, mode="w", fileobj=None, compresslevel=6):
-<<<<<<< HEAD
         """Initilize the class."""
         if filename and fileobj:
-            raise AttributeError("Both filename and fileobj are defined")
-=======
-        """Initialize the class."""
->>>>>>> df655813
+            raise ValueError("Supply either filename or fileobj, not both")
         if fileobj:
             if "b" not in fileobj.mode.lower():
                 raise ValueError("fileobj not open in binary mode")
