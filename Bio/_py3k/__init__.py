--- conflicted
+++ resolved
@@ -80,39 +80,7 @@
     return wrapped
 
 
-<<<<<<< HEAD
-# This is to avoid the deprecation warning from open(filename, "rU")
-_universal_read_mode = "r"  # text mode does universal new lines
-
-
-
-if sys.platform == "win32":
-    # Can't use commands.getoutput on Python 2, Unix only/broken:
-    # http://bugs.python.org/issue15073
-    # Can't use subprocess.getoutput on Python 3, Unix only/broken:
-    # http://bugs.python.org/issue10197
-    def getoutput(cmd):
-        import subprocess
-
-        child = subprocess.Popen(
-            cmd,
-            stdin=subprocess.PIPE,
-            stdout=subprocess.PIPE,
-            stderr=subprocess.STDOUT,
-            universal_newlines=True,
-            shell=False,
-        )
-        stdout, stderr = child.communicate()
-        # Remove trailing \n to match the Unix function,
-        return stdout.rstrip("\n")
-
-
-else:
-    # Use subprocess.getoutput on Python 3,
-    from subprocess import getoutput
-=======
 # On Python 3 urllib, urllib2, and urlparse were merged:
 from urllib.request import urlopen, Request, urlparse, urlcleanup
 from urllib.parse import urlencode, quote
-from urllib.error import URLError, HTTPError
->>>>>>> 38a83c57
+from urllib.error import URLError, HTTPError