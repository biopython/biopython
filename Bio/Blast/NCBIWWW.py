--- conflicted
+++ resolved
@@ -17,12 +17,7 @@
 
 import warnings
 
-<<<<<<< HEAD
-from Bio._py3k import StringIO
-=======
 from io import StringIO
-from Bio._py3k import _as_string, _as_bytes
->>>>>>> 827429d3
 from Bio._py3k import urlopen as _urlopen
 from Bio._py3k import urlencode as _urlencode
 from Bio._py3k import Request as _Request
