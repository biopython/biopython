--- conflicted
+++ resolved
@@ -509,131 +509,6 @@
         self.program_name = cmd
         self.parameters = [
             _StaticArgument("mem"),
-<<<<<<< HEAD
-            _Argument(
-                ["reference"], "Reference file name", filename=True, is_required=True
-            ),
-            _Argument(
-                ["read_file1"], "Read 1 file name", filename=True, is_required=True
-            ),
-            _Argument(
-                ["read_file2"], "Read 2 file name", filename=True, is_required=False
-            ),
-            _Option(
-                ["-t", "t"],
-                "Number of threads [1]",
-                checker_function=lambda x: isinstance(x, int),
-                equate=False,
-            ),
-            _Option(
-                ["-k", "k"],
-                "Minimum seed length. Matches shorter than INT will be missed. The alignment speed is usually insensitive to this value unless it significantly deviates 20. [19]",
-                checker_function=lambda x: isinstance(x, int),
-                equate=False,
-            ),
-            _Option(
-                ["-w", "w"],
-                "Band width. Essentially, gaps longer than INT will not be found. Note that the maximum gap length is also affected by the scoring matrix and the hit length, not solely determined by this option. [100]",
-                checker_function=lambda x: isinstance(x, int),
-                equate=False,
-            ),
-            _Option(
-                ["-d", "d"],
-                r"Off-diagonal X-dropoff (Z-dropoff). Stop extension when the difference between the best and the current extension score is above \|i-j\|*A+INT, where i and j are the current positions of the query and reference, respectively, and A is the matching score. Z-dropoff is similar to BLAST's X-dropoff except that it doesn't penalize gaps in one of the sequences in the alignment. Z-dropoff not only avoids unnecessary extension, but also reduces poor alignments inside a long good alignment. [100]",
-                checker_function=lambda x: isinstance(x, int),
-                equate=False,
-            ),
-            _Option(
-                ["-r", "r"],
-                "Trigger re-seeding for a MEM longer than minSeedLen*FLOAT. This is a key heuristic parameter for tuning the performance. Larger value yields fewer seeds, which leads to faster alignment speed but lower accuracy. [1.5]",
-                checker_function=lambda x: isinstance(x, (int, float)),
-                equate=False,
-            ),
-            _Option(
-                ["-c", "c"],
-                "Discard a MEM if it has more than INT occurence in the genome. This is an insensitive parameter. [10000]",
-                checker_function=lambda x: isinstance(x, int),
-                equate=False,
-            ),
-            _Option(
-                ["-A", "A"],
-                "Matching score. [1]",
-                checker_function=lambda x: isinstance(x, int),
-                equate=False,
-            ),
-            _Option(
-                ["-B", "B"],
-                "Mismatch penalty. The sequence error rate is approximately: {.75 * exp[-log(4) * B/A]}. [4]",
-                checker_function=lambda x: isinstance(x, int),
-                equate=False,
-            ),
-            _Option(
-                ["-O", "O"],
-                "Gap open penalty. [6]",
-                checker_function=lambda x: isinstance(x, int),
-                equate=False,
-            ),
-            _Option(
-                ["-E", "E"],
-                "Gap extension penalty. A gap of length k costs O + k*E (i.e. -O is for opening a zero-length gap). [1]",
-                checker_function=lambda x: isinstance(x, int),
-                equate=False,
-            ),
-            _Option(
-                ["-L", "L"],
-                "Clipping penalty. When performing SW extension, BWA-MEM keeps track of the best score reaching the end of query. If this score is larger than the best SW score minus the clipping penalty, clipping will not be applied. Note that in this case, the SAM AS tag reports the best SW score; clipping penalty is not deducted. [5]",
-                checker_function=lambda x: isinstance(x, int),
-                equate=False,
-            ),
-            _Option(
-                ["-U", "U"],
-                "Penalty for an unpaired read pair. BWA-MEM scores an unpaired read pair as scoreRead1+scoreRead2-INT and scores a paired as scoreRead1+scoreRead2-insertPenalty. It compares these two scores to determine whether we should force pairing. [9] ",
-                checker_function=lambda x: isinstance(x, int),
-                equate=False,
-            ),
-            _Option(
-                ["-R", "R"],
-                "Complete read group header line. 't' can be used in STR and will be converted to a TAB in the output SAM. The read group ID will be attached to every read in the output. An example is '@RG\tID:foo\tSM:bar'. [null]",
-                checker_function=lambda x: isinstance(x, basestring),
-                equate=False,
-            ),
-            _Option(
-                ["-T", "T"],
-                "Don't output alignment with score lower than INT. This option only affects output. [30]",
-                checker_function=lambda x: isinstance(x, int),
-                equate=False,
-            ),
-            _Option(
-                ["-v", "v"],
-                "Control the verbose level of the output. This option has not been fully supported throughout BWA. Ideally, a value 0 for disabling all the output to stderr; 1 for outputting errors only; 2 for warnings and errors; 3 for all normal messages; 4 or higher for debugging. When this option takes value 4, the output is not SAM. [3]",
-                checker_function=lambda x: isinstance(x, int),
-                equate=False,
-            ),
-            _Switch(
-                ["-P", "P"],
-                "In the paired-end mode, perform SW to rescue missing hits only but do not try to find hits that fit a proper pair.",
-            ),
-            _Switch(
-                ["-p", "p"],
-                "Assume the first input query file is interleaved paired-end FASTA/Q. See the command description for details.",
-            ),
-            _Switch(
-                ["-a", "a"],
-                "Output all found alignments for single-end or unpaired paired-end reads. These alignments will be flagged as secondary alignments.",
-            ),
-            _Switch(
-                ["-C", "C"],
-                "Append FASTA/Q comment to SAM output. This option can be used to transfer read meta information (e.g. barcode) to the SAM output. Note that the FASTA/Q comment (the string after a space in the header line) must conform the SAM spec (e.g. BC:Z:CGTAC). Malformated comments lead to incorrect SAM output.",
-            ),
-            _Switch(
-                ["-H", "H"],
-                "Use hard clipping 'H' in the SAM output. This option may dramatically reduce the redundancy of output when mapping long contig or BAC sequences.",
-            ),
-            _Switch(
-                ["-M", "M"],
-                "Mark shorter split hits as secondary (for Picard compatibility).",
-            ),
-=======
             _Argument(["reference"], "Reference file name",
                       filename=True, is_required=True),
             _Argument(["read_file1"], "Read 1 file name",
@@ -712,7 +587,6 @@
                     "Use hard clipping 'H' in the SAM output. This option may dramatically reduce the redundancy of output when mapping long contig or BAC sequences."),
             _Switch(["-M", "M"],
                     "Mark shorter split hits as secondary (for Picard compatibility).")
->>>>>>> 7977d83f
         ]
         AbstractCommandline.__init__(self, cmd, **kwargs)
 
