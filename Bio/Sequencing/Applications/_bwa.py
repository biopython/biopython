--- conflicted
+++ resolved
@@ -4,12 +4,6 @@
 #
 
 """Command line wrapper for bwa."""
-
-<<<<<<< HEAD
-from __future__ import print_function
-=======
-from Bio._py3k import basestring
->>>>>>> 73e9444d
 
 from Bio.Application import _Option, _Argument, _Switch, AbstractCommandline
 from Bio.Application import _StaticArgument
@@ -362,23 +356,15 @@
                 """Maximum number of alignments to output in the XA tag for disconcordant read pairs (excluding singletons) [10].
 
                     If a read has more than INT hits, the XA tag will not be written.""",
-<<<<<<< HEAD
-                    checker_function=lambda x: isinstance(x, int),
-                    equate=False),
-            _Option(["-r", "r"], "Specify the read group in a format like '@RG\tID:foo\tSM:bar'. [null]",
-                    checker_function=lambda x: isinstance(x, str),
-                    equate=False),
-=======
                 checker_function=lambda x: isinstance(x, int),
                 equate=False,
             ),
             _Option(
                 ["-r", "r"],
                 "Specify the read group in a format like '@RG\tID:foo\tSM:bar'. [null]",
-                checker_function=lambda x: isinstance(x, basestring),
-                equate=False,
-            ),
->>>>>>> 73e9444d
+                checker_function=lambda x: isinstance(x, str),
+                equate=False,
+            ),
         ]
         AbstractCommandline.__init__(self, cmd, **kwargs)
 
@@ -574,13 +560,8 @@
                     checker_function=lambda x: isinstance(x, int),
                     equate=False),
             _Option(["-R", "R"],
-<<<<<<< HEAD
-                    "Complete read group header line. \'\\t\' can be used in STR and will be converted to a TAB in the output SAM. The read group ID will be attached to every read in the output. An example is \'@RG\tID:foo\tSM:bar\'. [null]",
+                    "Complete read group header line. 't' can be used in STR and will be converted to a TAB in the output SAM. The read group ID will be attached to every read in the output. An example is '@RG\tID:foo\tSM:bar'. [null]",
                     checker_function=lambda x: isinstance(x, str),
-=======
-                    "Complete read group header line. 't' can be used in STR and will be converted to a TAB in the output SAM. The read group ID will be attached to every read in the output. An example is '@RG\tID:foo\tSM:bar'. [null]",
-                    checker_function=lambda x: isinstance(x, basestring),
->>>>>>> 73e9444d
                     equate=False),
             _Option(["-T", "T"],
                     "Don't output alignment with score lower than INT. This option only affects output. [30]",
