#!/usr/bin/env python
#
#      Restriction Analysis Libraries.
#      Copyright (C) 2004. Frederic Sohm.
#
# This code is part of the Biopython distribution and governed by its
# license.  Please see the LICENSE file that should have been included
# as part of this package.
#

"""Restriction Enzyme classes.

Notes about the diverses class of the restriction enzyme implementation::

            RestrictionType is the type of all restriction enzymes.
        ----------------------------------------------------------------------------
            AbstractCut implements some methods that are common to all enzymes.
        ----------------------------------------------------------------------------
            NoCut, OneCut,TwoCuts   represent the number of double strand cuts
                                    produced by the enzyme.
                                    they correspond to the 4th field of the
                                    rebase record emboss_e.NNN.
                    0->NoCut    : the enzyme is not characterised.
                    2->OneCut   : the enzyme produce one double strand cut.
                    4->TwoCuts  : two double strand cuts.
        ----------------------------------------------------------------------------
            Meth_Dep, Meth_Undep    represent the methylation susceptibility to
                                    the enzyme.
                                    Not implemented yet.
        ----------------------------------------------------------------------------
            Palindromic,            if the site is palindromic or not.
            NotPalindromic          allow some optimisations of the code.
                                    No need to check the reverse strand
                                    with palindromic sites.
        ----------------------------------------------------------------------------
            Unknown, Blunt,         represent the overhang.
            Ov5, Ov3                Unknown is here for symmetry reasons and
                                    correspond to enzymes that are not
                                    characterised in rebase.
        ----------------------------------------------------------------------------
            Defined, Ambiguous,     represent the sequence of the overhang.
            NotDefined
                                    NotDefined is for enzymes not characterised
                                    in rebase.

                                    Defined correspond to enzymes that display
                                    a constant overhang whatever the sequence.
                                    ex : EcoRI. G^AATTC -> overhang :AATT
                                                CTTAA^G

                                    Ambiguous : the overhang varies with the
                                    sequence restricted.
                                    Typically enzymes which cut outside their
                                    restriction site or (but not always)
                                    inside an ambiguous site.
                                    ex:
                                    AcuI CTGAAG(22/20)  -> overhang : NN
                                    AasI GACNNN^NNNGTC  -> overhang : NN
                                         CTGN^NNNNNCAG

                note : these 3 classes refers to the overhang not the site.
                   So the enzyme ApoI (RAATTY) is defined even if its
                   restriction site is ambiguous.

                        ApoI R^AATTY -> overhang : AATT -> Defined
                             YTTAA^R
                   Accordingly, blunt enzymes are always Defined even
                   when they cut outside their restriction site.
        ----------------------------------------------------------------------------
            Not_available,          as found in rebase file emboss_r.NNN files.
            Commercially_available
                                    allow the selection of the enzymes
                                    according to their suppliers to reduce the
                                    quantity of results.
                                    Also will allow the implementation of
                                    buffer compatibility tables. Not
                                    implemented yet.

                                    the list of suppliers is extracted from
                                    emboss_s.NNN
        ----------------------------------------------------------------------------
"""

from __future__ import print_function

import warnings

from Bio._py3k import zip
from Bio._py3k import filter
from Bio._py3k import range

import re
import itertools

from Bio.Seq import Seq, MutableSeq

from Bio.Restriction.Restriction_Dictionary import rest_dict as enzymedict
from Bio.Restriction.Restriction_Dictionary import typedict
from Bio.Restriction.Restriction_Dictionary import suppliers as suppliers_dict
from Bio.Restriction.RanaConfig import ConsoleWidth, NameWidth, Indent, MaxSize
from Bio.Restriction.RanaConfig import ftp_proxy, ftp_Rebase
from Bio.Restriction.RanaConfig import ftp_emb_e, ftp_emb_s, ftp_emb_r
from Bio.Restriction.PrintFormat import PrintFormat
from Bio import BiopythonWarning


# Used to use Bio.Restriction.DNAUtils.check_bases (and expose it under this
# namespace), but have deprecated that module.


def _check_bases(seq_string):
    """Check characters in a string (PRIVATE).

    Remove digits and white space present in string. Allows any valid ambiguous
    IUPAC DNA single letters codes (ABCDGHKMNRSTVWY, lower case are converted).

    Other characters (e.g. symbols) trigger a TypeError.

    Returns the string WITH A LEADING SPACE (!). This is for backwards
    compatibility, and may in part be explained by the fact that
    Bio.Restriction doesn't use zero based counting.
    """
    # Remove white space and make upper case:
    seq_string = "".join(seq_string.split()).upper()
    # Remove digits
    for c in "0123456789":
        seq_string = seq_string.replace(c, "")
    # Check only allowed IUPAC letters
    if not set(seq_string).issubset(set("ABCDGHKMNRSTVWY")):
        raise TypeError("Invalid character found in %s" % repr(seq_string))
    return " " + seq_string


matching = {'A': 'ARWMHVDN', 'C': 'CYSMHBVN', 'G': 'GRSKBVDN',
            'T': 'TYWKHBDN', 'R': 'ABDGHKMNSRWV', 'Y': 'CBDHKMNSTWVY',
            'W': 'ABDHKMNRTWVY', 'S': 'CBDGHKMNSRVY', 'M': 'ACBDHMNSRWVY',
            'K': 'BDGHKNSRTWVY', 'H': 'ACBDHKMNSRTWVY',
            'B': 'CBDGHKMNSRTWVY', 'V': 'ACBDGHKMNSRWVY',
            'D': 'ABDGHKMNSRTWVY', 'N': 'ACBDGHKMNSRTWVY'}

DNA = Seq


class FormattedSeq(object):
    """FormattedSeq(seq, [linear=True])-> new FormattedSeq.

    Translate a Bio.Seq into a formatted sequence to be used with Restriction.

    Roughly:
        remove anything which is not IUPAC alphabet and then add a space
        in front of the sequence to get a biological index instead of a
        python index (i.e. index of the first base is 1 not 0).

        Retains information about the shape of the molecule linear (default)
        or circular. Restriction sites are search over the edges of circular
        sequence.
        """

    def __init__(self, seq, linear=True):
        """FormattedSeq(seq, [linear=True])-> new FormattedSeq.

        seq is either a Bio.Seq, Bio.MutableSeq or a FormattedSeq.
        if seq is a FormattedSeq, linear will have no effect on the
        shape of the sequence.
        """
        if isinstance(seq, (Seq, MutableSeq)):
            stringy = str(seq)
            self.lower = stringy.islower()
            # Note this adds a leading space to the sequence (!)
            self.data = _check_bases(stringy)
            self.linear = linear
            self.klass = seq.__class__
            self.alphabet = seq.alphabet
        elif isinstance(seq, FormattedSeq):
            self.lower = seq.lower
            self.data = seq.data
            self.linear = seq.linear
            self.alphabet = seq.alphabet
            self.klass = seq.klass
        else:
            raise TypeError('expected Seq or MutableSeq, got %s' % type(seq))

    def __len__(self):
        return len(self.data) - 1

    def __repr__(self):
        return 'FormattedSeq(%s, linear=%s)' % (repr(self[1:]),
                                                repr(self.linear))

    def __eq__(self, other):
        if isinstance(other, FormattedSeq):
            if repr(self) == repr(other):
                return True
            else:
                return False
        return False

    def circularise(self):
        """FS.circularise() -> circularise FS"""
        self.linear = False
        return

    def linearise(self):
        """FS.linearise() -> linearise FS"""
        self.linear = True
        return

    def to_linear(self):
        """FS.to_linear() -> new linear FS instance"""
        new = self.__class__(self)
        new.linear = True
        return new

    def to_circular(self):
        """FS.to_circular() -> new circular FS instance"""
        new = self.__class__(self)
        new.linear = False
        return new

    def is_linear(self):
        """FS.is_linear() -> bool.

        True if the sequence will analysed as a linear sequence.
        """
        return self.linear

    def finditer(self, pattern, size):
        """FS.finditer(pattern, size) -> list.

        return a list of pattern into the sequence.
        the list is made of tuple (location, pattern.group).
        the latter is used with non palindromic sites.
        pattern is the regular expression pattern corresponding to the
        enzyme restriction site.
        size is the size of the restriction enzyme recognition-site size.
        """
        if self.is_linear():
            data = self.data
        else:
            data = self.data + self.data[1:size]
        return [(i.start(), i.group) for i in re.finditer(pattern, data)]

    def __getitem__(self, i):
        if self.lower:
            return self.klass((self.data[i]).lower(), self.alphabet)
        return self.klass(self.data[i], self.alphabet)


class RestrictionType(type):
    """RestrictionType. Type from which derives all enzyme classes.

    Implement the operator methods.
    """

    def __init__(cls, name='', bases=(), dct=None):
        """RE(name, bases, dct) -> RestrictionType instance.

        Not intended to be used in normal operation. The enzymes are
        instantiated when importing the module.

        see below.
        """
        if "-" in name:
            raise ValueError("Problem with hyphen in %s as enzyme name"
                             % repr(name))
        # 2011/11/26 - Nobody knows what this call was supposed to accomplish,
        # but all unit tests seem to pass without it.
        # super(RestrictionType, cls).__init__(cls, name, bases, dct)
        try:
            cls.compsite = re.compile(cls.compsite)
        except Exception as err:
            raise ValueError("Problem with regular expression, re.compiled(%s)"
                             % repr(cls.compsite))

    def __add__(cls, other):
        """RE.__add__(other) -> RestrictionBatch().

        if other is an enzyme returns a batch of the two enzymes.
        if other is already a RestrictionBatch add enzyme to it.
        """
        if isinstance(other, RestrictionType):
            return RestrictionBatch([cls, other])
        elif isinstance(other, RestrictionBatch):
            return other.add_nocheck(cls)
        else:
            raise TypeError

    def __div__(cls, other):
        """RE.__div__(other) -> list.

        RE/other
        returns RE.search(other).
        """
        return cls.search(other)

    def __rdiv__(cls, other):
        """RE.__rdiv__(other) -> list.

        other/RE
        returns RE.search(other).
        """
        return cls.search(other)

    def __truediv__(cls, other):
        """RE.__truediv__(other) -> list.

        RE/other
        returns RE.search(other).
        """
        return cls.search(other)

    def __rtruediv__(cls, other):
        """RE.__rtruediv__(other) -> list.

        other/RE
        returns RE.search(other).
        """
        return cls.search(other)

    def __floordiv__(cls, other):
        """RE.__floordiv__(other) -> list.

        RE//other
        returns RE.catalyse(other).
        """
        return cls.catalyse(other)

    def __rfloordiv__(cls, other):
        """RE.__rfloordiv__(other) -> list.

        other//RE
        returns RE.catalyse(other).
        """
        return cls.catalyse(other)

    def __str__(cls):
        """RE.__str__() -> str.

        return the name of the enzyme.
        """
        return cls.__name__

    def __repr__(cls):
        """RE.__repr__() -> str.

        used with eval or exec will instantiate the enzyme.
        """
        return "%s" % cls.__name__

    def __len__(cls):
        """RE.__len__() -> int.

        length of the recognition site.
        """
        return cls.size

    def __hash__(cls):
        # Python default is to use id(...)
        # This is consistent with the __eq__ implementation
        return id(cls)

    def __eq__(cls, other):
        """RE == other -> bool

        True if RE and other are the same enzyme.

        Specifically this checks they are the same Python object.
        """
        # assert (id(cls)==id(other)) == (other is cls) == (cls is other)
        return id(cls) == id(other)

    def __ne__(cls, other):
        """RE != other -> bool.
        isoschizomer strict, same recognition site, same restriction -> False
        all the other-> True

        WARNING - This is not the inverse of the __eq__ method.
        """
        if not isinstance(other, RestrictionType):
            return True
        elif cls.charac == other.charac:
            return False
        else:
            return True

    def __rshift__(cls, other):
        """RE >> other -> bool.

        neoschizomer : same recognition site, different restriction. -> True
        all the others :                                             -> False
        """
        if not isinstance(other, RestrictionType):
            return False
        elif cls.site == other.site and cls.charac != other.charac:
            return True
        else:
            return False

    def __mod__(cls, other):
        """a % b -> bool.

        Test compatibility of the overhang of a and b.
        True if a and b have compatible overhang.
        """
        if not isinstance(other, RestrictionType):
            raise TypeError(
                  'expected RestrictionType, got %s instead' % type(other))
        return cls._mod1(other)

    def __ge__(cls, other):
        """a >= b -> bool.

        a is greater or equal than b if the a site is longer than b site.
        if their site have the same length sort by alphabetical order of their
        names.
        """
        if not isinstance(other, RestrictionType):
            raise NotImplementedError
        if len(cls) > len(other):
            return True
        elif cls.size == len(other) and cls.__name__ >= other.__name__:
            return True
        else:
            return False

    def __gt__(cls, other):
        """a > b -> bool.

        sorting order:
                    1. size of the recognition site.
                    2. if equal size, alphabetical order of the names.
<<<<<<< HEAD
                    """
=======
        """
>>>>>>> 8d29a439
        if not isinstance(other, RestrictionType):
            raise NotImplementedError
        if len(cls) > len(other):
            return True
        elif cls.size == len(other) and cls.__name__ > other.__name__:
            return True
        else:
            return False

    def __le__(cls, other):
        """a <= b -> bool.

        sorting order:
                    1. size of the recognition site.
                    2. if equal size, alphabetical order of the names.
        """
        if not isinstance(other, RestrictionType):
            raise NotImplementedError
        elif len(cls) < len(other):
            return True
        elif len(cls) == len(other) and cls.__name__ <= other.__name__:
            return True
        else:
            return False

    def __lt__(cls, other):
        """a < b -> bool.

        sorting order:
                    1. size of the recognition site.
                    2. if equal size, alphabetical order of the names.
        """
        if not isinstance(other, RestrictionType):
            raise NotImplementedError
        elif len(cls) < len(other):
            return True
        elif len(cls) == len(other) and cls.__name__ < other.__name__:
            return True
        else:
            return False


class AbstractCut(RestrictionType):
    """Implement the methods that are common to all restriction enzymes.

    All the methods are classmethod.

    For internal use only. Not meant to be instantiate.
    """

    @classmethod
    def search(cls, dna, linear=True):
        """RE.search(dna, linear=True) -> list.

        return a list of all the site of RE in dna. Compensate for circular
        sequences and so on.

        dna must be a Bio.Seq.Seq instance or a Bio.Seq.MutableSeq instance.

        if linear is False, the restriction sites than span over the boundaries
        will be included.

        The positions are the first base of the 3' fragment,
        i.e. the first base after the position the enzyme will cut.
        """
        #
        #   Separating search from _search allow a (very limited) optimisation
        #   of the search when using a batch of restriction enzymes.
        #   in this case the DNA is tested once by the class which implements
        #   the batch instead of being tested by each enzyme single.
        #   see RestrictionBatch.search() for example.
        #
        if isinstance(dna, FormattedSeq):
            cls.dna = dna
            return cls._search()
        else:
            cls.dna = FormattedSeq(dna, linear)
            return cls._search()

    @classmethod
    def all_suppliers(cls):
        """RE.all_suppliers -> print all the suppliers of R"""
        supply = sorted(x[0] for x in suppliers_dict.values())
        print(",\n".join(supply))
        return

    @classmethod
    def is_equischizomer(cls, other):
        """RE.is_equischizomers(other) -> bool.

        True if other is an isoschizomer of RE.
        False else.

        equischizomer <=> same site, same position of restriction.
        """
        return not cls != other

    @classmethod
    def is_neoschizomer(cls, other):
        """RE.is_neoschizomers(other) -> bool.

        True if other is an isoschizomer of RE.
        False else.

        neoschizomer <=> same site, different position of restriction.
        """
        return cls >> other

    @classmethod
    def is_isoschizomer(cls, other):
        """RE.is_isoschizomers(other) -> bool.

        True if other is an isoschizomer of RE.
        False else.

        isoschizomer <=> same site.
        """
        return (not cls != other) or cls >> other

    @classmethod
    def equischizomers(cls, batch=None):
        """RE.equischizomers([batch]) -> list.

        return a tuple of all the isoschizomers of RE.
        if batch is supplied it is used instead of the default AllEnzymes.

        equischizomer <=> same site, same position of restriction.
        """
        if not batch:
            batch = AllEnzymes
        r = [x for x in batch if not cls != x]
        i = r.index(cls)
        del r[i]
        r.sort()
        return r

    @classmethod
    def neoschizomers(cls, batch=None):
        """RE.neoschizomers([batch]) -> list.

        return a tuple of all the neoschizomers of RE.
        if batch is supplied it is used instead of the default AllEnzymes.

        neoschizomer <=> same site, different position of restriction.
        """
        if not batch:
            batch = AllEnzymes
        r = sorted(x for x in batch if cls >> x)
        return r

    @classmethod
    def isoschizomers(cls, batch=None):
        """RE.isoschizomers([batch]) -> list.

        return a tuple of all the equischizomers and neoschizomers of RE.
        if batch is supplied it is used instead of the default AllEnzymes.
        """
        if not batch:
            batch = AllEnzymes
        r = [x for x in batch if (cls >> x) or (not cls != x)]
        i = r.index(cls)
        del r[i]
        r.sort()
        return r

    @classmethod
    def frequency(cls):
        """RE.frequency() -> int.

        frequency of the site.
        """
        return cls.freq


class NoCut(AbstractCut):
    """Implement the methods specific to the enzymes that do not cut.

    These enzymes are generally enzymes that have been only partially
    characterised and the way they cut the DNA is unknow or enzymes for
    which the pattern of cut is to complex to be recorded in Rebase
    (ncuts values of 0 in emboss_e.###).

    When using search() with these enzymes the values returned are at the start
    of the restriction site.

    Their catalyse() method returns a TypeError.

    Unknown and NotDefined are also part of the base classes of these enzymes.

    Internal use only. Not meant to be instantiated.
    """

    @classmethod
    def cut_once(cls):
        """RE.cut_once() -> bool.

        True if the enzyme cut the sequence one time on each strand.
        """
        return False

    @classmethod
    def cut_twice(cls):
        """RE.cut_twice() -> bool.

        True if the enzyme cut the sequence twice on each strand.
        """
        return False

    @classmethod
    def _modify(cls, location):
        """RE._modify(location) -> int.

        for internal use only.

        location is an integer corresponding to the location of the match for
        the enzyme pattern in the sequence.
        _modify returns the real place where the enzyme will cut.

        example::

            EcoRI pattern : GAATTC
            EcoRI will cut after the G.
            so in the sequence:
                     ______
            GAATACACGGAATTCGA
                     |
                     10
            dna.finditer(GAATTC, 6) will return 10 as G is the 10th base
            EcoRI cut after the G so:
            EcoRI._modify(10) -> 11.

        if the enzyme cut twice _modify will returns two integer corresponding
        to each cutting site.
        """
        yield location

    @classmethod
    def _rev_modify(cls, location):
        """RE._rev_modify(location) -> generator of int.

        for internal use only.

        as _modify for site situated on the antiparallel strand when the
        enzyme is not palindromic
        """
        yield location

    @classmethod
    def characteristic(cls):
        """RE.characteristic() -> tuple.

        the tuple contains the attributes:
            fst5 -> first 5' cut ((current strand) or None
            fst3 -> first 3' cut (complementary strand) or None
            scd5 -> second 5' cut (current strand) or None
            scd5 -> second 3' cut (complementary strand) or None
            site -> recognition site.
        """
        return None, None, None, None, cls.site


class OneCut(AbstractCut):
    """Implement the methods specific to the enzymes that cut the DNA only once

    Correspond to ncuts values of 2 in emboss_e.###

    Internal use only. Not meant to be instantiated.
    """

    @classmethod
    def cut_once(cls):
        """RE.cut_once() -> bool.

        True if the enzyme cut the sequence one time on each strand.
        """
        return True

    @classmethod
    def cut_twice(cls):
        """RE.cut_twice() -> bool.

        True if the enzyme cut the sequence twice on each strand.
        """
        return False

    @classmethod
    def _modify(cls, location):
        """RE._modify(location) -> int.

        for internal use only.

        location is an integer corresponding to the location of the match for
        the enzyme pattern in the sequence.
        _modify returns the real place where the enzyme will cut.

        example::

            EcoRI pattern : GAATTC
            EcoRI will cut after the G.
            so in the sequence:
                     ______
            GAATACACGGAATTCGA
                     |
                     10
            dna.finditer(GAATTC, 6) will return 10 as G is the 10th base
            EcoRI cut after the G so:
            EcoRI._modify(10) -> 11.

        if the enzyme cut twice _modify will returns two integer corresponding
        to each cutting site.
        """
        yield location + cls.fst5

    @classmethod
    def _rev_modify(cls, location):
        """RE._rev_modify(location) -> generator of int.

        for internal use only.

        as _modify for site situated on the antiparallel strand when the
        enzyme is not palindromic
        """
        yield location - cls.fst3

    @classmethod
    def characteristic(cls):
        """RE.characteristic() -> tuple.

        the tuple contains the attributes:
            fst5 -> first 5' cut ((current strand) or None
            fst3 -> first 3' cut (complementary strand) or None
            scd5 -> second 5' cut (current strand) or None
            scd5 -> second 3' cut (complementary strand) or None
            site -> recognition site.
            """
        return cls.fst5, cls.fst3, None, None, cls.site


class TwoCuts(AbstractCut):
    """Implement the methods specific to the enzymes that cut the DNA twice

    Correspond to ncuts values of 4 in emboss_e.###

    Internal use only. Not meant to be instantiated.
    """

    @classmethod
    def cut_once(cls):
        """RE.cut_once() -> bool.

        True if the enzyme cut the sequence one time on each strand.
        """
        return False

    @classmethod
    def cut_twice(cls):
        """RE.cut_twice() -> bool.

        True if the enzyme cut the sequence twice on each strand.
        """
        return True

    @classmethod
    def _modify(cls, location):
        """RE._modify(location) -> int.

        for internal use only.

        location is an integer corresponding to the location of the match for
        the enzyme pattern in the sequence.
        _modify returns the real place where the enzyme will cut.

        example::

            EcoRI pattern : GAATTC
            EcoRI will cut after the G.
            so in the sequence:
                     ______
            GAATACACGGAATTCGA
                     |
                     10
            dna.finditer(GAATTC, 6) will return 10 as G is the 10th base
            EcoRI cut after the G so:
            EcoRI._modify(10) -> 11.

        if the enzyme cut twice _modify will returns two integer corresponding
        to each cutting site.
        """
        yield location + cls.fst5
        yield location + cls.scd5

    @classmethod
    def _rev_modify(cls, location):
        """RE._rev_modify(location) -> generator of int.

        for internal use only.

        as _modify for site situated on the antiparallel strand when the
        enzyme is not palindromic
        """
        yield location - cls.fst3
        yield location - cls.scd3

    @classmethod
    def characteristic(cls):
        """RE.characteristic() -> tuple.

        the tuple contains the attributes:
            fst5 -> first 5' cut ((current strand) or None
            fst3 -> first 3' cut (complementary strand) or None
            scd5 -> second 5' cut (current strand) or None
            scd5 -> second 3' cut (complementary strand) or None
            site -> recognition site.
        """
        return cls.fst5, cls.fst3, cls.scd5, cls.scd3, cls.site


class Meth_Dep(AbstractCut):
    """Implement the information about methylation.

    Enzymes of this class possess a site which is methylable.
    """

    @classmethod
    def is_methylable(cls):
        """RE.is_methylable() -> bool.

        True if the recognition site is a methylable.
        """
        return True


class Meth_Undep(AbstractCut):
    """Implement information about methylation sensitibility.

    Enzymes of this class are not sensible to methylation.
    """

    @classmethod
    def is_methylable(cls):
        """RE.is_methylable() -> bool.

        True if the recognition site is a methylable.
        """
        return False


class Palindromic(AbstractCut):
    """Implement the methods specific to the enzymes which are palindromic

    palindromic means : the recognition site and its reverse complement are
                        identical.
    Remarks     : an enzyme with a site CGNNCG is palindromic even if some
                  of the sites that it will recognise are not.
                  for example here : CGAACG

    Internal use only. Not meant to be instantiated.
    """

    @classmethod
    def _search(cls):
        """RE._search() -> list.

        for internal use only.

        implement the search method for palindromic and non palindromic enzyme.
        """
        siteloc = cls.dna.finditer(cls.compsite, cls.size)
        cls.results = [r for s, g in siteloc for r in cls._modify(s)]
        if cls.results:
            cls._drop()
        return cls.results

    @classmethod
    def is_palindromic(cls):
        """RE.is_palindromic() -> bool.

        True if the recognition site is a palindrom.
        """
        return True


class NonPalindromic(AbstractCut):
    """Implement the methods specific to the enzymes which are not palindromic

    palindromic means : the recognition site and its reverse complement are
                        identical.

    Internal use only. Not meant to be instantiated.
    """

    @classmethod
    def _search(cls):
        """RE._search() -> list.

        for internal use only.

        implement the search method for palindromic and non palindromic enzyme.
        """
        iterator = cls.dna.finditer(cls.compsite, cls.size)
        cls.results = []
        modif = cls._modify
        revmodif = cls._rev_modify
        s = str(cls)
        cls.on_minus = []
        for start, group in iterator:
            if group(s):
                cls.results += [r for r in modif(start)]
            else:
                cls.on_minus += [r for r in revmodif(start)]
        cls.results += cls.on_minus
        if cls.results:
            cls.results.sort()
            cls._drop()
        return cls.results

    @classmethod
    def is_palindromic(cls):
        """RE.is_palindromic() -> bool.

        True if the recognition site is a palindrom.
        """
        return False


class Unknown(AbstractCut):
    """Implement the methods specific to the enzymes for which the overhang
    is unknown.

    These enzymes are also NotDefined and NoCut.

    Internal use only. Not meant to be instantiated.
    """

    @classmethod
    def catalyse(cls, dna, linear=True):
        """RE.catalyse(dna, linear=True) -> tuple of DNA.
        RE.catalyze(dna, linear=True) -> tuple of DNA.

        return a tuple of dna as will be produced by using RE to restrict the
        dna.

        dna must be a Bio.Seq.Seq instance or a Bio.Seq.MutableSeq instance.

        if linear is False, the sequence is considered to be circular and the
        output will be modified accordingly.
        """
        raise NotImplementedError('%s restriction is unknown.'
                                  % cls.__name__)
    catalyze = catalyse

    @classmethod
    def is_blunt(cls):
        """RE.is_blunt() -> bool.

        True if the enzyme produces blunt end.

        See Also:
            RE.is_3overhang()
            RE.is_5overhang()
            RE.is_unknown()

        """
        return False

    @classmethod
    def is_5overhang(cls):
        """RE.is_5overhang() -> bool.

        True if the enzyme produces 5' overhang sticky end.

        See Also:
            RE.is_3overhang()
            RE.is_blunt()
            RE.is_unknown()

        """
        return False

    @classmethod
    def is_3overhang(cls):
        """RE.is_3overhang() -> bool.

        True if the enzyme produces 3' overhang sticky end.

        See Also:
            RE.is_5overhang()
            RE.is_blunt()
            RE.is_unknown()

        """
        return False

    @classmethod
    def overhang(cls):
        """RE.overhang() -> str. type of overhang of the enzyme.,

        can be "3' overhang", "5' overhang", "blunt", "unknown"
        """
        return 'unknown'

    @classmethod
    def compatible_end(cls):
        """RE.compatible_end() -> list.

        list of all the enzymes that share compatible end with RE.
        """
        return []

    @classmethod
    def _mod1(cls, other):
        """RE._mod1(other) -> bool.

        for internal use only

        test for the compatibility of restriction ending of RE and other.
        """
        return False


class Blunt(AbstractCut):
    """Implement the methods specific to the enzymes for which the overhang
    is blunt.

    The enzyme cuts the + strand and the - strand of the DNA at the same
    place.

    Internal use only. Not meant to be instantiated.
    """

    @classmethod
    def catalyse(cls, dna, linear=True):
        """RE.catalyse(dna, linear=True) -> tuple of DNA.
        RE.catalyze(dna, linear=True) -> tuple of DNA.

        return a tuple of dna as will be produced by using RE to restrict the
        dna.

        dna must be a Bio.Seq.Seq instance or a Bio.Seq.MutableSeq instance.

        if linear is False, the sequence is considered to be circular and the
        output will be modified accordingly.
        """
        r = cls.search(dna, linear)
        d = cls.dna
        if not r:
            return d[1:],
        fragments = []
        length = len(r) - 1
        if d.is_linear():
            #
            #   START of the sequence to FIRST site.
            #
            fragments.append(d[1:r[0]])
            if length:
                #
                #   if more than one site add them.
                #
                fragments += [d[r[x]:r[x + 1]] for x in range(length)]
            #
            #   LAST site to END of the sequence.
            #
            fragments.append(d[r[-1]:])
        else:
            #
            #   circular : bridge LAST site to FIRST site.
            #
            fragments.append(d[r[-1]:] + d[1:r[0]])
            if not length:
                #
                #   one site we finish here.
                #
                return tuple(fragments)
            #
            #   add the others.
            #
            fragments += [d[r[x]:r[x + 1]] for x in range(length)]
        return tuple(fragments)
    catalyze = catalyse

    @classmethod
    def is_blunt(cls):
        """RE.is_blunt() -> bool.

        True if the enzyme produces blunt end.

        See Also:
            RE.is_3overhang()
            RE.is_5overhang()
            RE.is_unknown()

        """
        return True

    @classmethod
    def is_5overhang(cls):
        """RE.is_5overhang() -> bool.

        True if the enzyme produces 5' overhang sticky end.

        See Also:
            RE.is_3overhang()
            RE.is_blunt()
            RE.is_unknown()

        """
        return False

    @classmethod
    def is_3overhang(cls):
        """RE.is_3overhang() -> bool.

        True if the enzyme produces 3' overhang sticky end.

        See Also:
            RE.is_5overhang()
            RE.is_blunt()
            RE.is_unknown()

        """
        return False

    @classmethod
    def overhang(cls):
        """RE.overhang() -> str. type of overhang of the enzyme.,

        can be "3' overhang", "5' overhang", "blunt", "unknown"
        """
        return 'blunt'

    @classmethod
    def compatible_end(cls, batch=None):
        """RE.compatible_end() -> list.

        list of all the enzymes that share compatible end with RE.
        """
        if not batch:
            batch = AllEnzymes
        r = sorted(x for x in iter(AllEnzymes) if x.is_blunt())
        return r

    @staticmethod
    def _mod1(other):
        """RE._mod1(other) -> bool.

        for internal use only

        test for the compatibility of restriction ending of RE and other.
        """
        return issubclass(other, Blunt)


class Ov5(AbstractCut):
    """Implement the methods specific to the enzymes for which the overhang
    is recessed in 3'.

    The enzyme cuts the + strand after the - strand of the DNA.

    Internal use only. Not meant to be instantiated.
    """

    @classmethod
    def catalyse(cls, dna, linear=True):
        """RE.catalyse(dna, linear=True) -> tuple of DNA.
        RE.catalyze(dna, linear=True) -> tuple of DNA.

        return a tuple of dna as will be produced by using RE to restrict the
        dna.

        dna must be a Bio.Seq.Seq instance or a Bio.Seq.MutableSeq instance.

        if linear is False, the sequence is considered to be circular and the
        output will be modified accordingly.
        """
        r = cls.search(dna, linear)
        d = cls.dna
        if not r:
            return d[1:],
        length = len(r) - 1
        fragments = []
        if d.is_linear():
            #
            #   START of the sequence to FIRST site.
            #
            fragments.append(d[1:r[0]])
            if length:
                #
                #   if more than one site add them.
                #
                fragments += [d[r[x]:r[x + 1]] for x in range(length)]
            #
            #   LAST site to END of the sequence.
            #
            fragments.append(d[r[-1]:])
        else:
            #
            #   circular : bridge LAST site to FIRST site.
            #
            fragments.append(d[r[-1]:] + d[1:r[0]])
            if not length:
                #
                #   one site we finish here.
                #
                return tuple(fragments)
            #
            #   add the others.
            #
            fragments += [d[r[x]:r[x + 1]] for x in range(length)]
        return tuple(fragments)
    catalyze = catalyse

    @classmethod
    def is_blunt(cls):
        """RE.is_blunt() -> bool.

        True if the enzyme produces blunt end.

        See Also:
            RE.is_3overhang()
            RE.is_5overhang()
            RE.is_unknown()

        """
        return False

    @classmethod
    def is_5overhang(cls):
        """RE.is_5overhang() -> bool.

        True if the enzyme produces 5' overhang sticky end.

        See Also:
            RE.is_3overhang()
            RE.is_blunt()
            RE.is_unknown()

        """
        return True

    @classmethod
    def is_3overhang(cls):
        """RE.is_3overhang() -> bool.

        True if the enzyme produces 3' overhang sticky end.

        See Also:
            RE.is_5overhang()
            RE.is_blunt()
            RE.is_unknown()

        """
        return False

    @classmethod
    def overhang(cls):
        """RE.overhang() -> str. type of overhang of the enzyme.,

        can be "3' overhang", "5' overhang", "blunt", "unknown"
        """
        return "5' overhang"

    @classmethod
    def compatible_end(cls, batch=None):
        """RE.compatible_end() -> list.

        list of all the enzymes that share compatible end with RE.
        """
        if not batch:
            batch = AllEnzymes
        r = sorted(x for x in iter(AllEnzymes) if x.is_5overhang() and
                   x % cls)
        return r

    @classmethod
    def _mod1(cls, other):
        """RE._mod1(other) -> bool.

        for internal use only

        test for the compatibility of restriction ending of RE and other.
        """
        if issubclass(other, Ov5):
            return cls._mod2(other)
        else:
            return False


class Ov3(AbstractCut):
    """Implement the methods specific to the enzymes for which the overhang
    is recessed in 5'.

    The enzyme cuts the - strand after the + strand of the DNA.

    Internal use only. Not meant to be instantiated.
    """

    @classmethod
    def catalyse(cls, dna, linear=True):
        """RE.catalyse(dna, linear=True) -> tuple of DNA.
        RE.catalyze(dna, linear=True) -> tuple of DNA.

        return a tuple of dna as will be produced by using RE to restrict the
        dna.

        dna must be a Bio.Seq.Seq instance or a Bio.Seq.MutableSeq instance.

        if linear is False, the sequence is considered to be circular and the
        output will be modified accordingly.
        """
        r = cls.search(dna, linear)
        d = cls.dna
        if not r:
            return d[1:],
        fragments = []
        length = len(r) - 1
        if d.is_linear():
            #
            #   START of the sequence to FIRST site.
            #
            fragments.append(d[1:r[0]])
            if length:
                #
                #   if more than one site add them.
                #
                fragments += [d[r[x]:r[x + 1]] for x in range(length)]
            #
            #   LAST site to END of the sequence.
            #
            fragments.append(d[r[-1]:])
        else:
            #
            #   circular : bridge LAST site to FIRST site.
            #
            fragments.append(d[r[-1]:] + d[1:r[0]])
            if not length:
                #
                #   one site we finish here.
                #
                return tuple(fragments)
            #
            #   add the others.
            #
            fragments += [d[r[x]:r[x + 1]] for x in range(length)]
        return tuple(fragments)
    catalyze = catalyse

    @classmethod
    def is_blunt(cls):
        """RE.is_blunt() -> bool.

        True if the enzyme produces blunt end.

        See Also:
            RE.is_3overhang()
            RE.is_5overhang()
            RE.is_unknown()

        """
        return False

    @classmethod
    def is_5overhang(cls):
        """RE.is_5overhang() -> bool.

        True if the enzyme produces 5' overhang sticky end.

        See Also:
            RE.is_3overhang()
            RE.is_blunt()
            RE.is_unknown()

        """
        return False

    @classmethod
    def is_3overhang(cls):
        """RE.is_3overhang() -> bool.

        True if the enzyme produces 3' overhang sticky end.

        See Also:
            RE.is_5overhang()
            RE.is_blunt()
            RE.is_unknown()

        """
        return True

    @classmethod
    def overhang(cls):
        """RE.overhang() -> str. type of overhang of the enzyme.,

        can be "3' overhang", "5' overhang", "blunt", "unknown"
        """
        return "3' overhang"

    @classmethod
    def compatible_end(cls, batch=None):
        """RE.compatible_end() -> list.

        list of all the enzymes that share compatible end with RE.
        """
        if not batch:
            batch = AllEnzymes
        r = sorted(x for x in iter(AllEnzymes) if x.is_3overhang() and
                   x % cls)
        return r

    @classmethod
    def _mod1(cls, other):
        """RE._mod1(other) -> bool.

        for internal use only

        test for the compatibility of restriction ending of RE and other.
        """
        #
        #   called by RE._mod1(other) when the one of the enzyme is ambiguous
        #
        if issubclass(other, Ov3):
            return cls._mod2(other)
        else:
            return False


class Defined(AbstractCut):
    """Implement the methods specific to the enzymes for which the overhang
    and the cut are not variable.

    Typical example : EcoRI -> G^AATT_C
                      The overhang will always be AATT
    Notes:
        Blunt enzymes are always defined. even if there site is GGATCCNNN^_N
        There overhang is always the same : blunt!

    Internal use only. Not meant to be instantiated.
    """

    @classmethod
    def _drop(cls):
        """RE._drop() -> list.

        for internal use only.

        drop the site that are situated outside the sequence in linear
        sequence. modify the index for site in circular sequences.
        """
        #
        #   remove or modify the results that are outside the sequence.
        #   This is necessary since after finding the site we add the distance
        #   from the site to the cut with the _modify and _rev_modify methods.
        #   For linear we will remove these sites altogether.
        #   For circular sequence, we modify the result rather than _drop it
        #   since the site is in the sequence.
        #
        length = len(cls.dna)
        drop = itertools.dropwhile
        take = itertools.takewhile
        if cls.dna.is_linear():
            cls.results = [x for x in drop(lambda x:x < 1, cls.results)]
            cls.results = [x for x in take(lambda x:x < length, cls.results)]
        else:
            for index, location in enumerate(cls.results):
                if location < 1:
                    cls.results[index] += length
                else:
                    break
            for index, location in enumerate(cls.results[::-1]):
                if location > length:
                    cls.results[-(index + 1)] -= length
                else:
                    break
        return

    @classmethod
    def is_defined(cls):
        """RE.is_defined() -> bool.

        True if the sequence recognised and cut is constant,
        i.e. the recognition site is not degenerated AND the enzyme cut inside
        the site.

        See Also:
            RE.is_ambiguous()
            RE.is_unknown()

        """
        return True

    @classmethod
    def is_ambiguous(cls):
        """RE.is_ambiguous() -> bool.

        True if the sequence recognised and cut is ambiguous,
        i.e. the recognition site is degenerated AND/OR the enzyme cut outside
        the site.

        See Also:
            RE.is_defined()
            RE.is_unknown()

        """
        return False

    @classmethod
    def is_unknown(cls):
        """RE.is_unknown() -> bool.

        True if the sequence is unknown,
        i.e. the recognition site has not been characterised yet.

        See Also:
            RE.is_defined()
            RE.is_ambiguous()

        """
        return False

    @classmethod
    def elucidate(cls):
        """RE.elucidate() -> str

        return a representation of the site with the cut on the (+) strand
        represented as '^' and the cut on the (-) strand as '_'.
        ie:
        >>> EcoRI.elucidate()   # 5' overhang
        'G^AATT_C'
        >>> KpnI.elucidate()    # 3' overhang
        'G_GTAC^C'
        >>> EcoRV.elucidate()   # blunt
        'GAT^_ATC'
        >>> SnaI.elucidate()    # NotDefined, cut profile unknown.
        '? GTATAC ?'
        >>>
        """
        f5 = cls.fst5
        f3 = cls.fst3
        site = cls.site
        if cls.cut_twice():
            re = 'cut twice, not yet implemented sorry.'
        elif cls.is_5overhang():
            if f5 == f3 == 0:
                re = 'N^' + cls.site + '_N'
            elif f3 == 0:
                re = site[:f5] + '^' + site[f5:] + '_N'
            else:
                re = site[:f5] + '^' + site[f5:f3] + '_' + site[f3:]
        elif cls.is_blunt():
            re = site[:f5] + '^_' + site[f5:]
        else:
            if f5 == f3 == 0:
                re = 'N_' + site + '^N'
            else:
                re = site[:f3] + '_' + site[f3:f5] + '^' + site[f5:]
        return re

    @classmethod
    def _mod2(cls, other):
        """RE._mod2(other) -> bool.

        for internal use only

        test for the compatibility of restriction ending of RE and other.
        """
        #
        #   called by RE._mod1(other) when the one of the enzyme is ambiguous
        #
        if other.ovhgseq == cls.ovhgseq:
            return True
        elif issubclass(other, Ambiguous):
            return other._mod2(cls)
        else:
            return False


class Ambiguous(AbstractCut):
    """Implement the methods specific to the enzymes for which the overhang
    is variable.

    Typical example : BstXI -> CCAN_NNNN^NTGG
                      The overhang can be any sequence of 4 bases.

    Notes:
        Blunt enzymes are always defined. even if there site is GGATCCNNN^_N
        There overhang is always the same : blunt!

    Internal use only. Not meant to be instantiated.

    """

    @classmethod
    def _drop(cls):
        """RE._drop() -> list.

        for internal use only.

        drop the site that are situated outside the sequence in linear
        sequence. modify the index for site in circular sequences.
        """
        length = len(cls.dna)
        drop = itertools.dropwhile
        take = itertools.takewhile
        if cls.dna.is_linear():
            cls.results = [x for x in drop(lambda x: x < 1, cls.results)]
            cls.results = [x for x in take(lambda x: x <
                                           length, cls.results)]
        else:
            for index, location in enumerate(cls.results):
                if location < 1:
                    cls.results[index] += length
                else:
                    break
            for index, location in enumerate(cls.results[::-1]):
                if location > length:
                    cls.results[-(index + 1)] -= length
                else:
                    break
        return

    @classmethod
    def is_defined(cls):
        """RE.is_defined() -> bool.

        True if the sequence recognised and cut is constant,
        i.e. the recognition site is not degenerated AND the enzyme cut inside
        the site.

        See Also:
            RE.is_ambiguous()
            RE.is_unknown()

        """
        return False

    @classmethod
    def is_ambiguous(cls):
        """RE.is_ambiguous() -> bool.

        True if the sequence recognised and cut is ambiguous,
        i.e. the recognition site is degenerated AND/OR the enzyme cut outside
        the site.

        See Also:
            RE.is_defined()
            RE.is_unknown()

        """
        return True

    @classmethod
    def is_unknown(cls):
        """RE.is_unknown() -> bool.

        True if the sequence is unknown,
        i.e. the recognition site has not been characterised yet.

        See Also:
            RE.is_defined()
            RE.is_ambiguous()

        """
        return False

    @classmethod
    def _mod2(cls, other):
        """RE._mod2(other) -> bool.

        for internal use only

        test for the compatibility of restriction ending of RE and other.
        """
        #
        #   called by RE._mod1(other) when the one of the enzyme is ambiguous
        #
        if len(cls.ovhgseq) != len(other.ovhgseq):
            return False
        else:
            se = cls.ovhgseq
            for base in se:
                if base in 'ATCG':
                    pass
                if base in 'N':
                    se = '.'.join(se.split('N'))
                if base in 'RYWMSKHDBV':
                    expand = '[' + matching[base] + ']'
                    se = expand.join(se.split(base))
            if re.match(se, other.ovhgseq):
                return True
            else:
                return False

    @classmethod
    def elucidate(cls):
        """RE.elucidate() -> str

        return a representation of the site with the cut on the (+) strand
        represented as '^' and the cut on the (-) strand as '_'.
        ie:
        >>> EcoRI.elucidate()   # 5' overhang
        'G^AATT_C'
        >>> KpnI.elucidate()    # 3' overhang
        'G_GTAC^C'
        >>> EcoRV.elucidate()   # blunt
        'GAT^_ATC'
        >>> SnaI.elucidate()     # NotDefined, cut profile unknown.
        '? GTATAC ?'
        >>>
        """
        f5 = cls.fst5
        f3 = cls.fst3
        length = len(cls)
        site = cls.site
        if cls.cut_twice():
            re = 'cut twice, not yet implemented sorry.'
        elif cls.is_5overhang():
            if f3 == f5 == 0:
                re = 'N^' + site + '_N'
            elif 0 <= f5 <= length and 0 <= f3 + length <= length:
                re = site[:f5] + '^' + site[f5:f3] + '_' + site[f3:]
            elif 0 <= f5 <= length:
                re = site[:f5] + '^' + site[f5:] + f3 * 'N' + '_N'
            elif 0 <= f3 + length <= length:
                re = 'N^' + abs(f5) * 'N' + site[:f3] + '_' + site[f3:]
            elif f3 + length < 0:
                re = 'N^' * abs(f5) * 'N' + '_' + abs(length + f3) * 'N' + site
            elif f5 > length:
                re = site + (f5 - length) * 'N' + '^' + (length +
                                                         f3 - f5) * 'N' + '_N'
            else:
                re = 'N^' + abs(f5) * 'N' + site + f3 * 'N' + '_N'
        elif cls.is_blunt():
            if f5 < 0:
                re = 'N^_' + abs(f5) * 'N' + site
            elif f5 > length:
                re = site + (f5 - length) * 'N' + '^_N'
            else:
                raise ValueError('%s.easyrepr() : error f5=%i'
                                 % (cls.name, f5))
        else:
            if f3 == 0:
                if f5 == 0:
                    re = 'N_' + site + '^N'
                else:
                    re = site + '_' + (f5 - length) * 'N' + '^N'
            elif 0 < f3 + length <= length and 0 <= f5 <= length:
                re = site[:f3] + '_' + site[f3:f5] + '^' + site[f5:]
            elif 0 < f3 + length <= length:
                re = site[:f3] + '_' + site[f3:] + (f5 - length) * 'N' + '^N'
            elif 0 <= f5 <= length:
                re = 'N_' + 'N' * (f3 + length) + site[:f5] + '^' + site[f5:]
            elif f3 > 0:
                re = site + f3 * 'N' + '_' + (f5 - f3 - length) * 'N' + '^N'
            elif f5 < 0:
                re = 'N_' + abs(f3 - f5 + length) * 'N' + '^' + abs(f5) * 'N' \
                     + site
            else:
                re = 'N_' + abs(f3 + length) * 'N' + site + (f5 - length) * \
                     'N' + '^N'
        return re


class NotDefined(AbstractCut):
    """Implement the methods specific to the enzymes for which the overhang
    is not characterised.

    Correspond to NoCut and Unknown.

    Internal use only. Not meant to be instantiated.
    """

    @classmethod
    def _drop(cls):
        """RE._drop() -> list.

        for internal use only.

        drop the site that are situated outside the sequence in linear
        sequence. modify the index for site in circular sequences.

        """
        if cls.dna.is_linear():
            return
        else:
            length = len(cls.dna)
            for index, location in enumerate(cls.results):
                if location < 1:
                    cls.results[index] += length
                else:
                    break
            for index, location in enumerate(cls.results[:-1]):
                if location > length:
                    cls.results[-(index + 1)] -= length
                else:
                    break
        return

    @classmethod
    def is_defined(cls):
        """RE.is_defined() -> bool.

        True if the sequence recognised and cut is constant,
        i.e. the recognition site is not degenerated AND the enzyme cut inside
        the site.

        See Also:
            RE.is_ambiguous()
            RE.is_unknown()

        """
        return False

    @classmethod
    def is_ambiguous(cls):
        """RE.is_ambiguous() -> bool.

        True if the sequence recognised and cut is ambiguous,
        i.e. the recognition site is degenerated AND/OR the enzyme cut outside
        the site.

        See Also:
            RE.is_defined()
            RE.is_unknown()

        """
        return False

    @classmethod
    def is_unknown(cls):
        """RE.is_unknown() -> bool.

        True if the sequence is unknown,
        i.e. the recognition site has not been characterised yet.

        See Also:
            RE.is_defined()
            RE.is_ambiguous()
<<<<<<< HEAD

        """
=======
            """
>>>>>>> 8d29a439
        return True

    @classmethod
    def _mod2(cls, other):
        """RE._mod2(other) -> bool.

        for internal use only

        test for the compatibility of restriction ending of RE and other.
        """
        #
        #   Normally we should not arrive here. But well better safe than
        #   sorry.
        #   the overhang is not defined we are compatible with nobody.
        #   could raise an Error may be rather than return quietly.
        #
        # return False
        raise ValueError("%s.mod2(%s), %s : NotDefined. pas glop pas glop!"
                         % (str(cls), str(other), str(cls)))

    @classmethod
    def elucidate(cls):
        """RE.elucidate() -> str

        return a representation of the site with the cut on the (+) strand
        represented as '^' and the cut on the (-) strand as '_'.
        ie:
        >>> EcoRI.elucidate()   # 5' overhang
        'G^AATT_C'
        >>> KpnI.elucidate()    # 3' overhang
        'G_GTAC^C'
        >>> EcoRV.elucidate()   # blunt
        'GAT^_ATC'
        >>> SnaI.elucidate()     # NotDefined, cut profile unknown.
        '? GTATAC ?'
        >>>
        """
        return '? %s ?' % cls.site


class Commercially_available(AbstractCut):
    #
    #   Recent addition to Rebase make this naming convention uncertain.
    #   May be better to says enzymes which have a supplier.
    #
    """Implement the methods specific to the enzymes which are commercially
    available.

    Internal use only. Not meant to be instantiated.
    """

    @classmethod
    def suppliers(cls):
        """RE.suppliers() -> print the suppliers of RE."""
        for s in cls.suppl:
            print(suppliers_dict[s][0] + ',')
        return

    @classmethod
    def supplier_list(cls):
        """RE.supplier_list() -> list.

        list of the supplier names for RE.
        """
        return [v[0] for k, v in suppliers_dict.items() if k in cls.suppl]

    @classmethod
    def buffers(cls, supplier):
        """RE.buffers(supplier) -> string.

        not implemented yet.
        """
        return

    @classmethod
    def is_comm(cls):
        """RE.iscomm() -> bool.

        True if RE has suppliers.
        """
        return True


class Not_available(AbstractCut):
    """Implement the methods specific to the enzymes which are not commercially
    available.

    Internal use only. Not meant to be instantiated.
    """

    @staticmethod
    def suppliers():
        """RE.suppliers() -> print the suppliers of RE."""
        return None

    @classmethod
    def supplier_list(cls):
        """RE.supplier_list() -> list.

        list of the supplier names for RE.
        """
        return []

    @classmethod
    def buffers(cls, supplier):
        """RE.buffers(supplier) -> string.

        not implemented yet.
        """
        raise TypeError("Enzyme not commercially available.")

    @classmethod
    def is_comm(cls):
        """RE.iscomm() -> bool.

        True if RE has suppliers.
        """
        return False


###############################################################################
#                                                                             #
#                       Restriction Batch                                     #
#                                                                             #
###############################################################################


class RestrictionBatch(set):

    def __init__(self, first=(), suppliers=()):
        """RestrictionBatch([sequence]) -> new RestrictionBatch."""
        first = [self.format(x) for x in first]
        first += [eval(x) for n in suppliers for x in suppliers_dict[n][1]]
        set.__init__(self, first)
        self.mapping = dict.fromkeys(self)
        self.already_mapped = None

    def __str__(self):
        if len(self) < 5:
            return '+'.join(self.elements())
        else:
            return '...'.join(('+'.join(self.elements()[:2]),
                               '+'.join(self.elements()[-2:])))

    def __repr__(self):
        return 'RestrictionBatch(%s)' % self.elements()

    def __contains__(self, other):
        try:
            other = self.format(other)
        except ValueError:  # other is not a restriction enzyme
            return False
        return set.__contains__(self, other)

    def __div__(self, other):
        return self.search(other)

    def __rdiv__(self, other):
        return self.search(other)

    def get(self, enzyme, add=False):
        """B.get(enzyme[, add]) -> enzyme class.

        if add is True and enzyme is not in B add enzyme to B.
        if add is False (which is the default) only return enzyme.
        if enzyme is not a RestrictionType or can not be evaluated to
        a RestrictionType, raise a ValueError.
        """
        e = self.format(enzyme)
        if e in self:
            return e
        elif add:
            self.add(e)
            return e
        else:
            raise ValueError('enzyme %s is not in RestrictionBatch'
                             % e.__name__)

    def lambdasplit(self, func):
        """B.lambdasplit(func) -> RestrictionBatch .

        the new batch will contains only the enzymes for which
        func return True.
        """
        d = [x for x in filter(func, self)]
        new = RestrictionBatch()
        new._data = dict(zip(d, [True] * len(d)))
        return new

    def add_supplier(self, letter):
        """B.add_supplier(letter) -> add a new set of enzyme to B.

        letter represents the suppliers as defined in the dictionary
        RestrictionDictionary.suppliers
        return None.
        raise a KeyError if letter is not a supplier code.
        """
        supplier = suppliers_dict[letter]
        self.suppliers.append(letter)
        for x in supplier[1]:
            self.add_nocheck(eval(x))
        return

    def current_suppliers(self):
        """B.current_suppliers() -> add a new set of enzyme to B.

        return a sorted list of the suppliers which have been used to
        create the batch.
        """
        suppl_list = sorted(suppliers_dict[x][0] for x in self.suppliers)
        return suppl_list

    def __iadd__(self, other):
        """ b += other -> add other to b, check the type of other."""
        self.add(other)
        return self

    def __add__(self, other):
        """ b + other -> new RestrictionBatch."""
        new = self.__class__(self)
        new.add(other)
        return new

    def remove(self, other):
        """B.remove(other) -> remove other from B if other is a
        RestrictionType.

        Safe set.remove method. Verify that other is a RestrictionType or can
        be evaluated to a RestrictionType.
        raise a ValueError if other can not be evaluated to a RestrictionType.
        raise a KeyError if other is not in B.
        """
        return set.remove(self, self.format(other))

    def add(self, other):
        """B.add(other) -> add other to B if other is a RestrictionType.

        Safe set.add method. Verify that other is a RestrictionType or can be
        evaluated to a RestrictionType.
        raise a ValueError if other can not be evaluated to a RestrictionType.
        """
        return set.add(self, self.format(other))

    def add_nocheck(self, other):
        """B.add_nocheck(other) -> add other to B. don't check type of other."""
        return set.add(self, other)

    def format(self, y):
        """B.format(y) -> RestrictionType or raise ValueError.

        if y is a RestrictionType return y
        if y can be evaluated to a RestrictionType return eval(y)
        raise a Value Error in all other case.
        """
        try:
            if isinstance(y, RestrictionType):
                return y
            elif isinstance(eval(str(y)), RestrictionType):
                return eval(y)
            else:
                pass
        except (NameError, SyntaxError):
            pass
        raise ValueError('%s is not a RestrictionType' % y.__class__)

    def is_restriction(self, y):
        """B.is_restriction(y) -> bool.

        True is y or eval(y) is a RestrictionType.
        """
        return (isinstance(y, RestrictionType) or
                isinstance(eval(str(y)), RestrictionType))

    def split(self, *classes, **bool):
        """B.split(class, [class.__name__ = True]) -> new RestrictionBatch.

        it works but it is slow, so it has really an interest when splitting
        over multiple conditions.
        """
        def splittest(element):
            for klass in classes:
                b = bool.get(klass.__name__, True)
                if issubclass(element, klass):
                    if b:
                        continue
                    else:
                        return False
                elif b:
                    return False
                else:
                    continue
            return True
        d = [k for k in filter(splittest, self)]
        new = RestrictionBatch()
        new._data = dict(zip(d, [True] * len(d)))
        return new

    def elements(self):
        """B.elements() -> tuple.

        give all the names of the enzymes in B sorted alphabetically.
        """
        l = sorted(str(e) for e in self)
        return l

    def as_string(self):
        """B.as_string() -> list.

        return a list of the name of the elements of B.
        """
        return [str(e) for e in self]

    @classmethod
    def suppl_codes(cls):
        """B.suppl_codes() -> dict

        letter code for the suppliers
        """
        supply = dict((k, v[0]) for k, v in suppliers_dict.items())
        return supply

    @classmethod
    def show_codes(cls):
        """B.show_codes() -> letter codes for the suppliers"""
        supply = [' = '.join(i) for i in cls.suppl_codes().items()]
        print('\n'.join(supply))
        return

    def search(self, dna, linear=True):
        """B.search(dna) -> dict."""
        #
        #   here we replace the search method of the individual enzymes
        #   with one unique testing method.
        #
        if not hasattr(self, "already_mapped"):
            # TODO - Why does this happen!
            # Try the "doctest" at the start of PrintFormat.py
            self.already_mapped = None
        if isinstance(dna, DNA):
            # For the searching, we just care about the sequence as a string,
            # if that is the same we can use the cached search results.
            # At the time of writing, Seq == method isn't implemented,
            # and therefore does object identity which is stricter.
            if (str(dna), linear) == self.already_mapped:
                return self.mapping
            else:
                self.already_mapped = str(dna), linear
                fseq = FormattedSeq(dna, linear)
                self.mapping = dict((x, x.search(fseq)) for x in self)
                return self.mapping
        elif isinstance(dna, FormattedSeq):
            if (str(dna), dna.linear) == self.already_mapped:
                return self.mapping
            else:
                self.already_mapped = str(dna), dna.linear
                self.mapping = dict((x, x.search(dna)) for x in self)
                return self.mapping
        raise TypeError("Expected Seq or MutableSeq instance, got %s instead"
                        % type(dna))

###############################################################################
#                                                                             #
#                       Restriction Analysis                                  #
#                                                                             #
###############################################################################


class Analysis(RestrictionBatch, PrintFormat):

    def __init__(self, restrictionbatch=RestrictionBatch(), sequence=DNA(''),
                 linear=True):
        """Analysis([restrictionbatch [, sequence] linear=True]) -> New Analysis class.

        For most of the method of this class if a dictionary is given it will
        be used as the base to calculate the results.
        If no dictionary is given a new analysis using the Restriction Batch
        which has been given when the Analysis class has been instantiated.
        """
        RestrictionBatch.__init__(self, restrictionbatch)
        self.rb = restrictionbatch
        self.sequence = sequence
        self.linear = linear
        if self.sequence:
            self.search(self.sequence, self.linear)

    def __repr__(self):
        return 'Analysis(%s,%s,%s)' %\
               (repr(self.rb), repr(self.sequence), self.linear)

    def _sub_set(self, wanted):
        """A._sub_set(other_set) -> dict.

        Internal use only.

        screen the results through wanted set.
        Keep only the results for which the enzymes is in wanted set.
        """
        return dict((k, v) for k, v in self.mapping.items() if k in wanted)

    def _boundaries(self, start, end):
        """A._boundaries(start, end) -> tuple.

        Format the boundaries for use with the methods that limit the
        search to only part of the sequence given to analyse.
        """
        if not isinstance(start, int):
            raise TypeError('expected int, got %s instead' % type(start))
        if not isinstance(end, int):
            raise TypeError('expected int, got %s instead' % type(end))
        if start < 1:  # Looks like this tries to do python list like indexing
            start += len(self.sequence)
        if end < 1:
            end += len(self.sequence)
        if start < end:
            pass
        else:
            start, end = end, start
        if start < end:
            return start, end, self._test_normal

    def _test_normal(self, start, end, site):
        """A._test_normal(start, end, site) -> bool.

        Internal use only
        Test if site is in between start and end.
        """
        return start <= site < end

    def _test_reverse(self, start, end, site):
        """A._test_reverse(start, end, site) -> bool.

        Internal use only
        Test if site is in between end and start (for circular sequences).
        """
        return start <= site <= len(self.sequence) or 1 <= site < end

    def format_output(self, dct=None, title='', s1=''):
        """A.format_output([dct[, title[, s1]]]) -> dct.

        If dct is not given the full dictionary is used.
        """
        if not dct:
            dct = self.mapping
        return PrintFormat.format_output(self, dct, title, s1)

    def print_that(self, dct=None, title='', s1=''):
        """A.print_that([dct[, title[, s1[,print_]]]]) -> print the results
        from dct.

        If dct is not given the full dictionary is used.
        This method prints the output of A.format_output() and it is here
        for backwards compatibility.
        """
        print(self.format_output(dct, title, s1))

    def change(self, **what):
        """A.change(**attribute_name) -> Change attribute of Analysis.

        It is possible to change the width of the shell by setting
        self.ConsoleWidth to what you want.
        self.NameWidth refer to the maximal length of the enzyme name.

        Changing one of these parameters here might not give the results
        you expect. In which case, you can settle back to a 80 columns shell
        or try to change self.Cmodulo and self.PrefWidth in PrintFormat until
        you get it right.
        """
        for k, v in what.items():
            if k in ('NameWidth', 'ConsoleWidth'):
                setattr(self, k, v)
                self.Cmodulo = self.ConsoleWidth % self.NameWidth
                self.PrefWidth = self.ConsoleWidth - self.Cmodulo
            elif k is 'sequence':
                setattr(self, 'sequence', v)
                self.search(self.sequence, self.linear)
            elif k is 'rb':
                self = Analysis.__init__(self, v, self.sequence, self.linear)
            elif k is 'linear':
                setattr(self, 'linear', v)
                self.search(self.sequence, v)
            elif k in ('Indent', 'Maxsize'):
                setattr(self, k, v)
            elif k in ('Cmodulo', 'PrefWidth'):
                raise AttributeError(
                    'To change %s, change NameWidth and/or ConsoleWidth' % k)
            else:
                raise AttributeError('Analysis has no attribute %s' % k)
        return

    def full(self, linear=True):
        """A.full() -> dict.

        Full Restriction Map of the sequence.
        """
        return self.mapping

    def blunt(self, dct=None):
        """A.blunt([dct]) -> dict.

        Only the enzymes which have a 3'overhang restriction site.
        """
        if not dct:
            dct = self.mapping
        return dict((k, v) for k, v in dct.items() if k.is_blunt())

    def overhang5(self, dct=None):
        """A.overhang5([dct]) -> dict.

        Only the enzymes which have a 5' overhang restriction site.
        """
        if not dct:
            dct = self.mapping
        return dict((k, v) for k, v in dct.items() if k.is_5overhang())

    def overhang3(self, dct=None):
        """A.Overhang3([dct]) -> dict.

        Only the enzymes which have a 3'overhang restriction site.
        """
        if not dct:
            dct = self.mapping
        return dict((k, v) for k, v in dct.items() if k.is_3overhang())

    def defined(self, dct=None):
        """A.defined([dct]) -> dict.

        Only the enzymes that have a defined restriction site in Rebase.
        """
        if not dct:
            dct = self.mapping
        return dict((k, v) for k, v in dct.items() if k.is_defined())

    def with_sites(self, dct=None):
        """A.with_sites([dct]) -> dict.

        Enzymes which have at least one site in the sequence.
        """
        if not dct:
            dct = self.mapping
        return dict((k, v) for k, v in dct.items() if v)

    def without_site(self, dct=None):
        """A.without_site([dct]) -> dict.

        Enzymes which have no site in the sequence.
        """
        if not dct:
            dct = self.mapping
        return dict((k, v) for k, v in dct.items() if not v)

    def with_N_sites(self, N, dct=None):
        """A.With_N_Sites(N [, dct]) -> dict.

        Enzymes which cut N times the sequence.
        """
        if not dct:
            dct = self.mapping
        return dict((k, v) for k, v in dct.items()if len(v) == N)

    def with_number_list(self, list, dct=None):
        if not dct:
            dct = self.mapping
        return dict((k, v) for k, v in dct.items() if len(v) in list)

    def with_name(self, names, dct=None):
        """A.with_name(list_of_names [, dct]) ->

         Limit the search to the enzymes named in list_of_names.
         """
        for i, enzyme in enumerate(names):
            if enzyme not in AllEnzymes:
                warnings.warn("no data for the enzyme: %s" % enzyme,
                              BiopythonWarning)
                del names[i]
        if not dct:
            return RestrictionBatch(names).search(self.sequence, self.linear)
        return dict((n, dct[n]) for n in names if n in dct)

    def with_site_size(self, site_size, dct=None):
        """A.with_site_size(site_size [, dct]) ->

         Limit the search to the enzymes whose site is of size <site_size>.
         """
        sites = [name for name in self if name.size == site_size]
        if not dct:
            return RestrictionBatch(sites).search(self.sequence)
        return dict((k, v) for k, v in dct.items() if k in site_size)

    def only_between(self, start, end, dct=None):
        """A.only_between(start, end[, dct]) -> dict.

        Enzymes that cut the sequence only in between start and end.
        """
        start, end, test = self._boundaries(start, end)
        if not dct:
            dct = self.mapping
        d = dict(dct)
        for key, sites in dct.items():
            if not sites:
                del d[key]
                continue
            for site in sites:
                if test(start, end, site):
                    continue
                else:
                    del d[key]
                    break
        return d

    def between(self, start, end, dct=None):
        """A.between(start, end [, dct]) -> dict.

        Enzymes that cut the sequence at least in between start and end.
        They may cut outside as well.
        """
        start, end, test = self._boundaries(start, end)
        d = {}
        if not dct:
            dct = self.mapping
        for key, sites in dct.items():
            for site in sites:
                if test(start, end, site):
                    d[key] = sites
                    break
                continue
        return d

    def show_only_between(self, start, end, dct=None):
        """A.show_only_between(start, end [, dct]) -> dict.

        Enzymes that cut the sequence outside of the region
        in between start and end but do not cut inside.
        """
        d = []
        if start <= end:
            d = [(k, [vv for vv in v if start <= vv <= end])
                 for k, v in self.between(start, end, dct).items()]
        else:
            d = [(k, [vv for vv in v if start <= vv or vv <= end])
                 for k, v in self.between(start, end, dct).items()]
        return dict(d)

    def only_outside(self, start, end, dct=None):
        """A.only_outside(start, end [, dct]) -> dict.

        Enzymes that cut the sequence outside of the region
        in between start and end but do not cut inside.
        """
        start, end, test = self._boundaries(start, end)
        if not dct:
            dct = self.mapping
        d = dict(dct)
        for key, sites in dct.items():
            if not sites:
                del d[key]
                continue
            for site in sites:
                if test(start, end, site):
                    del d[key]
                    break
                else:
                    continue
        return d

    def outside(self, start, end, dct=None):
        """A.outside((start, end [, dct]) -> dict.

        Enzymes that cut outside the region in between start and end.
        No test is made to know if they cut or not inside this region.
        """
        start, end, test = self._boundaries(start, end)
        if not dct:
            dct = self.mapping
        d = {}
        for key, sites in dct.items():
            for site in sites:
                if test(start, end, site):
                    continue
                else:
                    d[key] = sites
                    break
        return d

    def do_not_cut(self, start, end, dct=None):
        """A.do_not_cut(start, end [, dct]) -> dict.

        Enzymes that do not cut the region in between start and end.
        """
        if not dct:
            dct = self.mapping
        d = self.without_site()
        d.update(self.only_outside(start, end, dct))
        return d


#
#   The restriction enzyme classes are created dynamically when the module is
#   imported. Here is the magic which allow the creation of the
#   restriction-enzyme classes.
#
#   The reason for the two dictionaries in Restriction_Dictionary
#   one for the types (which will be called pseudo-type as they really
#   correspond to the values that instances of RestrictionType can take)
#   and one for the enzymes is efficiency as the bases are evaluated
#   once per pseudo-type.
#
#   However Restriction is still a very inefficient module at import. But
#   remember that around 660 classes (which is more or less the size of Rebase)
#   have to be created dynamically. However, this processing take place only
#   once.
#   This inefficiency is however largely compensated by the use of metaclass
#   which provide a very efficient layout for the class themselves mostly
#   alleviating the need of if/else loops in the class methods.
#
#   It is essential to run Restriction with doc string optimisation (-OO
#   switch) as the doc string of 660 classes take a lot of processing.
#
CommOnly = RestrictionBatch()    # commercial enzymes
NonComm = RestrictionBatch()     # not available commercially
for TYPE, (bases, enzymes) in typedict.items():
    #
    #   The keys are the pseudo-types TYPE (stored as type1, type2...)
    #   The names are not important and are only present to differentiate
    #   the keys in the dict. All the pseudo-types are in fact RestrictionType.
    #   These names will not be used after and the pseudo-types are not
    #   kept in the locals() dictionary. It is therefore impossible to
    #   import them.
    #   Now, if you have look at the dictionary, you will see that not all the
    #   types are present as those without corresponding enzymes have been
    #   removed by Dictionary_Builder().
    #
    #   The values are tuples which contain
    #   as first element a tuple of bases (as string) and
    #   as second element the names of the enzymes.
    #
    #   First eval the bases.
    #
    bases = tuple(eval(x) for x in bases)
    #
    #   now create the particular value of RestrictionType for the classes
    #   in enzymes.
    #
    T = type.__new__(RestrictionType, 'RestrictionType', bases, {})
    for k in enzymes:
        #
        #   Now, we go through all the enzymes and assign them their type.
        #   enzymedict[k] contains the values of the attributes for this
        #   particular class (self.site, self.ovhg,....).
        #
        newenz = T(k, bases, enzymedict[k])
        #
        #   we add the enzymes to the corresponding batch.
        #
        #   No need to verify the enzyme is a RestrictionType -> add_nocheck
        #
        if newenz.is_comm():
            CommOnly.add_nocheck(newenz)
        else:
            NonComm.add_nocheck(newenz)
#
#   AllEnzymes is a RestrictionBatch with all the enzymes from Rebase.
#
AllEnzymes = CommOnly | NonComm
#
#   Now, place the enzymes in locals so they can be imported.
#
names = [str(x) for x in AllEnzymes]
try:
    del x  # noqa
except NameError:
    # Scoping changed in Python 3, the variable isn't leaked
    pass
locals().update(dict(zip(names, AllEnzymes)))
__all__ = ('FormattedSeq', 'Analysis', 'RestrictionBatch', 'AllEnzymes',
           'CommOnly', 'NonComm') + tuple(names)
del k, enzymes, TYPE, bases, names<|MERGE_RESOLUTION|>--- conflicted
+++ resolved
@@ -429,11 +429,9 @@
         sorting order:
                     1. size of the recognition site.
                     2. if equal size, alphabetical order of the names.
-<<<<<<< HEAD
-                    """
-=======
-        """
->>>>>>> 8d29a439
+
+        """
+
         if not isinstance(other, RestrictionType):
             raise NotImplementedError
         if len(cls) > len(other):
@@ -1870,12 +1868,9 @@
         See Also:
             RE.is_defined()
             RE.is_ambiguous()
-<<<<<<< HEAD
-
-        """
-=======
+
             """
->>>>>>> 8d29a439
+
         return True
 
     @classmethod
