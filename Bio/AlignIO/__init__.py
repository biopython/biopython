--- conflicted
+++ resolved
@@ -127,12 +127,6 @@
 same length.
 """
 
-
-<<<<<<< HEAD
-from __future__ import print_function
-=======
-from Bio._py3k import basestring
->>>>>>> 73e9444d
 
 # TODO
 # - define policy on reading aligned sequences with gaps in
