--- conflicted
+++ resolved
@@ -117,20 +117,10 @@
 
 import time
 import warnings
-<<<<<<< HEAD
-
-# Importing these functions with leading underscore as not intended for reuse
-from urllib.request import urlopen as _urlopen
-from urllib.parse import urlencode as _urlencode
-from urllib.error import URLError as _URLError, HTTPError as _HTTPError
-
-from Bio._py3k import _binary_to_string_handle, _as_bytes
-=======
 import io
 from urllib.error import URLError, HTTPError
 from urllib.parse import urlencode
 from urllib.request import urlopen
->>>>>>> 38a83c57
 
 
 email = None
