# This code is part of the Biopython distribution and governed by its
# license.  Please see the LICENSE file that should have been included
# as part of this package.
#
"""Cluster Analysis.

The Bio.Cluster provides commonly used clustering algorithms and was
designed with the application to gene expression data in mind. However,
this module can also be used for cluster analysis of other types of data.

Bio.Cluster and the underlying C Clustering Library is described in
M. de Hoon et al. (2004) https://doi.org/10.1093/bioinformatics/bth078
"""

import numbers

try:
    import numpy
except ImportError:
    from Bio import MissingPythonDependencyError

    raise MissingPythonDependencyError(
        "Please install numpy if you want to use Bio.Cluster. "
        "See http://www.numpy.org/"
    ) from None

from . import _cluster

__all__ = (
    "Node",
    "Tree",
    "kcluster",
    "kmedoids",
    "treecluster",
    "somcluster",
    "clusterdistance",
    "clustercentroids",
    "distancematrix",
    "pca",
    "Record",
    "read",
)


__version__ = _cluster.version()


class Node(_cluster.Node):
    """Element of a hierarchical clustering tree.

    A node contains items or other Nodes(sub-nodes).
    """

    __doc__ = _cluster.Node.__doc__


class Tree(_cluster.Tree):
    """Hierarchical clustering tree.

    A Tree consists of Nodes.
    """

    def sort(self, order=None):
        """Sort the hierarchical clustering tree.

        Sort the hierarchical clustering tree by switching the left and
        right subnode of nodes such that the elements in the left-to-right
        order of the tree tend to have increasing order values.

        Return the indices of the elements in the left-to-right order in
        the hierarchical clustering tree, such that the element with index
        indices[i] occurs at position i in the dendrogram.

        """
        n = len(self) + 1
        indices = numpy.ones(n, dtype="intc")
        if order is None:
            order = numpy.ones(n, dtype="d")
        elif isinstance(order, numpy.ndarray):
            order = numpy.require(order, dtype="d", requirements="C")
        else:
            order = numpy.array(order, dtype="d")
        _cluster.Tree.sort(self, indices, order)
        return indices

    def cut(self, nclusters=None):
        """Create clusters by cutting the hierarchical clustering tree.

        Divide the elements in a hierarchical clustering result mytree
        into clusters, and return an array with the number of the cluster
        to which each element was assigned.

        Keyword arguments:
         - nclusters: The desired number of clusters.
        """
        n = len(self) + 1
        indices = numpy.ones(n, dtype="intc")
        if nclusters is None:
            nclusters = n
        _cluster.Tree.cut(self, indices, nclusters)
        return indices


def kcluster(
    data,
    nclusters=2,
    mask=None,
    weight=None,
    transpose=False,
    npass=1,
    method="a",
    dist="e",
    initialid=None,
):
    """Perform k-means clustering.

    This function performs k-means clustering on the values in data, and
    returns the cluster assignments, the within-cluster sum of distances
    of the optimal k-means clustering solution, and the number of times
    the optimal solution was found.

    Keyword arguments:
     - data: nrows x ncolumns array containing the data values.
     - nclusters: number of clusters (the 'k' in k-means).
     - mask: nrows x ncolumns array of integers, showing which data
       are missing. If mask[i,j]==0, then data[i,j] is missing.
     - weight: the weights to be used when calculating distances
     - transpose:
       - if False: rows are clustered;
       - if True: columns are clustered.
     - npass: number of times the k-means clustering algorithm is
       performed, each time with a different (random) initial
       condition.
     - method: specifies how the center of a cluster is found:
       - method == 'a': arithmetic mean;
       - method == 'm': median.
     - dist: specifies the distance function to be used:
       - dist == 'e': Euclidean distance;
       - dist == 'b': City Block distance;
       - dist == 'c': Pearson correlation;
       - dist == 'a': absolute value of the correlation;
       - dist == 'u': uncentered correlation;
       - dist == 'x': absolute uncentered correlation;
       - dist == 's': Spearman's rank correlation;
       - dist == 'k': Kendall's tau.
     - initialid: the initial clustering from which the algorithm
       should start.
       If initialid is None, the routine carries out npass
       repetitions of the EM algorithm, each time starting from a
       different random initial clustering. If initialid is given,
       the routine carries out the EM algorithm only once, starting
       from the given initial clustering and without randomizing the
       order in which items are assigned to clusters (i.e., using
       the same order as in the data matrix). In that case, the
       k-means algorithm is fully deterministic.

    Return values:
     - clusterid: array containing the index of the cluster to which each
       item was assigned in the best k-means clustering solution that was
       found in the npass runs;
     - error: the within-cluster sum of distances for the returned k-means
       clustering solution;
     - nfound: the number of times this solution was found.
    """
    data = __check_data(data)
    shape = data.shape
    if transpose:
        ndata, nitems = shape
    else:
        nitems, ndata = shape
    mask = __check_mask(mask, shape)
    weight = __check_weight(weight, ndata)
    clusterid, npass = __check_initialid(initialid, npass, nitems)
    error, nfound = _cluster.kcluster(
        data, nclusters, mask, weight, transpose, npass, method, dist, clusterid
    )
    return clusterid, error, nfound


def kmedoids(distance, nclusters=2, npass=1, initialid=None):
    """Perform k-medoids clustering.

    This function performs k-medoids clustering, and returns the cluster
    assignments, the within-cluster sum of distances of the optimal
    k-medoids clustering solution, and the number of times the optimal
    solution was found.

    Keyword arguments:
     - distance: The distance matrix between the items. There are three
       ways in which you can pass a distance matrix:
       1. a 2D numpy array (in which only the left-lower part of the array
       will be accessed);
       2. a 1D numpy array containing the distances consecutively;
       3. a list of rows containing the lower-triangular part of
       the distance matrix.

       Examples are:

           >>> from numpy import array
           >>> # option 1:
           >>> distance = array([[0.0, 1.1, 2.3],
           ...                   [1.1, 0.0, 4.5],
           ...                   [2.3, 4.5, 0.0]])
           >>> # option 2:
           >>> distance = array([1.1, 2.3, 4.5])
           >>> # option 3:
           >>> distance = [array([]),
           ...             array([1.1]),
           ...             array([2.3, 4.5])]


       These three correspond to the same distance matrix.
     - nclusters: number of clusters (the 'k' in k-medoids)
     - npass: the number of times the k-medoids clustering algorithm
       is performed, each time with a different (random) initial
       condition.
     - initialid: the initial clustering from which the algorithm should start.
       If initialid is not given, the routine carries out npass
       repetitions of the EM algorithm, each time starting from a
       different random initial clustering. If initialid is given,
       the routine carries out the EM algorithm only once, starting
       from the initial clustering specified by initialid and
       without randomizing the order in which items are assigned to
       clusters (i.e., using the same order as in the data matrix).
       In that case, the k-medoids algorithm is fully deterministic.

    Return values:
<<<<<<< HEAD
     - clusterid: array containing the index of the items found to be
       medoids of clusters to which each item was assigned in the best
       k-medoids clustering solution that was found in the npass runs;
     - error: the within-cluster sum of distances for the returned k-means
=======
     - clusterid: array containing the index of the cluster to which each
       item was assigned in the best k-medoids clustering solution that was
       found in the npass runs; note that the index of a cluster is the index
       of the item that is the medoid of the cluster;
     - error: the within-cluster sum of distances for the returned k-medoids
>>>>>>> 92452469
       clustering solution;
     - nfound: the number of times this solution was found.
    """
    distance = __check_distancematrix(distance)
    nitems = len(distance)
    clusterid, npass = __check_initialid(initialid, npass, nitems)
    error, nfound = _cluster.kmedoids(distance, nclusters, npass, clusterid)
    return clusterid, error, nfound


def treecluster(
    data,
    mask=None,
    weight=None,
    transpose=False,
    method="m",
    dist="e",
    distancematrix=None,
):
    """Perform hierarchical clustering, and return a Tree object.

    This function implements the pairwise single, complete, centroid, and
    average linkage hierarchical clustering methods.

    Keyword arguments:
     - data: nrows x ncolumns array containing the data values.
     - mask: nrows x ncolumns array of integers, showing which data are
       missing. If mask[i][j]==0, then data[i][j] is missing.
     - weight: the weights to be used when calculating distances.
     - transpose:
       - if False, rows are clustered;
       - if True, columns are clustered.
     - dist: specifies the distance function to be used:
       - dist == 'e': Euclidean distance
       - dist == 'b': City Block distance
       - dist == 'c': Pearson correlation
       - dist == 'a': absolute value of the correlation
       - dist == 'u': uncentered correlation
       - dist == 'x': absolute uncentered correlation
       - dist == 's': Spearman's rank correlation
       - dist == 'k': Kendall's tau
     - method: specifies which linkage method is used:
       - method == 's': Single pairwise linkage
       - method == 'm': Complete (maximum) pairwise linkage (default)
       - method == 'c': Centroid linkage
       - method == 'a': Average pairwise linkage
     - distancematrix:  The distance matrix between the items. There are
       three ways in which you can pass a distance matrix:
       1. a 2D numpy array (in which only the left-lower part of the array
       will be accessed);
       2. a 1D numpy array containing the distances consecutively;
       3. a list of rows containing the lower-triangular part of
       the distance matrix.

       Examples are:

           >>> from numpy import array
           >>> # option 1:
           >>> distance = array([[0.0, 1.1, 2.3],
           ...                   [1.1, 0.0, 4.5],
           ...                   [2.3, 4.5, 0.0]])
           >>> # option 2:
           >>> distance = array([1.1, 2.3, 4.5])
           >>> # option 3:
           >>> distance = [array([]),
           ...             array([1.1]),
           ...             array([2.3, 4.5])]

       These three correspond to the same distance matrix.

       PLEASE NOTE:
       As the treecluster routine may shuffle the values in the
       distance matrix as part of the clustering algorithm, be sure
       to save this array in a different variable before calling
       treecluster if you need it later.

    Either data or distancematrix should be None. If distancematrix is None,
    the hierarchical clustering solution is calculated from the values stored
    in the argument data. If data is None, the hierarchical clustering solution
    is instead calculated from the distance matrix. Pairwise centroid-linkage
    clustering can be performed only from the data values and not from the
    distance matrix. Pairwise single-, maximum-, and average-linkage clustering
    can be calculated from the data values or from the distance matrix.

    Return value:
    treecluster returns a Tree object describing the hierarchical clustering
    result. See the description of the Tree class for more information.
    """
    if data is None and distancematrix is None:
        raise ValueError("use either data or distancematrix")
    if data is not None and distancematrix is not None:
        raise ValueError("use either data or distancematrix; do not use both")
    if data is not None:
        data = __check_data(data)
        shape = data.shape
        ndata = shape[0] if transpose else shape[1]
        mask = __check_mask(mask, shape)
        weight = __check_weight(weight, ndata)
    if distancematrix is not None:
        distancematrix = __check_distancematrix(distancematrix)
        if mask is not None:
            raise ValueError("mask is ignored if distancematrix is used")
        if weight is not None:
            raise ValueError("weight is ignored if distancematrix is used")
    tree = Tree()
    _cluster.treecluster(
        tree, data, mask, weight, transpose, method, dist, distancematrix
    )
    return tree


def somcluster(
    data,
    mask=None,
    weight=None,
    transpose=False,
    nxgrid=2,
    nygrid=1,
    inittau=0.02,
    niter=1,
    dist="e",
):
    """Calculate a Self-Organizing Map.

    This function implements a Self-Organizing Map on a rectangular grid.

    Keyword arguments:
     - data: nrows x ncolumns array containing the data values;
     - mask: nrows x ncolumns array of integers, showing which data are
       missing. If mask[i][j]==0, then data[i][j] is missing.
     - weight: the weights to be used when calculating distances
     - transpose:
       - if False: rows are clustered;
       - if True: columns are clustered.
     - nxgrid: the horizontal dimension of the rectangular SOM map
     - nygrid: the vertical dimension of the rectangular SOM map
     - inittau: the initial value of tau (the neighborbood function)
     - niter: the number of iterations
     - dist: specifies the distance function to be used:
       - dist == 'e': Euclidean distance
       - dist == 'b': City Block distance
       - dist == 'c': Pearson correlation
       - dist == 'a': absolute value of the correlation
       - dist == 'u': uncentered correlation
       - dist == 'x': absolute uncentered correlation
       - dist == 's': Spearman's rank correlation
       - dist == 'k': Kendall's tau

    Return values:

     - clusterid: array with two columns, with the number of rows equal to
       the items that are being clustered. Each row in the array contains
       the x and y coordinates of the cell in the rectangular SOM grid to
       which the item was assigned.
     - celldata:  an array with dimensions [nxgrid, nygrid, number of columns]
       if rows are being clustered, or [nxgrid, nygrid, number of rows) if
       columns are being clustered.
       Each element [ix, iy] of this array is a 1D vector containing the
       data values for the centroid of the cluster in the SOM grid cell
       with coordinates [ix, iy].
    """
    if transpose:
        ndata, nitems = data.shape
    else:
        nitems, ndata = data.shape
    data = __check_data(data)
    shape = data.shape
    mask = __check_mask(mask, shape)
    weight = __check_weight(weight, ndata)
    if nxgrid < 1:
        raise ValueError("nxgrid should be a positive integer (default is 2)")
    if nygrid < 1:
        raise ValueError("nygrid should be a positive integer (default is 1)")
    clusterids = numpy.ones((nitems, 2), dtype="intc")
    celldata = numpy.empty((nxgrid, nygrid, ndata), dtype="d")
    _cluster.somcluster(
        clusterids, celldata, data, mask, weight, transpose, inittau, niter, dist
    )
    return clusterids, celldata


def clusterdistance(
    data,
    mask=None,
    weight=None,
    index1=None,
    index2=None,
    method="a",
    dist="e",
    transpose=False,
):
    """Calculate and return the distance between two clusters.

    Keyword arguments:
     - data: nrows x ncolumns array containing the data values.
     - mask: nrows x ncolumns array of integers, showing which data are
       missing. If mask[i, j]==0, then data[i, j] is missing.
     - weight: the weights to be used when calculating distances
     - index1: 1D array identifying which items belong to the
       first cluster. If the cluster contains only one item, then
       index1 can also be written as a single integer.
     - index2: 1D array identifying which items belong to the
       second cluster. If the cluster contains only one item, then
       index2 can also be written as a single integer.
     - dist: specifies the distance function to be used:
       - dist == 'e': Euclidean distance
       - dist == 'b': City Block distance
       - dist == 'c': Pearson correlation
       - dist == 'a': absolute value of the correlation
       - dist == 'u': uncentered correlation
       - dist == 'x': absolute uncentered correlation
       - dist == 's': Spearman's rank correlation
       - dist == 'k': Kendall's tau
     - method: specifies how the distance between two clusters is defined:
       - method == 'a': the distance between the arithmetic means
       of the two clusters
       - method == 'm': the distance between the medians of the two clusters
       - method == 's': the smallest pairwise distance between members
       of the two clusters
       - method == 'x': the largest pairwise distance between members
       of the two clusters
       - method == 'v': average of the pairwise distances between members
       of the two clusters
     - transpose:
       - if False: clusters of rows are considered;
       - if True: clusters of columns are considered.
    """
    data = __check_data(data)
    shape = data.shape
    ndata = shape[0] if transpose else shape[1]
    mask = __check_mask(mask, shape)
    weight = __check_weight(weight, ndata)
    index1 = __check_index(index1)
    index2 = __check_index(index2)
    return _cluster.clusterdistance(
        data, mask, weight, index1, index2, method, dist, transpose
    )


def clustercentroids(data, mask=None, clusterid=None, method="a", transpose=False):
    """Calculate and return the centroid of each cluster.

    The clustercentroids routine calculates the cluster centroids, given to
    which cluster each item belongs. The centroid is defined as either
    the mean or the median over all items for each dimension.

    Keyword arguments:
     - data: nrows x ncolumns array containing the data values.
     - mask: nrows x ncolumns array of integers, showing which data are
       missing. If mask[i, j]==0, then data[i, j] is missing.
     - clusterid: array containing the cluster number for each item.
       The cluster number should be non-negative.
     - method: specifies whether the centroid is calculated from the
       arithmetic mean (method == 'a', default) or the median (method == 'm')
       over each dimension.
     - transpose: if False, each row contains the data for one item;
                  if True, each column contains the data for one item.

    Return values:
     - cdata: 2D array containing the cluster centroids.
       If transpose is False, then the dimensions of cdata are
       nclusters x ncolumns.
       If transpose is True, then the dimensions of cdata are
       nrows x nclusters.
     - cmask: 2D array of integers describing which items in cdata,
       if any, are missing.
    """
    data = __check_data(data)
    mask = __check_mask(mask, data.shape)
    nrows, ncolumns = data.shape
    if clusterid is None:
        n = ncolumns if transpose else nrows
        clusterid = numpy.zeros(n, dtype="intc")
        nclusters = 1
    else:
        clusterid = numpy.require(clusterid, dtype="intc", requirements="C")
        nclusters = max(clusterid + 1)
    if transpose:
        shape = (nrows, nclusters)
    else:
        shape = (nclusters, ncolumns)
    cdata = numpy.zeros(shape, dtype="d")
    cmask = numpy.zeros(shape, dtype="intc")
    _cluster.clustercentroids(data, mask, clusterid, method, transpose, cdata, cmask)
    return cdata, cmask


def distancematrix(data, mask=None, weight=None, transpose=False, dist="e"):
    """Calculate and return a distance matrix from the data.

    This function returns the distance matrix calculated from the data.

    Keyword arguments:
     - data: nrows x ncolumns array containing the data values.
     - mask: nrows x ncolumns array of integers, showing which data are
       missing. If mask[i, j]==0, then data[i, j] is missing.
     - weight: the weights to be used when calculating distances.
     - transpose: if False: the distances between rows are calculated;
                  if True:  the distances between columns are calculated.
     - dist: specifies the distance function to be used:
       - dist == 'e': Euclidean distance
       - dist == 'b': City Block distance
       - dist == 'c': Pearson correlation
       - dist == 'a': absolute value of the correlation
       - dist == 'u': uncentered correlation
       - dist == 'x': absolute uncentered correlation
       - dist == 's': Spearman's rank correlation
       - dist == 'k': Kendall's tau

    Return value:
    The distance matrix is returned as a list of 1D arrays containing the
    distance matrix calculated from the data. The number of columns in eac
    row is equal to the row number. Hence, the first row has zero length.
    For example:

    >>> from numpy import array
    >>> from Bio.Cluster import distancematrix
    >>> data = array([[0, 1,  2,  3],
    ...               [4, 5,  6,  7],
    ...               [8, 9, 10, 11],
    ...               [1, 2,  3,  4]])
    >>> distances = distancematrix(data, dist='e')
    >>> distances
    [array([], dtype=float64), array([ 16.]), array([ 64.,  16.]), array([  1.,   9.,  49.])]

    which can be rewritten as
       distances = [array([], dtype=float64),
                    array([ 16.]),
                    array([ 64.,  16.]),
                    array([  1.,   9.,  49.])]

    This corresponds to the distance matrix:

        [ 0., 16., 64.,  1.]
        [16.,  0., 16.,  9.]
        [64., 16.,  0., 49.]
        [ 1.,  9., 49.,  0.]
    """
    data = __check_data(data)
    shape = data.shape
    mask = __check_mask(mask, shape)
    if transpose:
        ndata, nitems = shape
    else:
        nitems, ndata = shape
    weight = __check_weight(weight, ndata)
    matrix = [numpy.empty(i, dtype="d") for i in range(nitems)]
    _cluster.distancematrix(data, mask, weight, transpose, dist, matrix)
    return matrix


def pca(data):
    """Perform principal component analysis.

    Keyword arguments:
     - data: nrows x ncolumns array containing the data values.

    Return value:
    This function returns an array containing the mean of each column, the
    principal components as an nmin x ncolumns array, as well as the
    coordinates (an nrows x nmin array) of the data along the principal
    components, and the associated eigenvalues. The principal components, the
    coordinates, and the eigenvalues are sorted by the magnitude of the
    eigenvalue, with the largest eigenvalues appearing first. Here, nmin is
    the smaller of nrows and ncolumns.
    Adding the column means to the dot product of the coordinates and the
    principal components recreates the data matrix:

    >>> from numpy import array, dot, amax, amin
    >>> from Bio.Cluster import pca
    >>> matrix = array([[ 0.,  0.,  0.],
    ...                 [ 1.,  0.,  0.],
    ...                 [ 7.,  3.,  0.],
    ...                 [ 4.,  2.,  6.]])
    >>> columnmean, coordinates, pc, _ = pca(matrix)
    >>> m = matrix - (columnmean + dot(coordinates, pc))
    >>> amax(m) < 1e-12 and amin(m) > -1e-12
    True

    """
    data = __check_data(data)
    nrows, ncols = data.shape
    nmin = min(nrows, ncols)
    columnmean = numpy.empty(ncols, dtype="d")
    pc = numpy.empty((nmin, ncols), dtype="d")
    coordinates = numpy.empty((nrows, nmin), dtype="d")
    eigenvalues = numpy.empty(nmin, dtype="d")
    _cluster.pca(data, columnmean, coordinates, pc, eigenvalues)
    return columnmean, coordinates, pc, eigenvalues


class Record:
    """Store gene expression data.

    A Record stores the gene expression data and related information contained
    in a data file following the file format defined for Michael Eisen's
    Cluster/TreeView program.

    Attributes:
     - data: a matrix containing the gene expression data
     - mask: a matrix containing only 1's and 0's, denoting which values
       are present (1) or missing (0). If all items of mask are
       one (no missing data), then mask is set to None.
     - geneid: a list containing a unique identifier for each gene
       (e.g., ORF name)
     - genename: a list containing an additional description for each gene
       (e.g., gene name)
     - gweight: the weight to be used for each gene when calculating the
       distance
     - gorder: an array of real numbers indicating the preferred order of the
       genes in the output file
     - expid: a list containing a unique identifier for each sample.
     - eweight: the weight to be used for each sample when calculating the
       distance
     - eorder: an array of real numbers indication the preferred order of the
       samples in the output file
     - uniqid: the string that was used instead of UNIQID in the input file.

    """

    def __init__(self, handle=None):
        """Read gene expression data from the file handle and return a Record.

        The file should be in the format defined for Michael Eisen's
        Cluster/TreeView program.
        """
        self.data = None
        self.mask = None
        self.geneid = None
        self.genename = None
        self.gweight = None
        self.gorder = None
        self.expid = None
        self.eweight = None
        self.eorder = None
        self.uniqid = None
        if not handle:
            return
        line = handle.readline().strip("\r\n").split("\t")
        n = len(line)
        self.uniqid = line[0]
        self.expid = []
        cols = {0: "GENEID"}
        for word in line[1:]:
            if word == "NAME":
                cols[line.index(word)] = word
                self.genename = []
            elif word == "GWEIGHT":
                cols[line.index(word)] = word
                self.gweight = []
            elif word == "GORDER":
                cols[line.index(word)] = word
                self.gorder = []
            else:
                self.expid.append(word)
        self.geneid = []
        self.data = []
        self.mask = []
        needmask = 0
        for line in handle:
            line = line.strip("\r\n").split("\t")
            if len(line) != n:
                raise ValueError(
                    "Line with %d columns found (expected %d)" % (len(line), n)
                )
            if line[0] == "EWEIGHT":
                i = max(cols) + 1
                self.eweight = numpy.array(line[i:], float)
                continue
            if line[0] == "EORDER":
                i = max(cols) + 1
                self.eorder = numpy.array(line[i:], float)
                continue
            rowdata = []
            rowmask = []
            n = len(line)
            for i in range(n):
                word = line[i]
                if i in cols:
                    if cols[i] == "GENEID":
                        self.geneid.append(word)
                    if cols[i] == "NAME":
                        self.genename.append(word)
                    if cols[i] == "GWEIGHT":
                        self.gweight.append(float(word))
                    if cols[i] == "GORDER":
                        self.gorder.append(float(word))
                    continue
                if not word:
                    rowdata.append(0.0)
                    rowmask.append(0)
                    needmask = 1
                else:
                    rowdata.append(float(word))
                    rowmask.append(1)
            self.data.append(rowdata)
            self.mask.append(rowmask)
        self.data = numpy.array(self.data)
        if needmask:
            self.mask = numpy.array(self.mask, int)
        else:
            self.mask = None
        if self.gweight:
            self.gweight = numpy.array(self.gweight)
        if self.gorder:
            self.gorder = numpy.array(self.gorder)

    def treecluster(self, transpose=False, method="m", dist="e"):
        """Apply hierarchical clustering and return a Tree object.

        The pairwise single, complete, centroid, and average linkage
        hierarchical clustering methods are available.

        Keyword arguments:
         - transpose: if False: rows are clustered;
                      if True: columns are clustered.
         - dist: specifies the distance function to be used:
           - dist == 'e': Euclidean distance
           - dist == 'b': City Block distance
           - dist == 'c': Pearson correlation
           - dist == 'a': absolute value of the correlation
           - dist == 'u': uncentered correlation
           - dist == 'x': absolute uncentered correlation
           - dist == 's': Spearman's rank correlation
           - dist == 'k': Kendall's tau
         - method: specifies which linkage method is used:
           - method == 's': Single pairwise linkage
           - method == 'm': Complete (maximum) pairwise linkage (default)
           - method == 'c': Centroid linkage
           - method == 'a': Average pairwise linkage

        See the description of the Tree class for more information about
        the Tree object returned by this method.
        """
        if transpose:
            weight = self.gweight
        else:
            weight = self.eweight
        return treecluster(self.data, self.mask, weight, transpose, method, dist)

    def kcluster(
        self,
        nclusters=2,
        transpose=False,
        npass=1,
        method="a",
        dist="e",
        initialid=None,
    ):
        """Apply k-means or k-median clustering.

        This method returns a tuple (clusterid, error, nfound).

        Keyword arguments:
         - nclusters: number of clusters (the 'k' in k-means)
         - transpose: if False, genes (rows) are clustered;
                      if True, samples (columns) are clustered.
         - npass: number of times the k-means clustering algorithm is
           performed, each time with a different (random) initial condition.
         - method: specifies how the center of a cluster is found:
           - method == 'a': arithmetic mean
           - method == 'm': median
         - dist: specifies the distance function to be used:
           - dist == 'e': Euclidean distance
           - dist == 'b': City Block distance
           - dist == 'c': Pearson correlation
           - dist == 'a': absolute value of the correlation
           - dist == 'u': uncentered correlation
           - dist == 'x': absolute uncentered correlation
           - dist == 's': Spearman's rank correlation
           - dist == 'k': Kendall's tau
         - initialid: the initial clustering from which the algorithm should
           start. If initialid is None, the routine carries out npass
           repetitions of the EM algorithm, each time starting from a different
           random initial clustering. If initialid is given, the routine
           carries out the EM algorithm only once, starting from the given
           initial clustering and without randomizing the order in which items
           are assigned to clusters (i.e., using the same order as in the data
           matrix). In that case, the k-means algorithm is fully deterministic.

        Return values:
         - clusterid: array containing the number of the cluster to which each
           gene/sample was assigned in the best k-means clustering
           solution that was found in the npass runs;
         - error: the within-cluster sum of distances for the returned
           k-means clustering solution;
         - nfound: the number of times this solution was found.
        """
        if transpose:
            weight = self.gweight
        else:
            weight = self.eweight
        return kcluster(
            self.data,
            nclusters,
            self.mask,
            weight,
            transpose,
            npass,
            method,
            dist,
            initialid,
        )

    def somcluster(
        self, transpose=False, nxgrid=2, nygrid=1, inittau=0.02, niter=1, dist="e"
    ):
        """Calculate a self-organizing map on a rectangular grid.

        The somcluster method returns a tuple (clusterid, celldata).

        Keyword arguments:
         - transpose: if False, genes (rows) are clustered;
                      if True,  samples (columns) are clustered.
         - nxgrid: the horizontal dimension of the rectangular SOM map
         - nygrid: the vertical dimension of the rectangular SOM map
         - inittau: the initial value of tau (the neighborbood function)
         - niter: the number of iterations
         - dist: specifies the distance function to be used:
           - dist == 'e': Euclidean distance
           - dist == 'b': City Block distance
           - dist == 'c': Pearson correlation
           - dist == 'a': absolute value of the correlation
           - dist == 'u': uncentered correlation
           - dist == 'x': absolute uncentered correlation
           - dist == 's': Spearman's rank correlation
           - dist == 'k': Kendall's tau

        Return values:
         - clusterid: array with two columns, while the number of rows is equal
           to the number of genes or the number of samples depending on
           whether genes or samples are being clustered. Each row in
           the array contains the x and y coordinates of the cell in the
           rectangular SOM grid to which the gene or samples was assigned.
         - celldata: an array with dimensions (nxgrid, nygrid, number of
           samples) if genes are being clustered, or (nxgrid, nygrid,
           number of genes) if samples are being clustered. Each item
           [ix, iy] of this array is a 1D vector containing the gene
           expression data for the centroid of the cluster in the SOM grid
           cell with coordinates [ix, iy].
        """
        if transpose:
            weight = self.gweight
        else:
            weight = self.eweight
        return somcluster(
            self.data,
            self.mask,
            weight,
            transpose,
            nxgrid,
            nygrid,
            inittau,
            niter,
            dist,
        )

    def clustercentroids(self, clusterid=None, method="a", transpose=False):
        """Calculate the cluster centroids and return a tuple (cdata, cmask).

        The centroid is defined as either the mean or the median over all
        items for each dimension.

        Keyword arguments:
         - data: nrows x ncolumns array containing the expression data
         - mask: nrows x ncolumns array of integers, showing which data
           are missing. If mask[i, j]==0, then data[i, j] is missing.
         - transpose: if False, gene (row) clusters are considered;
                      if True, sample (column) clusters are considered.
         - clusterid: array containing the cluster number for each gene or
           sample. The cluster number should be non-negative.
         - method: specifies how the centroid is calculated:
           - method == 'a': arithmetic mean over each dimension. (default)
           - method == 'm': median over each dimension.

        Return values:
         - cdata: 2D array containing the cluster centroids. If transpose
           is False, then the dimensions of cdata are nclusters x ncolumns.
           If transpose is True, then the dimensions of cdata are nrows x
           nclusters.
         - cmask: 2D array of integers describing which items in cdata,
           if any, are missing.
        """
        return clustercentroids(self.data, self.mask, clusterid, method, transpose)

    def clusterdistance(
        self, index1=0, index2=0, method="a", dist="e", transpose=False
    ):
        """Calculate the distance between two clusters.

        Keyword arguments:
         - index1: 1D array identifying which genes/samples belong to the
           first cluster. If the cluster contains only one gene, then
           index1 can also be written as a single integer.
         - index2: 1D array identifying which genes/samples belong to the
           second cluster. If the cluster contains only one gene, then
           index2 can also be written as a single integer.
         - transpose: if False, genes (rows) are clustered;
                      if True, samples (columns) are clustered.
         - dist: specifies the distance function to be used:
           - dist == 'e': Euclidean distance
           - dist == 'b': City Block distance
           - dist == 'c': Pearson correlation
           - dist == 'a': absolute value of the correlation
           - dist == 'u': uncentered correlation
           - dist == 'x': absolute uncentered correlation
           - dist == 's': Spearman's rank correlation
           - dist == 'k': Kendall's tau
         - method: specifies how the distance between two clusters is defined:
           - method == 'a': the distance between the arithmetic means
           of the two clusters
           - method == 'm': the distance between the medians of the
           two clusters
           - method == 's': the smallest pairwise distance between members
           of the two clusters
           - method == 'x': the largest pairwise distance between members
           of the two clusters
           - method == 'v': average of the pairwise distances between members
           of the two clusters
         - transpose: if False: clusters of rows are considered;
                      if True: clusters of columns are considered.
        """
        if transpose:
            weight = self.gweight
        else:
            weight = self.eweight
        return clusterdistance(
            self.data, self.mask, weight, index1, index2, method, dist, transpose
        )

    def distancematrix(self, transpose=False, dist="e"):
        """Calculate the distance matrix and return it as a list of arrays.

        Keyword arguments:
         - transpose:
             if False: calculate the distances between genes (rows);
             if True: calculate the distances between samples (columns).
         - dist: specifies the distance function to be used:
           - dist == 'e': Euclidean distance
           - dist == 'b': City Block distance
           - dist == 'c': Pearson correlation
           - dist == 'a': absolute value of the correlation
           - dist == 'u': uncentered correlation
           - dist == 'x': absolute uncentered correlation
           - dist == 's': Spearman's rank correlation
           - dist == 'k': Kendall's tau

        Return value:

        The distance matrix is returned as a list of 1D arrays containing the
        distance matrix between the gene expression data. The number of columns
        in each row is equal to the row number. Hence, the first row has zero
        length. An example of the return value is:

            matrix = [[],
                      array([1.]),
                      array([7., 3.]),
                      array([4., 2., 6.])]

        This corresponds to the distance matrix:

            [0., 1., 7., 4.]
            [1., 0., 3., 2.]
            [7., 3., 0., 6.]
            [4., 2., 6., 0.]

        """
        if transpose:
            weight = self.gweight
        else:
            weight = self.eweight
        return distancematrix(self.data, self.mask, weight, transpose, dist)

    def save(self, jobname, geneclusters=None, expclusters=None):
        """Save the clustering results.

        The saved files follow the convention for the Java TreeView program,
        which can therefore be used to view the clustering result.

        Keyword arguments:
         - jobname: The base name of the files to be saved. The filenames
           are jobname.cdt, jobname.gtr, and jobname.atr for hierarchical
           clustering, and jobname-K*.cdt, jobname-K*.kgg, jobname-K*.kag
           for k-means clustering results.
         - geneclusters: For hierarchical clustering results, geneclusters
           is a Tree object as returned by the treecluster method. For k-means
           clustering results, geneclusters is a vector containing ngenes
           integers, describing to which cluster a given gene belongs. This
           vector can be calculated by kcluster.
         - expclusters: For hierarchical clustering results, expclusters
           is a Tree object as returned by the treecluster method. For k-means
           clustering results, expclusters is a vector containing nexps
           integers, describing to which cluster a given sample belongs. This
           vector can be calculated by kcluster.
        """
        (ngenes, nexps) = numpy.shape(self.data)
        if self.gorder is None:
            gorder = numpy.arange(ngenes)
        else:
            gorder = self.gorder
        if self.eorder is None:
            eorder = numpy.arange(nexps)
        else:
            eorder = self.eorder
        if (
            geneclusters is not None
            and expclusters is not None
            and type(geneclusters) != type(expclusters)
        ):
            raise ValueError(
                "found one k-means and one hierarchical "
                "clustering solution in geneclusters and "
                "expclusters"
            )
        gid = 0
        aid = 0
        filename = jobname
        postfix = ""
        if isinstance(geneclusters, Tree):
            # This is a hierarchical clustering result.
            geneindex = self._savetree(jobname, geneclusters, gorder, False)
            gid = 1
        elif geneclusters is not None:
            # This is a k-means clustering result.
            filename = jobname + "_K"
            k = max(geneclusters) + 1
            kggfilename = "%s_K_G%d.kgg" % (jobname, k)
            geneindex = self._savekmeans(kggfilename, geneclusters, gorder, False)
            postfix = "_G%d" % k
        else:
            geneindex = numpy.argsort(gorder)
        if isinstance(expclusters, Tree):
            # This is a hierarchical clustering result.
            expindex = self._savetree(jobname, expclusters, eorder, True)
            aid = 1
        elif expclusters is not None:
            # This is a k-means clustering result.
            filename = jobname + "_K"
            k = max(expclusters) + 1
            kagfilename = "%s_K_A%d.kag" % (jobname, k)
            expindex = self._savekmeans(kagfilename, expclusters, eorder, True)
            postfix += "_A%d" % k
        else:
            expindex = numpy.argsort(eorder)
        filename = filename + postfix
        self._savedata(filename, gid, aid, geneindex, expindex)

    def _savetree(self, jobname, tree, order, transpose):
        """Save the hierarchical clustering solution (PRIVATE)."""
        if transpose:
            extension = ".atr"
            keyword = "ARRY"
        else:
            extension = ".gtr"
            keyword = "GENE"
        index = tree.sort(order)
        nnodes = len(tree)
        with open(jobname + extension, "w") as outputfile:
            nodeID = [""] * nnodes
            nodedist = numpy.array([node.distance for node in tree[:]])
            for nodeindex in range(nnodes):
                min1 = tree[nodeindex].left
                min2 = tree[nodeindex].right
                nodeID[nodeindex] = "NODE%dX" % (nodeindex + 1)
                outputfile.write(nodeID[nodeindex])
                outputfile.write("\t")
                if min1 < 0:
                    index1 = -min1 - 1
                    outputfile.write(nodeID[index1] + "\t")
                    nodedist[nodeindex] = max(nodedist[nodeindex], nodedist[index1])
                else:
                    outputfile.write("%s%dX\t" % (keyword, min1))
                if min2 < 0:
                    index2 = -min2 - 1
                    outputfile.write(nodeID[index2] + "\t")
                    nodedist[nodeindex] = max(nodedist[nodeindex], nodedist[index2])
                else:
                    outputfile.write("%s%dX\t" % (keyword, min2))
                outputfile.write(str(1.0 - nodedist[nodeindex]))
                outputfile.write("\n")
        return index

    def _savekmeans(self, filename, clusterids, order, transpose):
        """Save the k-means clustering solution (PRIVATE)."""
        if transpose:
            label = "ARRAY"
            names = self.expid
        else:
            label = self.uniqid
            names = self.geneid
        with open(filename, "w") as outputfile:
            outputfile.write(label + "\tGROUP\n")
            index = numpy.argsort(order)
            n = len(names)
            sortedindex = numpy.zeros(n, int)
            counter = 0
            cluster = 0
            while counter < n:
                for j in index:
                    if clusterids[j] == cluster:
                        outputfile.write(f"{names[j]}\t{cluster}\n")
                        sortedindex[counter] = j
                        counter += 1
                cluster += 1
        return sortedindex

    def _savedata(self, jobname, gid, aid, geneindex, expindex):
        """Save the clustered data (PRIVATE)."""
        if self.genename is None:
            genename = self.geneid
        else:
            genename = self.genename
        (ngenes, nexps) = numpy.shape(self.data)
        with open(jobname + ".cdt", "w") as outputfile:
            if self.mask is not None:
                mask = self.mask
            else:
                mask = numpy.ones((ngenes, nexps), int)
            if self.gweight is not None:
                gweight = self.gweight
            else:
                gweight = numpy.ones(ngenes)
            if self.eweight is not None:
                eweight = self.eweight
            else:
                eweight = numpy.ones(nexps)
            if gid:
                outputfile.write("GID\t")
            outputfile.write(self.uniqid)
            outputfile.write("\tNAME\tGWEIGHT")
            # Now add headers for data columns.
            for j in expindex:
                outputfile.write(f"\t{self.expid[j]}")
            outputfile.write("\n")
            if aid:
                outputfile.write("AID")
                if gid:
                    outputfile.write("\t")
                outputfile.write("\t\t")
                for j in expindex:
                    outputfile.write("\tARRY%dX" % j)
                outputfile.write("\n")
            outputfile.write("EWEIGHT")
            if gid:
                outputfile.write("\t")
            outputfile.write("\t\t")
            for j in expindex:
                outputfile.write(f"\t{eweight[j]:f}")
            outputfile.write("\n")
            for i in geneindex:
                if gid:
                    outputfile.write("GENE%dX\t" % i)
                outputfile.write(f"{self.geneid[i]}\t{genename[i]}\t{gweight[i]:f}")
                for j in expindex:
                    outputfile.write("\t")
                    if mask[i, j]:
                        outputfile.write(str(self.data[i, j]))
                outputfile.write("\n")


def read(handle):
    """Read gene expression data from the file handle and return a Record.

    The file should be in the file format defined for Michael Eisen's
    Cluster/TreeView program.
    """
    return Record(handle)


# Everything below is private
#


def __check_data(data):
    if isinstance(data, numpy.ndarray):
        data = numpy.require(data, dtype="d", requirements="C")
    else:
        data = numpy.array(data, dtype="d")
    if data.ndim != 2:
        raise ValueError("data should be 2-dimensional")
    if numpy.isnan(data).any():
        raise ValueError("data contains NaN values")
    return data


def __check_mask(mask, shape):
    if mask is None:
        return numpy.ones(shape, dtype="intc")
    elif isinstance(mask, numpy.ndarray):
        return numpy.require(mask, dtype="intc", requirements="C")
    else:
        return numpy.array(mask, dtype="intc")


def __check_weight(weight, ndata):
    if weight is None:
        return numpy.ones(ndata, dtype="d")
    if isinstance(weight, numpy.ndarray):
        weight = numpy.require(weight, dtype="d", requirements="C")
    else:
        weight = numpy.array(weight, dtype="d")
    if numpy.isnan(weight).any():
        raise ValueError("weight contains NaN values")
    return weight


def __check_initialid(initialid, npass, nitems):
    if initialid is None:
        if npass <= 0:
            raise ValueError("npass should be a positive integer")
        clusterid = numpy.empty(nitems, dtype="intc")
    else:
        npass = 0
        clusterid = numpy.array(initialid, dtype="intc")
    return clusterid, npass


def __check_index(index):
    if index is None:
        return numpy.zeros(1, dtype="intc")
    elif isinstance(index, numbers.Integral):
        return numpy.array([index], dtype="intc")
    elif isinstance(index, numpy.ndarray):
        return numpy.require(index, dtype="intc", requirements="C")
    else:
        return numpy.array(index, dtype="intc")


def __check_distancematrix(distancematrix):
    if distancematrix is None:
        return distancematrix
    if isinstance(distancematrix, numpy.ndarray):
        distancematrix = numpy.require(distancematrix, dtype="d", requirements="C")
    else:
        try:
            distancematrix = numpy.array(distancematrix, dtype="d")
        except ValueError:
            n = len(distancematrix)
            d = [None] * n
            for i, row in enumerate(distancematrix):
                if isinstance(row, numpy.ndarray):
                    row = numpy.require(row, dtype="d", requirements="C")
                else:
                    row = numpy.array(row, dtype="d")
                if row.ndim != 1:
                    raise ValueError("row %d is not one-dimensional" % i) from None
                m = len(row)
                if m != i:
                    raise ValueError(
                        "row %d has incorrect size (%d, expected %d)" % (i, m, i)
                    ) from None
                if numpy.isnan(row).any():
                    raise ValueError("distancematrix contains NaN values") from None
                d[i] = row
            return d
    if numpy.isnan(distancematrix).any():
        raise ValueError("distancematrix contains NaN values")
    return distancematrix<|MERGE_RESOLUTION|>--- conflicted
+++ resolved
@@ -225,18 +225,10 @@
        In that case, the k-medoids algorithm is fully deterministic.
 
     Return values:
-<<<<<<< HEAD
      - clusterid: array containing the index of the items found to be
        medoids of clusters to which each item was assigned in the best
        k-medoids clustering solution that was found in the npass runs;
      - error: the within-cluster sum of distances for the returned k-means
-=======
-     - clusterid: array containing the index of the cluster to which each
-       item was assigned in the best k-medoids clustering solution that was
-       found in the npass runs; note that the index of a cluster is the index
-       of the item that is the medoid of the cluster;
-     - error: the within-cluster sum of distances for the returned k-medoids
->>>>>>> 92452469
        clustering solution;
      - nfound: the number of times this solution was found.
     """
