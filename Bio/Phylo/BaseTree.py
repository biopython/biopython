# Copyright (C) 2009 by Eric Talevich (eric.talevich@gmail.com)
#
# This file is part of the Biopython distribution and governed by your
# choice of the "Biopython License Agreement" or the "BSD 3-Clause License".
# Please see the LICENSE file that should have been included as part of this
# package.

"""Base classes for Bio.Phylo objects.

All object representations for phylogenetic trees should derive from these base
classes in order to use the common methods defined on them.
"""

from Bio._py3k import filter, zip

import collections
import copy
import itertools
import random
import re

from Bio import _utils

# NB: On Python 2, repr() and str() are specified to return byte strings, not
# unicode. On Python 3, it's the opposite. Horrible.
import sys

if sys.version_info[0] < 3:

    def as_string(s):
        """Encode string to UTF-8."""
        if isinstance(s, str):
            return s.encode("utf-8")
        return str(s)


else:
    as_string = str


# General tree-traversal algorithms


def _level_traverse(root, get_children):
    """Traverse a tree in breadth-first (level) order (PRIVATE)."""
    Q = collections.deque([root])
    while Q:
        v = Q.popleft()
        yield v
        Q.extend(get_children(v))


def _preorder_traverse(root, get_children):
    """Traverse a tree in depth-first pre-order (parent before children) (PRIVATE)."""
    # This comment stops black style adding a blank line here, which causes flake8 D202.
    def dfs(elem):
        yield elem
        for v in get_children(elem):
            for u in dfs(v):
                yield u

    for elem in dfs(root):
        yield elem


def _postorder_traverse(root, get_children):
    """Traverse a tree in depth-first post-order (children before parent) (PRIVATE)."""
    # This comment stops black style adding a blank line here, which causes flake8 D202.
    def dfs(elem):
        for v in get_children(elem):
            for u in dfs(v):
                yield u
        yield elem

    for elem in dfs(root):
        yield elem


def _sorted_attrs(elem):
    """Get a flat list of elem's attributes, sorted for consistency (PRIVATE)."""
    singles = []
    lists = []
    # Sort attributes for consistent results
    for attrname, child in sorted(elem.__dict__.items(), key=lambda kv: kv[0]):
        if child is None:
            continue
        if isinstance(child, list):
            lists.extend(child)
        else:
            singles.append(child)
    return (x for x in singles + lists if isinstance(x, TreeElement))


# Factory functions to generalize searching for clades/nodes


def _identity_matcher(target):
    """Match a node to the target object by identity (PRIVATE)."""
    # This comment stops black style adding a blank line here, which causes flake8 D202.
    def match(node):
        return node is target

    return match


def _class_matcher(target_cls):
    """Match a node if it's an instance of the given class (PRIVATE)."""
    # This comment stops black style adding a blank line here, which causes flake8 D202.
    def match(node):
        return isinstance(node, target_cls)

    return match


def _string_matcher(target):
    def match(node):
        if isinstance(node, (Clade, Tree)):
            # Avoid triggering specialized or recursive magic methods
            return node.name == target
        return as_string(node) == target

    return match


def _attribute_matcher(kwargs):
    """Match a node by specified attribute values (PRIVATE).

    ``terminal`` is a special case: True restricts the search to external (leaf)
    nodes, False restricts to internal nodes, and None allows all tree elements
    to be searched, including phyloXML annotations.

    Otherwise, for a tree element to match the specification (i.e. for the
    function produced by ``_attribute_matcher`` to return True when given a tree
    element), it must have each of the attributes specified by the keys and
    match each of the corresponding values -- think 'and', not 'or', for
    multiple keys.
    """
    # This comment stops black style adding a blank line here, which causes flake8 D202.
    def match(node):
        if "terminal" in kwargs:
            # Special case: restrict to internal/external/any nodes
            kwa_copy = kwargs.copy()
            pattern = kwa_copy.pop("terminal")
            if pattern is not None and (
                not hasattr(node, "is_terminal") or node.is_terminal() != pattern
            ):
                return False
        else:
            kwa_copy = kwargs
        for key, pattern in kwa_copy.items():
            # Nodes must match all other specified attributes
            if not hasattr(node, key):
                return False
            target = getattr(node, key)
<<<<<<< HEAD
            if isinstance(pattern, str):
                return (isinstance(target, str) and
                        re.match(pattern + "$", target))
=======
            if isinstance(pattern, basestring):
                return isinstance(target, basestring) and re.match(
                    pattern + "$", target
                )
>>>>>>> 73e9444d
            if isinstance(pattern, bool):
                return pattern == bool(target)
            if isinstance(pattern, int):
                return pattern == target
            if pattern is None:
                return target is None
            raise TypeError("invalid query type: %s" % type(pattern))
        return True

    return match


def _function_matcher(matcher_func):
    """Safer attribute lookup -- returns False instead of raising an error (PRIVATE)."""
    # This comment stops black style adding a blank line here, which causes flake8 D202.
    def match(node):
        try:
            return matcher_func(node)
        except (LookupError, AttributeError, ValueError, TypeError):
            return False

    return match


def _object_matcher(obj):
    """Retrieve a matcher function by passing an arbitrary object (PRIVATE).

    Passing a ``TreeElement`` such as a ``Clade`` or ``Tree`` instance returns
    an identity matcher, passing a type such as the ``PhyloXML.Taxonomy`` class
    returns a class matcher, and passing a dictionary returns an attribute
    matcher.

    The resulting 'match' function returns True when given an object matching
    the specification (identity, type or attribute values), otherwise False.
    This is useful for writing functions that search the tree, and probably
    shouldn't be used directly by the end user.
    """
    if isinstance(obj, TreeElement):
        return _identity_matcher(obj)
    if isinstance(obj, type):
        return _class_matcher(obj)
    if isinstance(obj, str):
        return _string_matcher(obj)
    if isinstance(obj, dict):
        return _attribute_matcher(obj)
    if callable(obj):
        return _function_matcher(obj)
    raise ValueError(
        "%s (type %s) is not a valid type for comparison." % (obj, type(obj))
    )


def _combine_matchers(target, kwargs, require_spec):
    """Merge target specifications with keyword arguments (PRIVATE).

    Dispatch the components to the various matcher functions, then merge into a
    single boolean function.
    """
    if not target:
        if not kwargs:
            if require_spec:
                raise ValueError(
                    "you must specify a target object or keyword arguments."
                )
            return lambda x: True
        return _attribute_matcher(kwargs)
    match_obj = _object_matcher(target)
    if not kwargs:
        return match_obj
    match_kwargs = _attribute_matcher(kwargs)
    return lambda x: match_obj(x) and match_kwargs(x)


def _combine_args(first, *rest):
    """Convert ``[targets]`` or ``*targets`` arguments to a single iterable (PRIVATE).

    This helps other functions work like the built-in functions ``max`` and
    ``min``.
    """
    # Background: is_monophyletic takes a single list or iterable (like the
    # same method in Bio.Nexus.Trees); root_with_outgroup and common_ancestor
    # take separate arguments. This mismatch was in the initial release and I
    # didn't notice the inconsistency until after Biopython 1.55. I can think
    # of cases where either style is more convenient, so let's support both
    # (for backward compatibility and consistency between methods).
<<<<<<< HEAD
    if hasattr(first, "__iter__") and not (isinstance(first, TreeElement) or
                                           isinstance(first, type) or
                                           isinstance(first, str) or
                                           isinstance(first, dict)):
=======
    if hasattr(first, "__iter__") and not (
        isinstance(first, TreeElement)
        or isinstance(first, type)
        or isinstance(first, basestring)
        or isinstance(first, dict)
    ):
>>>>>>> 73e9444d
        # terminals is an iterable of targets
        if rest:
            raise ValueError(
                "Arguments must be either a single list of "
                "targets, or separately specified targets "
                "(e.g. foo(t1, t2, t3)), but not both."
            )
        return first
    # terminals is a single target -- wrap in a container
    return itertools.chain([first], rest)


# Class definitions


class TreeElement(object):
    """Base class for all Bio.Phylo classes."""

    def __repr__(self):
        """Show this object's constructor with its primitive arguments."""
        # This comment stops black style adding a blank line here, which causes flake8 D202.
        def pair_as_kwarg_string(key, val):
<<<<<<< HEAD
            if isinstance(val, str):
                return ("%s='%s'"
                        % (key, _utils.trim_str(as_string(val), 60, "...")))
            return "%s=%s" % (key, val)
        return ("%s(%s)"
                % (self.__class__.__name__,
                   ", ".join(pair_as_kwarg_string(key, val)
                             for key, val in sorted(self.__dict__.items())
                             if val is not None and
                             type(val) in (str, int, float, bool, str))))
=======
            if isinstance(val, basestring):
                return "%s='%s'" % (key, _utils.trim_str(as_string(val), 60, "..."))
            return "%s=%s" % (key, val)

        return "%s(%s)" % (
            self.__class__.__name__,
            ", ".join(
                pair_as_kwarg_string(key, val)
                for key, val in sorted(self.__dict__.items())
                if val is not None and type(val) in (str, int, float, bool, unicode)
            ),
        )
>>>>>>> 73e9444d

    __str__ = __repr__


class TreeMixin(object):
    """Methods for Tree- and Clade-based classes.

    This lets ``Tree`` and ``Clade`` support the same traversal and searching
    operations without requiring Clade to inherit from Tree, so Clade isn't
    required to have all of Tree's attributes -- just ``root`` (a Clade
    instance) and ``is_terminal``.
    """

    # Traversal methods

    def _filter_search(self, filter_func, order, follow_attrs):
        """Perform a BFS or DFS traversal through all elements in this tree (PRIVATE).

        :returns: generator of all elements for which ``filter_func`` is True.

        """
        order_opts = {
            "preorder": _preorder_traverse,
            "postorder": _postorder_traverse,
            "level": _level_traverse,
        }
        try:
            order_func = order_opts[order]
        except KeyError:
            raise ValueError(
                "Invalid order '%s'; must be one of: %s" % (order, tuple(order_opts))
            )

        if follow_attrs:
            get_children = _sorted_attrs
            root = self
        else:
            get_children = lambda elem: elem.clades  # noqa: E731
            root = self.root
        return filter(filter_func, order_func(root, get_children))

    def find_any(self, *args, **kwargs):
        """Return the first element found by find_elements(), or None.

        This is also useful for checking whether any matching element exists in
        the tree, and can be used in a conditional expression.
        """
        hits = self.find_elements(*args, **kwargs)
        try:
            return next(hits)
        except StopIteration:
            return None

    def find_elements(self, target=None, terminal=None, order="preorder", **kwargs):
        """Find all tree elements matching the given attributes.

        The arbitrary keyword arguments indicate the attribute name of the
        sub-element and the value to match: string, integer or boolean. Strings
        are evaluated as regular expression matches; integers are compared
        directly for equality, and booleans evaluate the attribute's truth value
        (True or False) before comparing. To handle nonzero floats, search with
        a boolean argument, then filter the result manually.

        If no keyword arguments are given, then just the class type is used for
        matching.

        The result is an iterable through all matching objects, by depth-first
        search. (Not necessarily the same order as the elements appear in the
        source file!)

        :Parameters:
            target : TreeElement instance, type, dict, or callable
                Specifies the characteristics to search for. (The default,
                TreeElement, matches any standard Bio.Phylo type.)
            terminal : bool
                A boolean value to select for or against terminal nodes (a.k.a.
                leaf nodes). True searches for only terminal nodes, False
                excludes terminal nodes, and the default, None, searches both
                terminal and non-terminal nodes, as well as any tree elements
                lacking the ``is_terminal`` method.
            order : {'preorder', 'postorder', 'level'}
                Tree traversal order: 'preorder' (default) is depth-first
                search, 'postorder' is DFS with child nodes preceding parents,
                and 'level' is breadth-first search.

        Examples
        --------
        >>> from Bio import Phylo
        >>> phx = Phylo.PhyloXMLIO.read('PhyloXML/phyloxml_examples.xml')
        >>> matches = phx.phylogenies[5].find_elements(code='OCTVU')
        >>> next(matches)
        Taxonomy(code='OCTVU', scientific_name='Octopus vulgaris')

        """
        if terminal is not None:
            kwargs["terminal"] = terminal
        is_matching_elem = _combine_matchers(target, kwargs, False)
        return self._filter_search(is_matching_elem, order, True)

    def find_clades(self, target=None, terminal=None, order="preorder", **kwargs):
        """Find each clade containing a matching element.

        That is, find each element as with find_elements(), but return the
        corresponding clade object. (This is usually what you want.)

        :returns: an iterable through all matching objects, searching
            depth-first (preorder) by default.

        """
        # This comment stops black style adding a blank line here, which causes flake8 D202.
        def match_attrs(elem):
            orig_clades = elem.__dict__.pop("clades")
            found = elem.find_any(target, **kwargs)
            elem.clades = orig_clades
            return found is not None

        if terminal is None:
            is_matching_elem = match_attrs
        else:

            def is_matching_elem(elem):
                return (elem.is_terminal() == terminal) and match_attrs(elem)

        return self._filter_search(is_matching_elem, order, False)

    def get_path(self, target=None, **kwargs):
        """List the clades directly between this root and the given target.

        :returns: list of all clade objects along this path, ending with the
            given target, but excluding the root clade.

        """
        # Only one path will work -- ignore weights and visits
        path = []
        match = _combine_matchers(target, kwargs, True)

        def check_in_path(v):
            if match(v):
                path.append(v)
                return True
            elif v.is_terminal():
                return False
            for child in v:
                if check_in_path(child):
                    path.append(v)
                    return True
            return False

        if not check_in_path(self.root):
            return None
        return path[-2::-1]

    def get_nonterminals(self, order="preorder"):
        """Get a list of all of this tree's nonterminal (internal) nodes."""
        return list(self.find_clades(terminal=False, order=order))

    def get_terminals(self, order="preorder"):
        """Get a list of all of this tree's terminal (leaf) nodes."""
        return list(self.find_clades(terminal=True, order=order))

    def trace(self, start, finish):
        """List of all clade object between two targets in this tree.

        Excluding ``start``, including ``finish``.
        """
        mrca = self.common_ancestor(start, finish)
        fromstart = mrca.get_path(start)[-2::-1]
        to = mrca.get_path(finish)
        return fromstart + [mrca] + to

    # Information methods

    def common_ancestor(self, targets, *more_targets):
        """Most recent common ancestor (clade) of all the given targets.

        Edge cases:
         - If no target is given, returns self.root
         - If 1 target is given, returns the target
         - If any target is not found in this tree, raises a ValueError

        """
        paths = [self.get_path(t) for t in _combine_args(targets, *more_targets)]
        # Validation -- otherwise izip throws a spooky error below
        for p, t in zip(paths, targets):
            if p is None:
                raise ValueError("target %s is not in this tree" % repr(t))
        mrca = self.root
        for level in zip(*paths):
            ref = level[0]
            for other in level[1:]:
                if ref is not other:
                    break
            else:
                mrca = ref
            if ref is not mrca:
                break
        return mrca

    def count_terminals(self):
        """Count the number of terminal (leaf) nodes within this tree."""
        return _utils.iterlen(self.find_clades(terminal=True))

    def depths(self, unit_branch_lengths=False):  # noqa: D402
        """Create a mapping of tree clades to depths (by branch length).

        :Parameters:
            unit_branch_lengths : bool
                If True, count only the number of branches (levels in the tree).
                By default the distance is the cumulative branch length leading
                to the clade.

        :returns: dict of {clade: depth}, where keys are all of the Clade
            instances in the tree, and values are the distance from the root to
            each clade (including terminals).

        """
        if unit_branch_lengths:
            depth_of = lambda c: 1  # noqa: E731
        else:
            depth_of = lambda c: c.branch_length or 0  # noqa: E731
        depths = {}

        def update_depths(node, curr_depth):
            depths[node] = curr_depth
            for child in node.clades:
                new_depth = curr_depth + depth_of(child)
                update_depths(child, new_depth)

        update_depths(self.root, self.root.branch_length or 0)
        return depths

    def distance(self, target1, target2=None):
        """Calculate the sum of the branch lengths between two targets.

        If only one target is specified, the other is the root of this tree.
        """
        if target2 is None:
            return sum(
                n.branch_length
                for n in self.get_path(target1)
                if n.branch_length is not None
            )
        mrca = self.common_ancestor(target1, target2)
        return mrca.distance(target1) + mrca.distance(target2)

    def is_bifurcating(self):
        """Return True if tree downstream of node is strictly bifurcating.

        I.e., all nodes have either 2 or 0 children (internal or external,
        respectively). The root may have 3 descendents and still be considered
        part of a bifurcating tree, because it has no ancestor.
        """
        # Root can be trifurcating
        if isinstance(self, Tree) and len(self.root) == 3:
            return (
                self.root.clades[0].is_bifurcating()
                and self.root.clades[1].is_bifurcating()
                and self.root.clades[2].is_bifurcating()
            )
        if len(self.root) == 2:
            return (
                self.root.clades[0].is_bifurcating()
                and self.root.clades[1].is_bifurcating()
            )
        if len(self.root) == 0:
            return True
        return False

    def is_monophyletic(self, terminals, *more_terminals):
        """MRCA of terminals if they comprise a complete subclade, or False.

        I.e., there exists a clade such that its terminals are the same set as
        the given targets.

        The given targets must be terminals of the tree.

        To match both ``Bio.Nexus.Trees`` and the other multi-target methods in
        Bio.Phylo, arguments to this method can be specified either of two ways:
        (i) as a single list of targets, or (ii) separately specified targets,
        e.g. is_monophyletic(t1, t2, t3) -- but not both.

        For convenience, this method returns the common ancestor (MCRA) of the
        targets if they are monophyletic (instead of the value True), and False
        otherwise.

        :returns: common ancestor if terminals are monophyletic, otherwise False.

        """
        target_set = set(_combine_args(terminals, *more_terminals))
        current = self.root
        while True:
            if set(current.get_terminals()) == target_set:
                return current
            # Try a narrower subclade
            for subclade in current.clades:
                if set(subclade.get_terminals()).issuperset(target_set):
                    current = subclade
                    break
            else:
                return False

    def is_parent_of(self, target=None, **kwargs):
        """Check if target is a descendent of this tree.

        Not required to be a direct descendent.

        To check only direct descendents of a clade, simply use list membership
        testing: ``if subclade in clade: ...``
        """
        return self.get_path(target, **kwargs) is not None

    def is_preterminal(self):
        """Check if all direct descendents are terminal."""
        if self.root.is_terminal():
            return False
        for clade in self.root.clades:
            if not clade.is_terminal():
                return False
        return True

    def total_branch_length(self):
        """Calculate the sum of all the branch lengths in this tree."""
        return sum(node.branch_length for node in self.find_clades(branch_length=True))

    # Tree manipulation methods

    def collapse(self, target=None, **kwargs):
        """Delete target from the tree, relinking its children to its parent.

        :returns: the parent clade.

        """
        path = self.get_path(target, **kwargs)
        if not path:
            raise ValueError("couldn't collapse %s in this tree" % (target or kwargs))
        if len(path) == 1:
            parent = self.root
        else:
            parent = path[-2]
        popped = parent.clades.pop(parent.clades.index(path[-1]))
        extra_length = popped.branch_length or 0
        for child in popped:
            child.branch_length += extra_length
        parent.clades.extend(popped.clades)
        return parent

    def collapse_all(self, target=None, **kwargs):
        """Collapse all the descendents of this tree, leaving only terminals.

        Total branch lengths are preserved, i.e. the distance to each terminal
        stays the same.

        For example, this will safely collapse nodes with poor bootstrap
        support:

            >>> from Bio import Phylo
            >>> tree = Phylo.read('PhyloXML/apaf.xml', 'phyloxml')
            >>> print("Total branch length %0.2f" % tree.total_branch_length())
            Total branch length 20.44
            >>> tree.collapse_all(lambda c: c.confidence is not None and c.confidence < 70)
            >>> print("Total branch length %0.2f" % tree.total_branch_length())
            Total branch length 21.37

        This implementation avoids strange side-effects by using level-order
        traversal and testing all clade properties (versus the target
        specification) up front. In particular, if a clade meets the target
        specification in the original tree, it will be collapsed.  For example,
        if the condition is:

            >>> from Bio import Phylo
            >>> tree = Phylo.read('PhyloXML/apaf.xml', 'phyloxml')
            >>> print("Total branch length %0.2f" % tree.total_branch_length())
            Total branch length 20.44
            >>> tree.collapse_all(lambda c: c.branch_length < 0.1)
            >>> print("Total branch length %0.2f" % tree.total_branch_length())
            Total branch length 21.13

        Collapsing a clade's parent node adds the parent's branch length to the
        child, so during the execution of collapse_all, a clade's branch_length
        may increase. In this implementation, clades are collapsed according to
        their properties in the original tree, not the properties when tree
        traversal reaches the clade. (It's easier to debug.) If you want the
        other behavior (incremental testing), modifying the source code of this
        function is straightforward.
        """
        # Read the iterable into a list to protect against in-place changes
        matches = list(self.find_clades(target, False, "level", **kwargs))
        if not matches:
            # No matching nodes to collapse
            return
        # Skip the root node -- it can't be collapsed
        if matches[0] == self.root:
            matches.pop(0)
        for clade in matches:
            self.collapse(clade)

    def ladderize(self, reverse=False):
        """Sort clades in-place according to the number of terminal nodes.

        Deepest clades are last by default. Use ``reverse=True`` to sort clades
        deepest-to-shallowest.
        """
        self.root.clades.sort(key=lambda c: c.count_terminals(), reverse=reverse)
        for subclade in self.root.clades:
            subclade.ladderize(reverse=reverse)

    def prune(self, target=None, **kwargs):
        """Prunes a terminal clade from the tree.

        If taxon is from a bifurcation, the connecting node will be collapsed
        and its branch length added to remaining terminal node. This might be no
        longer be a meaningful value.

        :returns: parent clade of the pruned target

        """
        if "terminal" in kwargs and kwargs["terminal"]:
            raise ValueError("target must be terminal")
        path = self.get_path(target, terminal=True, **kwargs)
        if not path:
            raise ValueError("can't find a matching target below this root")
        if len(path) == 1:
            parent = self.root
        else:
            parent = path[-2]
        parent.clades.remove(path[-1])
        if len(parent) == 1:
            # We deleted a branch from a bifurcation
            if parent == self.root:
                # If we're at the root, move the root upwards
                # NB: This loses the length of the original branch
                newroot = parent.clades[0]
                newroot.branch_length = None
                parent = self.root = newroot
            else:
                # If we're not at the root, collapse this parent
                child = parent.clades[0]
                if child.branch_length is not None:
                    child.branch_length += parent.branch_length or 0.0
                if len(path) < 3:
                    grandparent = self.root
                else:
                    grandparent = path[-3]
                # Replace parent with child at the same place in grandparent
                index = grandparent.clades.index(parent)
                grandparent.clades.pop(index)
                grandparent.clades.insert(index, child)
                parent = grandparent
        return parent

    def split(self, n=2, branch_length=1.0):
        """Generate n (default 2) new descendants.

        In a species tree, this is a speciation event.

        New clades have the given branch_length and the same name as this
        clade's root plus an integer suffix (counting from 0). For example,
        splitting a clade named "A" produces sub-clades named "A0" and "A1".
        If the clade has no name, the prefix "n" is used for child nodes, e.g.
        "n0" and "n1".
        """
        clade_cls = type(self.root)
        base_name = self.root.name or "n"
        for i in range(n):
            clade = clade_cls(name=base_name + str(i), branch_length=branch_length)
            self.root.clades.append(clade)


class Tree(TreeElement, TreeMixin):
    """A phylogenetic tree, containing global info for the phylogeny.

    The structure and node-specific data is accessible through the 'root'
    clade attached to the Tree instance.

    :Parameters:
        root : Clade
            The starting node of the tree. If the tree is rooted, this will
            usually be the root node.
        rooted : bool
            Whether or not the tree is rooted. By default, a tree is assumed to
            be rooted.
        id : str
            The identifier of the tree, if there is one.
        name : str
            The name of the tree, in essence a label.

    """

    def __init__(self, root=None, rooted=True, id=None, name=None):
        """Initialize parameter for phylogenetic tree."""
        self.root = root or Clade()
        self.rooted = rooted
        self.id = id
        self.name = name

    @classmethod
    def from_clade(cls, clade, **kwargs):
        """Create a new Tree object given a clade.

        Keyword arguments are the usual ``Tree`` constructor parameters.
        """
        root = copy.deepcopy(clade)
        return cls(root, **kwargs)

    @classmethod
    def randomized(cls, taxa, branch_length=1.0, branch_stdev=None):
        """Create a randomized bifurcating tree given a list of taxa.

        :param taxa: Either an integer specifying the number of taxa to create
            (automatically named taxon#), or an iterable of taxon names, as
            strings.

        :returns: a tree of the same type as this class.

        """
        if isinstance(taxa, int):
            taxa = ["taxon%s" % (i + 1) for i in range(taxa)]
        elif hasattr(taxa, "__iter__"):
            taxa = list(taxa)
        else:
            raise TypeError(
                "taxa argument must be integer (# taxa) or iterable of taxon names."
            )
        rtree = cls()
        terminals = [rtree.root]
        while len(terminals) < len(taxa):
            newsplit = random.choice(terminals)
            newsplit.split(branch_length=branch_length)
            newterms = newsplit.clades
            if branch_stdev:
                # Add some noise to the branch lengths
                for nt in newterms:
                    nt.branch_length = max(0, random.gauss(branch_length, branch_stdev))
            terminals.remove(newsplit)
            terminals.extend(newterms)
        # Distribute taxon labels randomly
        random.shuffle(taxa)
        for node, name in zip(terminals, taxa):
            node.name = name
        return rtree

    @property
    def clade(self):
        """Return first clade in this tree (not itself)."""
        return self.root

    def as_phyloxml(self, **kwargs):
        """Convert this tree to a PhyloXML-compatible Phylogeny.

        This lets you use the additional annotation types PhyloXML defines, and
        save this information when you write this tree as 'phyloxml'.
        """
        from Bio.Phylo.PhyloXML import Phylogeny

        return Phylogeny.from_tree(self, **kwargs)

    # XXX Py3 Compatibility: In Python 3.0+, **kwargs can be replaced with the
    # named keyword argument outgroup_branch_length=None
    def root_with_outgroup(self, outgroup_targets, *more_targets, **kwargs):
        """Reroot this tree with the outgroup clade containing outgroup_targets.

        Operates in-place.

        Edge cases:
         - If ``outgroup == self.root``, no change
         - If outgroup is terminal, create new bifurcating root node with a
           0-length branch to the outgroup
         - If outgroup is internal, use the given outgroup node as the new
           trifurcating root, keeping branches the same
         - If the original root was bifurcating, drop it from the tree,
           preserving total branch lengths

        :param outgroup_branch_length: length of the branch leading to the
            outgroup after rerooting. If not specified (None), then:

            - If the outgroup is an internal node (not a single terminal taxon),
              then use that node as the new root.
            - Otherwise, create a new root node as the parent of the outgroup.

        """
        # This raises a ValueError if any target is not in this tree
        # Otherwise, common_ancestor guarantees outgroup is in this tree
        outgroup = self.common_ancestor(outgroup_targets, *more_targets)
        outgroup_path = self.get_path(outgroup)
        if len(outgroup_path) == 0:
            # Outgroup is the current root -- no change
            return

        prev_blen = outgroup.branch_length or 0.0
        # Hideous kludge because Py2.x doesn't allow keyword args after *args
        outgroup_branch_length = kwargs.get("outgroup_branch_length")
        if outgroup_branch_length is not None:
            if not (0 <= outgroup_branch_length <= prev_blen):
                raise ValueError(
                    "outgroup_branch_length must be between 0 "
                    "and the original length of the branch "
                    "leading to the outgroup."
                )

        if outgroup.is_terminal() or outgroup_branch_length is not None:
            # Create a new root with a 0-length branch to the outgroup
            outgroup.branch_length = outgroup_branch_length or 0.0
            new_root = self.root.__class__(
                branch_length=self.root.branch_length, clades=[outgroup]
            )
            # The first branch reversal (see the upcoming loop) is modified
            if len(outgroup_path) == 1:
                # No nodes between the original root and outgroup to rearrange.
                # Most of the code below will be skipped, but we still need
                # 'new_parent' pointing at the new root.
                new_parent = new_root
            else:
                parent = outgroup_path.pop(-2)
                # First iteration of reversing the path to the outgroup
                parent.clades.pop(parent.clades.index(outgroup))
                (prev_blen, parent.branch_length) = (
                    parent.branch_length,
                    prev_blen - outgroup.branch_length,
                )
                new_root.clades.insert(0, parent)
                new_parent = parent
        else:
            # Use the given outgroup node as the new (trifurcating) root
            new_root = outgroup
            new_root.branch_length = self.root.branch_length
            new_parent = new_root

        # Tracing the outgroup lineage backwards, reattach the subclades under a
        # new root clade. Reverse the branches directly above the outgroup in
        # the tree, but keep the descendants of those clades as they are.
        for parent in outgroup_path[-2::-1]:
            parent.clades.pop(parent.clades.index(new_parent))
            prev_blen, parent.branch_length = parent.branch_length, prev_blen
            new_parent.clades.insert(0, parent)
            new_parent = parent

        # Finally, handle the original root according to number of descendents
        old_root = self.root
        if outgroup in old_root.clades:
            assert len(outgroup_path) == 1
            old_root.clades.pop(old_root.clades.index(outgroup))
        else:
            old_root.clades.pop(old_root.clades.index(new_parent))
        if len(old_root) == 1:
            # Delete the old bifurcating root & add branch lengths
            ingroup = old_root.clades[0]
            if ingroup.branch_length:
                ingroup.branch_length += prev_blen
            else:
                ingroup.branch_length = prev_blen
            new_parent.clades.insert(0, ingroup)
            # ENH: If annotations are attached to old_root, do... something.
        else:
            # Keep the old trifurcating/polytomous root as an internal node
            old_root.branch_length = prev_blen
            new_parent.clades.insert(0, old_root)

        self.root = new_root
        self.rooted = True
        return

    def root_at_midpoint(self):
        """Root the tree at the midpoint of the two most distant taxa.

        This operates in-place, leaving a bifurcating root. The topology of the
        tree is otherwise retained, though no guarantees are made about the
        stability of clade/node/taxon ordering.
        """
        # Identify the largest pairwise distance
        max_distance = 0.0
        tips = self.get_terminals()
        for tip in tips:
            self.root_with_outgroup(tip)
            new_max = max(self.depths().items(), key=lambda nd: nd[1])
            if new_max[1] > max_distance:
                tip1 = tip
                tip2 = new_max[0]
                max_distance = new_max[1]
        self.root_with_outgroup(tip1)
        # Depth to go from the ingroup tip toward the outgroup tip
        root_remainder = 0.5 * (max_distance - (self.root.branch_length or 0))
        assert root_remainder >= 0
        # Identify the midpoint and reroot there.
        # Trace the path to the outgroup tip until all of the root depth has
        # been traveled/accounted for.
        for node in self.get_path(tip2):
            root_remainder -= node.branch_length
            if root_remainder < 0:
                outgroup_node = node
                outgroup_branch_length = -root_remainder
                break
        else:
            raise ValueError("Somehow, failed to find the midpoint!")
        self.root_with_outgroup(
            outgroup_node, outgroup_branch_length=outgroup_branch_length
        )

    # Method assumed by TreeMixin

    def is_terminal(self):
        """Check if the root of this tree is terminal."""
        return not self.root.clades

    # Convention from SeqRecord and Alignment classes

    def __format__(self, format_spec):
        """Serialize the tree as a string in the specified file format.

        This method supports the ``format`` built-in function added in Python
        2.6/3.0.

        :param format_spec: a lower-case string supported by ``Bio.Phylo.write``
            as an output file format.

        """
        if format_spec:
            from Bio._py3k import StringIO
            from Bio.Phylo import _io

            handle = StringIO()
            _io.write([self], handle, format_spec)
            return handle.getvalue()
        else:
            # Follow python convention and default to using __str__
            return str(self)

    def format(self, format):
        """Serialize the tree as a string in the specified file format.

        This duplicates the __format__ magic method for pre-2.6 Pythons.
        """
        return self.__format__(format)

    # Pretty-printer for the entire tree hierarchy

    def __str__(self):
        """Return a string representation of the entire tree.

        Serialize each sub-clade recursively using ``repr`` to create a summary
        of the object structure.
        """
        TAB = "    "
        textlines = []

        def print_tree(obj, indent):
            """Recursively serialize sub-elements.

            This closes over textlines and modifies it in-place.
            """
            if isinstance(obj, (Tree, Clade)):
                # Avoid infinite recursion or special formatting from str()
                objstr = repr(obj)
            else:
                objstr = as_string(obj)
            textlines.append(TAB * indent + objstr)
            indent += 1
            for attr in obj.__dict__:
                child = getattr(obj, attr)
                if isinstance(child, TreeElement):
                    print_tree(child, indent)
                elif isinstance(child, list):
                    for elem in child:
                        if isinstance(elem, TreeElement):
                            print_tree(elem, indent)

        print_tree(self, 0)
        return "\n".join(textlines)


class Clade(TreeElement, TreeMixin):
    """A recursively defined sub-tree.

    :Parameters:
        branch_length : str
            The length of the branch leading to the root node of this clade.
        name : str
            The clade's name (a label).
        clades : list
            Sub-trees rooted directly under this tree's root.
        confidence : number
            Support.
        color : BranchColor
            The display color of the branch and descendents.
        width : number
            The display width of the branch and descendents.

    """

    def __init__(
        self,
        branch_length=None,
        name=None,
        clades=None,
        confidence=None,
        color=None,
        width=None,
    ):
        """Define parameters for the Clade tree."""
        self.branch_length = branch_length
        self.name = name
        self.clades = clades or []
        self.confidence = confidence
        self.color = color
        self.width = width

    @property
    def root(self):
        """Allow TreeMixin methods to traverse clades properly."""
        return self

    def is_terminal(self):
        """Check if this is a terminal (leaf) node."""
        return not self.clades

    # Sequence-type behavior methods

    def __getitem__(self, index):
        """Get clades by index (integer or slice)."""
        if isinstance(index, (int, slice)):
            return self.clades[index]
        ref = self
        for idx in index:
            ref = ref[idx]
        return ref

    def __iter__(self):
        """Iterate through this tree's direct descendent clades (sub-trees)."""
        return iter(self.clades)

    def __len__(self):
        """Return the number of clades directy under the root."""
        return len(self.clades)

    # Python 3:
    def __bool__(self):
        """Boolean value of an instance of this class (True).

        NB: If this method is not defined, but ``__len__``  is, then the object
        is considered true if the result of ``__len__()`` is nonzero. We want
        Clade instances to always be considered True.
        """
        return True

    # Python 2:
    __nonzero__ = __bool__

    def __str__(self):
        """Return name of the class instance."""
        if self.name:
            return _utils.trim_str(self.name, 40, "...")
        return self.__class__.__name__

    # Syntax sugar for setting the branch color
    def _get_color(self):
        return self._color

    def _set_color(self, arg):
        if arg is None or isinstance(arg, BranchColor):
            self._color = arg
        elif isinstance(arg, str):
            if arg in BranchColor.color_names:
                # Known color name
                self._color = BranchColor.from_name(arg)
            elif arg.startswith("#") and len(arg) == 7:
                # HTML-style hex string
                self._color = BranchColor.from_hex(arg)
            else:
                raise ValueError("invalid color string %s" % arg)
        elif hasattr(arg, "__iter__") and len(arg) == 3:
            # RGB triplet
            self._color = BranchColor(*arg)
        else:
            raise ValueError("invalid color value %s" % arg)

    color = property(_get_color, _set_color, doc="Branch color.")


class BranchColor(object):
    """Indicates the color of a clade when rendered graphically.

    The color should be interpreted by client code (e.g. visualization
    programs) as applying to the whole clade, unless overwritten by the
    color(s) of sub-clades.

    Color values must be integers from 0 to 255.
    """

    color_names = {
        "red": (255, 0, 0),
        "r": (255, 0, 0),
        "yellow": (255, 255, 0),
        "y": (255, 255, 0),
        "green": (0, 128, 0),
        "g": (0, 128, 0),
        "cyan": (0, 255, 255),
        "c": (0, 255, 255),
        "blue": (0, 0, 255),
        "b": (0, 0, 255),
        "magenta": (255, 0, 255),
        "m": (255, 0, 255),
        "black": (0, 0, 0),
        "k": (0, 0, 0),
        "white": (255, 255, 255),
        "w": (255, 255, 255),
        # Names standardized in HTML/CSS spec
        # http://w3schools.com/html/html_colornames.asp
        "maroon": (128, 0, 0),
        "olive": (128, 128, 0),
        "lime": (0, 255, 0),
        "aqua": (0, 255, 255),
        "teal": (0, 128, 128),
        "navy": (0, 0, 128),
        "fuchsia": (255, 0, 255),
        "purple": (128, 0, 128),
        "silver": (192, 192, 192),
        "gray": (128, 128, 128),
        # More definitions from matplotlib/gcolor2
        "grey": (128, 128, 128),
        "pink": (255, 192, 203),
        "salmon": (250, 128, 114),
        "orange": (255, 165, 0),
        "gold": (255, 215, 0),
        "tan": (210, 180, 140),
        "brown": (165, 42, 42),
    }

    def __init__(self, red, green, blue):
        """Initialize BranchColor for a tree."""
        for color in (red, green, blue):
            assert (
                isinstance(color, int) and 0 <= color <= 255
            ), "Color values must be integers between 0 and 255."
        self.red = red
        self.green = green
        self.blue = blue

    @classmethod
    def from_hex(cls, hexstr):
        """Construct a BranchColor object from a hexadecimal string.

        The string format is the same style used in HTML and CSS, such as
        '#FF8000' for an RGB value of (255, 128, 0).
        """
<<<<<<< HEAD
        assert (isinstance(hexstr, str) and
                hexstr.startswith("#") and
                len(hexstr) == 7
                ), "need a 24-bit hexadecimal string, e.g. #000000"
=======
        assert (
            isinstance(hexstr, basestring)
            and hexstr.startswith("#")
            and len(hexstr) == 7
        ), "need a 24-bit hexadecimal string, e.g. #000000"
>>>>>>> 73e9444d

        RGB = hexstr[1:3], hexstr[3:5], hexstr[5:]
        return cls(*[int("0x" + cc, base=16) for cc in RGB])

    @classmethod
    def from_name(cls, colorname):
        """Construct a BranchColor object by the color's name."""
        return cls(*cls.color_names[colorname])

    def to_hex(self):
        """Return a 24-bit hexadecimal RGB representation of this color.

        The returned string is suitable for use in HTML/CSS, as a color
        parameter in matplotlib, and perhaps other situations.

        Examples
        --------
        >>> bc = BranchColor(12, 200, 100)
        >>> bc.to_hex()
        '#0cc864'

        """
        return "#%02x%02x%02x" % (self.red, self.green, self.blue)

    def to_rgb(self):
        """Return a tuple of RGB values (0 to 255) representing this color.

        Examples
        --------
        >>> bc = BranchColor(255, 165, 0)
        >>> bc.to_rgb()
        (255, 165, 0)

        """
        return (self.red, self.green, self.blue)

    def __repr__(self):
        """Preserve the standard RGB order when representing this object."""
        return "%s(red=%d, green=%d, blue=%d)" % (
            self.__class__.__name__,
            self.red,
            self.green,
            self.blue,
        )

    def __str__(self):
        """Show the color's RGB values."""
        return "(%d, %d, %d)" % (self.red, self.green, self.blue)<|MERGE_RESOLUTION|>--- conflicted
+++ resolved
@@ -152,16 +152,10 @@
             if not hasattr(node, key):
                 return False
             target = getattr(node, key)
-<<<<<<< HEAD
             if isinstance(pattern, str):
-                return (isinstance(target, str) and
-                        re.match(pattern + "$", target))
-=======
-            if isinstance(pattern, basestring):
                 return isinstance(target, basestring) and re.match(
                     pattern + "$", target
                 )
->>>>>>> 73e9444d
             if isinstance(pattern, bool):
                 return pattern == bool(target)
             if isinstance(pattern, int):
@@ -247,19 +241,12 @@
     # didn't notice the inconsistency until after Biopython 1.55. I can think
     # of cases where either style is more convenient, so let's support both
     # (for backward compatibility and consistency between methods).
-<<<<<<< HEAD
-    if hasattr(first, "__iter__") and not (isinstance(first, TreeElement) or
-                                           isinstance(first, type) or
-                                           isinstance(first, str) or
-                                           isinstance(first, dict)):
-=======
     if hasattr(first, "__iter__") and not (
         isinstance(first, TreeElement)
         or isinstance(first, type)
-        or isinstance(first, basestring)
+        or isinstance(first, str)
         or isinstance(first, dict)
     ):
->>>>>>> 73e9444d
         # terminals is an iterable of targets
         if rest:
             raise ValueError(
@@ -282,19 +269,7 @@
         """Show this object's constructor with its primitive arguments."""
         # This comment stops black style adding a blank line here, which causes flake8 D202.
         def pair_as_kwarg_string(key, val):
-<<<<<<< HEAD
             if isinstance(val, str):
-                return ("%s='%s'"
-                        % (key, _utils.trim_str(as_string(val), 60, "...")))
-            return "%s=%s" % (key, val)
-        return ("%s(%s)"
-                % (self.__class__.__name__,
-                   ", ".join(pair_as_kwarg_string(key, val)
-                             for key, val in sorted(self.__dict__.items())
-                             if val is not None and
-                             type(val) in (str, int, float, bool, str))))
-=======
-            if isinstance(val, basestring):
                 return "%s='%s'" % (key, _utils.trim_str(as_string(val), 60, "..."))
             return "%s=%s" % (key, val)
 
@@ -306,7 +281,6 @@
                 if val is not None and type(val) in (str, int, float, bool, unicode)
             ),
         )
->>>>>>> 73e9444d
 
     __str__ = __repr__
 
@@ -1250,18 +1224,11 @@
         The string format is the same style used in HTML and CSS, such as
         '#FF8000' for an RGB value of (255, 128, 0).
         """
-<<<<<<< HEAD
-        assert (isinstance(hexstr, str) and
-                hexstr.startswith("#") and
-                len(hexstr) == 7
-                ), "need a 24-bit hexadecimal string, e.g. #000000"
-=======
         assert (
-            isinstance(hexstr, basestring)
+            isinstance(hexstr, str)
             and hexstr.startswith("#")
             and len(hexstr) == 7
         ), "need a 24-bit hexadecimal string, e.g. #000000"
->>>>>>> 73e9444d
 
         RGB = hexstr[1:3], hexstr[3:5], hexstr[5:]
         return cls(*[int("0x" + cc, base=16) for cc in RGB])
