# Copyright (C) 2013 by Yanbo Ye (yeyanbo289@gmail.com)
#
# This file is part of the Biopython distribution and governed by your
# choice of the "Biopython License Agreement" or the "BSD 3-Clause License".
# Please see the LICENSE file that should have been included as part of this
# package.

"""Classes and methods for tree construction."""

import itertools
import copy
import numbers
from Bio.Phylo import BaseTree
from Bio.Align import Alignment, MultipleSeqAlignment
from Bio.Align import substitution_matrices


# flake8: noqa


class _Matrix:
    """Base class for distance matrix or scoring matrix.

    Accepts a list of names and a lower triangular matrix.::

        matrix = [[0],
                  [1, 0],
                  [2, 3, 0],
                  [4, 5, 6, 0]]
        represents the symmetric matrix of
        [0,1,2,4]
        [1,0,3,5]
        [2,3,0,6]
        [4,5,6,0]

    :Parameters:
        names : list
            names of elements, used for indexing
        matrix : list
            nested list of numerical lists in lower triangular format

    Examples
    --------
    >>> from Bio.Phylo.TreeConstruction import _Matrix
    >>> names = ['Alpha', 'Beta', 'Gamma', 'Delta']
    >>> matrix = [[0], [1, 0], [2, 3, 0], [4, 5, 6, 0]]
    >>> m = _Matrix(names, matrix)
    >>> m
    _Matrix(names=['Alpha', 'Beta', 'Gamma', 'Delta'], matrix=[[0], [1, 0], [2, 3, 0], [4, 5, 6, 0]])

    You can use two indices to get or assign an element in the matrix.

    >>> m[1,2]
    3
    >>> m['Beta','Gamma']
    3
    >>> m['Beta','Gamma'] = 4
    >>> m['Beta','Gamma']
    4

    Further more, you can use one index to get or assign a list of elements related to that index.

    >>> m[0]
    [0, 1, 2, 4]
    >>> m['Alpha']
    [0, 1, 2, 4]
    >>> m['Alpha'] = [0, 7, 8, 9]
    >>> m[0]
    [0, 7, 8, 9]
    >>> m[0,1]
    7

    Also you can delete or insert a column&row of elements by index.

    >>> m
    _Matrix(names=['Alpha', 'Beta', 'Gamma', 'Delta'], matrix=[[0], [7, 0], [8, 4, 0], [9, 5, 6, 0]])
    >>> del m['Alpha']
    >>> m
    _Matrix(names=['Beta', 'Gamma', 'Delta'], matrix=[[0], [4, 0], [5, 6, 0]])
    >>> m.insert('Alpha', [0, 7, 8, 9] , 0)
    >>> m
    _Matrix(names=['Alpha', 'Beta', 'Gamma', 'Delta'], matrix=[[0], [7, 0], [8, 4, 0], [9, 5, 6, 0]])

    """

    def __init__(self, names, matrix=None):
        """Initialize matrix.

        Arguments are a list of names, and optionally a list of lower
        triangular matrix data (zero matrix used by default).
        """
        # check names
        if isinstance(names, list) and all(isinstance(s, str) for s in names):
            if len(set(names)) == len(names):
                self.names = names
            else:
                raise ValueError("Duplicate names found")
        else:
            raise TypeError("'names' should be a list of strings")

        # check matrix
        if matrix is None:
            # create a new one with 0 if matrix is not assigned
            matrix = [[0] * i for i in range(1, len(self) + 1)]
            self.matrix = matrix
        else:
            # check if all elements are numbers
            if (
                isinstance(matrix, list)
                and all(isinstance(row, list) for row in matrix)
                and all(
                    isinstance(item, numbers.Number) for row in matrix for item in row
                )
            ):
                # check if the same length with names
                if len(matrix) == len(names):
                    # check if is lower triangle format
                    if [len(row) for row in matrix] == list(range(1, len(self) + 1)):
                        self.matrix = matrix
                    else:
                        raise ValueError("'matrix' should be in lower triangle format")
                else:
                    raise ValueError("'names' and 'matrix' should be the same size")
            else:
                raise TypeError("'matrix' should be a list of numerical lists")

    def __getitem__(self, item):
        """Access value(s) by the index(s) or name(s).

        For a _Matrix object 'dm'::

            dm[i]                   get a value list from the given 'i' to others;
            dm[i, j]                get the value between 'i' and 'j';
            dm['name']              map name to index first
            dm['name1', 'name2']    map name to index first

        """
        # Handle single indexing
        if isinstance(item, (int, str)):
            index = None
            if isinstance(item, int):
                index = item
            elif isinstance(item, str):
                if item in self.names:
                    index = self.names.index(item)
                else:
                    raise ValueError("Item not found.")
            else:
                raise TypeError("Invalid index type.")
            # check index
            if index > len(self) - 1:
                raise IndexError("Index out of range.")
            return [self.matrix[index][i] for i in range(0, index)] + [
                self.matrix[i][index] for i in range(index, len(self))
            ]
        # Handle double indexing
        elif len(item) == 2:
            row_index = None
            col_index = None
            if all(isinstance(i, int) for i in item):
                row_index, col_index = item
            elif all(isinstance(i, str) for i in item):
                row_name, col_name = item
                if row_name in self.names and col_name in self.names:
                    row_index = self.names.index(row_name)
                    col_index = self.names.index(col_name)
                else:
                    raise ValueError("Item not found.")
            else:
                raise TypeError("Invalid index type.")
            # check index
            if row_index > len(self) - 1 or col_index > len(self) - 1:
                raise IndexError("Index out of range.")
            if row_index > col_index:
                return self.matrix[row_index][col_index]
            else:
                return self.matrix[col_index][row_index]
        else:
            raise TypeError("Invalid index type.")

    def __setitem__(self, item, value):
        """Set value by the index(s) or name(s).

        Similar to __getitem__::

            dm[1] = [1, 0, 3, 4]    set values from '1' to others;
            dm[i, j] = 2            set the value from 'i' to 'j'

        """
        # Handle single indexing
        if isinstance(item, (int, str)):
            index = None
            if isinstance(item, int):
                index = item
            elif isinstance(item, str):
                if item in self.names:
                    index = self.names.index(item)
                else:
                    raise ValueError("Item not found.")
            else:
                raise TypeError("Invalid index type.")
            # check index
            if index > len(self) - 1:
                raise IndexError("Index out of range.")
            # check and assign value
            if isinstance(value, list) and all(
                isinstance(n, numbers.Number) for n in value
            ):
                if len(value) == len(self):
                    for i in range(0, index):
                        self.matrix[index][i] = value[i]
                    for i in range(index, len(self)):
                        self.matrix[i][index] = value[i]
                else:
                    raise ValueError("Value not the same size.")
            else:
                raise TypeError("Invalid value type.")
        # Handle double indexing
        elif len(item) == 2:
            row_index = None
            col_index = None
            if all(isinstance(i, int) for i in item):
                row_index, col_index = item
            elif all(isinstance(i, str) for i in item):
                row_name, col_name = item
                if row_name in self.names and col_name in self.names:
                    row_index = self.names.index(row_name)
                    col_index = self.names.index(col_name)
                else:
                    raise ValueError("Item not found.")
            else:
                raise TypeError("Invalid index type.")
            # check index
            if row_index > len(self) - 1 or col_index > len(self) - 1:
                raise IndexError("Index out of range.")
            # check and assign value
            if isinstance(value, numbers.Number):
                if row_index > col_index:
                    self.matrix[row_index][col_index] = value
                else:
                    self.matrix[col_index][row_index] = value
            else:
                raise TypeError("Invalid value type.")
        else:
            raise TypeError("Invalid index type.")

    def __delitem__(self, item):
        """Delete related distances by the index or name."""
        index = None
        if isinstance(item, int):
            index = item
        elif isinstance(item, str):
            index = self.names.index(item)
        else:
            raise TypeError("Invalid index type.")
        # remove distances related to index
        for i in range(index + 1, len(self)):
            del self.matrix[i][index]
        del self.matrix[index]
        # remove name
        del self.names[index]

    def insert(self, name, value, index=None):
        """Insert distances given the name and value.

        :Parameters:
            name : str
                name of a row/col to be inserted
            value : list
                a row/col of values to be inserted

        """
        if isinstance(name, str):
            # insert at the given index or at the end
            if index is None:
                index = len(self)
            if not isinstance(index, int):
                raise TypeError("Invalid index type.")
            # insert name
            self.names.insert(index, name)
            # insert elements of 0, to be assigned
            self.matrix.insert(index, [0] * index)
            for i in range(index, len(self)):
                self.matrix[i].insert(index, 0)
            # assign value
            self[index] = value
        else:
            raise TypeError("Invalid name type.")

    def __len__(self):
        """Matrix length."""
        return len(self.names)

    def __repr__(self):
        """Return Matrix as a string."""
        return self.__class__.__name__ + "(names=%s, matrix=%s)" % tuple(
            map(repr, (self.names, self.matrix))
        )

    def __str__(self):
        """Get a lower triangular matrix string."""
        matrix_string = "\n".join(
            [
                self.names[i]
                + "\t"
                + "\t".join([format(n, "f") for n in self.matrix[i]])
                for i in range(0, len(self))
            ]
        )
        matrix_string = matrix_string + "\n\t" + "\t".join(self.names)
        return matrix_string.expandtabs(tabsize=4)


class DistanceMatrix(_Matrix):
    """Distance matrix class that can be used for distance based tree algorithms.

    All diagonal elements will be zero no matter what the users provide.
    """

    def __init__(self, names, matrix=None):
        """Initialize the class."""
        _Matrix.__init__(self, names, matrix)
        self._set_zero_diagonal()

    def __setitem__(self, item, value):
        """Set Matrix's items to values."""
        _Matrix.__setitem__(self, item, value)
        self._set_zero_diagonal()

    def _set_zero_diagonal(self):
        """Set all diagonal elements to zero (PRIVATE)."""
        for i in range(0, len(self)):
            self.matrix[i][i] = 0

    def format_phylip(self, handle):
        """Write data in Phylip format to a given file-like object or handle.

        The output stream is the input distance matrix format used with Phylip
        programs (e.g. 'neighbor'). See:
        http://evolution.genetics.washington.edu/phylip/doc/neighbor.html

        :Parameters:
            handle : file or file-like object
                A writeable text mode file handle or other object supporting
                the 'write' method, such as StringIO or sys.stdout.

        """
        handle.write(f"    {len(self.names)}\n")
        # Phylip needs space-separated, vertically aligned columns
        name_width = max(12, max(map(len, self.names)) + 1)
        value_fmts = ("{" + str(x) + ":.4f}" for x in range(1, len(self.matrix) + 1))
        row_fmt = "{0:" + str(name_width) + "s}" + "  ".join(value_fmts) + "\n"
        for i, (name, values) in enumerate(zip(self.names, self.matrix)):
            # Mirror the matrix values across the diagonal
            mirror_values = (self.matrix[j][i] for j in range(i + 1, len(self.matrix)))
            fields = itertools.chain([name], values, mirror_values)
            handle.write(row_fmt.format(*fields))


# Shim for compatibility with Biopython<1.70 (#1304)
_DistanceMatrix = DistanceMatrix


class DistanceCalculator:
    """Calculates the distance matrix from a DNA or protein sequence alignment.

    This class calculates the distance matrix from a multiple sequence alignment
    of DNA or protein sequences, and the given name of the substitution model.

    Currently only scoring matrices are used.

    :Parameters:
        model : str
            Name of the model matrix to be used to calculate distance.
            The attribute ``dna_models`` contains the available model
            names for DNA sequences and ``protein_models`` for protein
            sequences.

    Examples
    --------
    Loading a small PHYLIP alignment from which to compute distances::

      >>> from Bio.Phylo.TreeConstruction import DistanceCalculator
      >>> from Bio import AlignIO
      >>> aln = AlignIO.read(open('TreeConstruction/msa.phy'), 'phylip')
      >>> print(aln)  # doctest:+NORMALIZE_WHITESPACE
      Alignment with 5 rows and 13 columns
      AACGTGGCCACAT Alpha
      AAGGTCGCCACAC Beta
      CAGTTCGCCACAA Gamma
      GAGATTTCCGCCT Delta
      GAGATCTCCGCCC Epsilon

    DNA calculator with 'identity' model::

      >>> calculator = DistanceCalculator('identity')
      >>> dm = calculator.get_distance(aln)
      >>> print(dm)  # doctest:+NORMALIZE_WHITESPACE
        Alpha   0.000000
        Beta    0.230769    0.000000
        Gamma   0.384615    0.230769    0.000000
        Delta   0.538462    0.538462    0.538462    0.000000
        Epsilon 0.615385    0.384615    0.461538    0.153846    0.000000
            Alpha   Beta    Gamma   Delta   Epsilon

    Protein calculator with 'blosum62' model::

      >>> calculator = DistanceCalculator('blosum62')
      >>> dm = calculator.get_distance(aln)
      >>> print(dm)  # doctest:+NORMALIZE_WHITESPACE
      Alpha   0.000000
      Beta    0.369048    0.000000
      Gamma   0.493976    0.250000    0.000000
      Delta   0.585366    0.547619    0.566265    0.000000
      Epsilon 0.700000    0.355556    0.488889    0.222222    0.000000
          Alpha   Beta    Gamma   Delta   Epsilon

    Same calculation, using the new Alignment object::

      >>> from Bio.Phylo.TreeConstruction import DistanceCalculator
      >>> from Bio import Align
      >>> aln = Align.read('TreeConstruction/msa.phy', 'phylip')
      >>> print(aln)  # doctest:+NORMALIZE_WHITESPACE
      Alpha             0 AACGTGGCCACAT 13
      Beta              0 AAGGTCGCCACAC 13
      Gamma             0 CAGTTCGCCACAA 13
      Delta             0 GAGATTTCCGCCT 13
      Epsilon           0 GAGATCTCCGCCC 13
      <BLANKLINE>

    DNA calculator with 'identity' model::

      >>> calculator = DistanceCalculator('identity')
      >>> dm = calculator.get_distance(aln)
      >>> print(dm)  # doctest:+NORMALIZE_WHITESPACE
      Alpha   0.000000
      Beta    0.230769    0.000000
      Gamma   0.384615    0.230769    0.000000
      Delta   0.538462    0.538462    0.538462    0.000000
      Epsilon 0.615385    0.384615    0.461538    0.153846    0.000000
          Alpha   Beta    Gamma   Delta   Epsilon

    Protein calculator with 'blosum62' model::

      >>> calculator = DistanceCalculator('blosum62')
      >>> dm = calculator.get_distance(aln)
      >>> print(dm)  # doctest:+NORMALIZE_WHITESPACE
      Alpha   0.000000
      Beta    0.369048    0.000000
      Gamma   0.493976    0.250000    0.000000
      Delta   0.585366    0.547619    0.566265    0.000000
      Epsilon 0.700000    0.355556    0.488889    0.222222    0.000000
          Alpha   Beta    Gamma   Delta   Epsilon

    """

    protein_alphabet = set("ABCDEFGHIKLMNPQRSTVWXYZ")

    dna_models = []
    protein_models = []

    # matrices available
    names = substitution_matrices.load()
    for name in names:
        matrix = substitution_matrices.load(name)
        if name == "NUC.4.4":
            # BLAST nucleic acid scoring matrix
            name = "blastn"
        else:
            name = name.lower()
        if protein_alphabet.issubset(set(matrix.alphabet)):
            protein_models.append(name)
        else:
            dna_models.append(name)

    del protein_alphabet
    del name
    del names
    del matrix

    models = ["identity"] + dna_models + protein_models

    def __init__(self, model="identity", skip_letters=None):
        """Initialize with a distance model."""
        # Shim for backward compatibility (#491)
        if skip_letters:
            self.skip_letters = skip_letters
        elif model == "identity":
            self.skip_letters = ()
        else:
            self.skip_letters = ("-", "*")

        if model == "identity":
            self.scoring_matrix = None
        elif model in self.models:
            if model == "blastn":
                name = "NUC.4.4"
            else:
                name = model.upper()
            self.scoring_matrix = substitution_matrices.load(name)
        else:
            raise ValueError(
                "Model not supported. Available models: " + ", ".join(self.models)
            )

    def _pairwise(self, seq1, seq2):
        """Calculate pairwise distance from two sequences (PRIVATE).

        Returns a value between 0 (identical sequences) and 1 (completely
        different, or seq1 is an empty string.)
        """
        score = 0
        max_score = 0
        if self.scoring_matrix is None:
            # Score by character identity, not skipping any special letters
            score = sum(
                l1 == l2
                for l1, l2 in zip(seq1, seq2)
                if l1 not in self.skip_letters and l2 not in self.skip_letters
            )
            max_score = len(seq1)
        else:
            max_score1 = 0
            max_score2 = 0
            for i in range(0, len(seq1)):
                l1 = seq1[i]
                l2 = seq2[i]
                if l1 in self.skip_letters or l2 in self.skip_letters:
                    continue
                try:
                    max_score1 += self.scoring_matrix[l1, l1]
                except IndexError:
                    raise ValueError(
                        f"Bad letter '{l1}' in sequence '{seq1.id}' at position '{i}'"
                    ) from None
                try:
                    max_score2 += self.scoring_matrix[l2, l2]
                except IndexError:
                    raise ValueError(
                        f"Bad letter '{l2}' in sequence '{seq2.id}' at position '{i}'"
                    ) from None
                score += self.scoring_matrix[l1, l2]
            # Take the higher score if the matrix is asymmetrical
            max_score = max(max_score1, max_score2)
        if max_score == 0:
            return 1  # max possible scaled distance
        return 1 - (score / max_score)

    def get_distance(self, msa):
        """Return a DistanceMatrix for an Alignment or MultipleSeqAlignment object.

        :Parameters:
            msa : Alignment or MultipleSeqAlignment object representing a
                DNA or protein multiple sequence alignment.

        """
        if isinstance(msa, Alignment):
            names = [s.id for s in msa.sequences]
            dm = DistanceMatrix(names)
            n = len(names)
            for i1 in range(n):
                for i2 in range(i1):
                    dm[names[i1], names[i2]] = self._pairwise(msa[i1], msa[i2])
        elif isinstance(msa, MultipleSeqAlignment):
            names = [s.id for s in msa]
            dm = DistanceMatrix(names)
            for seq1, seq2 in itertools.combinations(msa, 2):
                dm[seq1.id, seq2.id] = self._pairwise(seq1, seq2)
        else:
            raise TypeError(
                "Must provide an Alignment object or a MultipleSeqAlignment object."
            )

        return dm


class TreeConstructor:
    """Base class for all tree constructor."""

    def build_tree(self, msa):
        """Caller to build the tree from an Alignment or MultipleSeqAlignment object.

        This should be implemented in subclass.
        """
        raise NotImplementedError("Method not implemented!")


class DistanceTreeConstructor(TreeConstructor):
    """Distance based tree constructor.

    :Parameters:
        method : str
            Distance tree construction method, 'nj'(default) or 'upgma'.
        distance_calculator : DistanceCalculator
            The distance matrix calculator for multiple sequence alignment.
            It must be provided if ``build_tree`` will be called.

    Examples
    --------
    Loading a small PHYLIP alignment from which to compute distances, and then
    build a upgma Tree::

      >>> from Bio.Phylo.TreeConstruction import DistanceTreeConstructor
      >>> from Bio.Phylo.TreeConstruction import DistanceCalculator
      >>> from Bio import AlignIO
      >>> aln = AlignIO.read(open('TreeConstruction/msa.phy'), 'phylip')
      >>> constructor = DistanceTreeConstructor()
      >>> calculator = DistanceCalculator('identity')
      >>> dm = calculator.get_distance(aln)
      >>> upgmatree = constructor.upgma(dm)
      >>> print(upgmatree)
      Tree(rooted=True)
          Clade(branch_length=0, name='Inner4')
              Clade(branch_length=0.18749999999999994, name='Inner1')
                  Clade(branch_length=0.07692307692307693, name='Epsilon')
                  Clade(branch_length=0.07692307692307693, name='Delta')
              Clade(branch_length=0.11057692307692304, name='Inner3')
                  Clade(branch_length=0.038461538461538464, name='Inner2')
                      Clade(branch_length=0.11538461538461536, name='Gamma')
                      Clade(branch_length=0.11538461538461536, name='Beta')
                  Clade(branch_length=0.15384615384615383, name='Alpha')

    Build a NJ Tree::

      >>> njtree = constructor.nj(dm)
      >>> print(njtree)
      Tree(rooted=False)
          Clade(branch_length=0, name='Inner3')
              Clade(branch_length=0.18269230769230765, name='Alpha')
              Clade(branch_length=0.04807692307692307, name='Beta')
              Clade(branch_length=0.04807692307692307, name='Inner2')
                  Clade(branch_length=0.27884615384615385, name='Inner1')
                      Clade(branch_length=0.051282051282051266, name='Epsilon')
                      Clade(branch_length=0.10256410256410259, name='Delta')
                  Clade(branch_length=0.14423076923076922, name='Gamma')

    Same example, using the new Alignment class::

      >>> from Bio.Phylo.TreeConstruction import DistanceTreeConstructor
      >>> from Bio.Phylo.TreeConstruction import DistanceCalculator
      >>> from Bio import Align
      >>> aln = Align.read(open('TreeConstruction/msa.phy'), 'phylip')
      >>> constructor = DistanceTreeConstructor()
      >>> calculator = DistanceCalculator('identity')
      >>> dm = calculator.get_distance(aln)
      >>> upgmatree = constructor.upgma(dm)
      >>> print(upgmatree)
      Tree(rooted=True)
          Clade(branch_length=0, name='Inner4')
              Clade(branch_length=0.18749999999999994, name='Inner1')
                  Clade(branch_length=0.07692307692307693, name='Epsilon')
                  Clade(branch_length=0.07692307692307693, name='Delta')
              Clade(branch_length=0.11057692307692304, name='Inner3')
                  Clade(branch_length=0.038461538461538464, name='Inner2')
                      Clade(branch_length=0.11538461538461536, name='Gamma')
                      Clade(branch_length=0.11538461538461536, name='Beta')
                  Clade(branch_length=0.15384615384615383, name='Alpha')

    Build a NJ Tree::

      >>> njtree = constructor.nj(dm)
      >>> print(njtree)
      Tree(rooted=False)
          Clade(branch_length=0, name='Inner3')
              Clade(branch_length=0.18269230769230765, name='Alpha')
              Clade(branch_length=0.04807692307692307, name='Beta')
              Clade(branch_length=0.04807692307692307, name='Inner2')
                  Clade(branch_length=0.27884615384615385, name='Inner1')
                      Clade(branch_length=0.051282051282051266, name='Epsilon')
                      Clade(branch_length=0.10256410256410259, name='Delta')
                  Clade(branch_length=0.14423076923076922, name='Gamma')

    """

    methods = ["nj", "upgma"]

    def __init__(self, distance_calculator=None, method="nj"):
        """Initialize the class."""
        if distance_calculator is None or isinstance(
            distance_calculator, DistanceCalculator
        ):
            self.distance_calculator = distance_calculator
        else:
            raise TypeError("Must provide a DistanceCalculator object.")
        if method in self.methods:
            self.method = method
        else:
            raise TypeError(
                "Bad method: "
                + method
                + ". Available methods: "
                + ", ".join(self.methods)
            )

    def build_tree(self, msa):
        """Construct and return a Tree, Neighbor Joining or UPGMA."""
        if self.distance_calculator:
            dm = self.distance_calculator.get_distance(msa)
            tree = None
            if self.method == "upgma":
                tree = self.upgma(dm)
            else:
                tree = self.nj(dm)
            return tree
        else:
            raise TypeError("Must provide a DistanceCalculator object.")

    def upgma(self, distance_matrix):
        """Construct and return an UPGMA tree.

        Constructs and returns an Unweighted Pair Group Method
        with Arithmetic mean (UPGMA) tree.

        :Parameters:
            distance_matrix : DistanceMatrix
                The distance matrix for tree construction.

        """
        if not isinstance(distance_matrix, DistanceMatrix):
            raise TypeError("Must provide a DistanceMatrix object.")

        # make a copy of the distance matrix to be used
        dm = copy.deepcopy(distance_matrix)
        # init terminal clades
        clades = [BaseTree.Clade(None, name) for name in dm.names]
        # init minimum index
        min_i = 0
        min_j = 0
        inner_count = 0
        while len(dm) > 1:
            min_dist = dm[1, 0]
            # find minimum index
            for i in range(1, len(dm)):
                for j in range(0, i):
                    if min_dist >= dm[i, j]:
                        min_dist = dm[i, j]
                        min_i = i
                        min_j = j

            # create clade
            clade1 = clades[min_i]
            clade2 = clades[min_j]
            inner_count += 1
            inner_clade = BaseTree.Clade(None, "Inner" + str(inner_count))
            inner_clade.clades.append(clade1)
            inner_clade.clades.append(clade2)
            # assign branch length
<<<<<<< HEAD
            clade1.branch_length = min_dist * 1.0 / 2 - self._height_of(clade1)

            clade2.branch_length = min_dist * 1.0 / 2 - self._height_of(clade2)
=======
            if clade1.is_terminal():
                clade1.branch_length = min_dist / 2
            else:
                clade1.branch_length = min_dist / 2 - self._height_of(clade1)

            if clade2.is_terminal():
                clade2.branch_length = min_dist / 2
            else:
                clade2.branch_length = min_dist / 2 - self._height_of(clade2)
>>>>>>> eedf82d4

            # update node list
            clades[min_j] = inner_clade
            del clades[min_i]

            # rebuild distance matrix,
            # set the distances of new node at the index of min_j
            for k in range(0, len(dm)):
                if k != min_i and k != min_j:
                    dm[min_j, k] = (dm[min_i, k] + dm[min_j, k]) / 2

            dm.names[min_j] = "Inner" + str(inner_count)

            del dm[min_i]
        inner_clade.branch_length = 0
        return BaseTree.Tree(inner_clade)

    def nj(self, distance_matrix):
        """Construct and return a Neighbor Joining tree.

        :Parameters:
            distance_matrix : DistanceMatrix
                The distance matrix for tree construction.

        """
        if not isinstance(distance_matrix, DistanceMatrix):
            raise TypeError("Must provide a DistanceMatrix object.")

        # make a copy of the distance matrix to be used
        dm = copy.deepcopy(distance_matrix)
        # init terminal clades
        clades = [BaseTree.Clade(None, name) for name in dm.names]
        # init node distance
        node_dist = [0] * len(dm)
        # init minimum index
        min_i = 0
        min_j = 0
        inner_count = 0
        # special cases for Minimum Alignment Matrices
        if len(dm) == 1:
            root = clades[0]

            return BaseTree.Tree(root, rooted=False)
        elif len(dm) == 2:
            # minimum distance will always be [1,0]
            min_i = 1
            min_j = 0
            clade1 = clades[min_i]
            clade2 = clades[min_j]
            clade1.branch_length = dm[min_i, min_j] / 2.0
            clade2.branch_length = dm[min_i, min_j] - clade1.branch_length
            inner_clade = BaseTree.Clade(None, "Inner")
            inner_clade.clades.append(clade1)
            inner_clade.clades.append(clade2)
            clades[0] = inner_clade
            root = clades[0]

            return BaseTree.Tree(root, rooted=False)
        while len(dm) > 2:
            # calculate nodeDist
            for i in range(0, len(dm)):
                node_dist[i] = 0
                for j in range(0, len(dm)):
                    node_dist[i] += dm[i, j]
                node_dist[i] = node_dist[i] / (len(dm) - 2)

            # find minimum distance pair
            min_dist = dm[1, 0] - node_dist[1] - node_dist[0]
            min_i = 0
            min_j = 1
            for i in range(1, len(dm)):
                for j in range(0, i):
                    temp = dm[i, j] - node_dist[i] - node_dist[j]
                    if min_dist > temp:
                        min_dist = temp
                        min_i = i
                        min_j = j
            # create clade
            clade1 = clades[min_i]
            clade2 = clades[min_j]
            inner_count += 1
            inner_clade = BaseTree.Clade(None, "Inner" + str(inner_count))
            inner_clade.clades.append(clade1)
            inner_clade.clades.append(clade2)
            # assign branch length
            clade1.branch_length = (
                dm[min_i, min_j] + node_dist[min_i] - node_dist[min_j]
            ) / 2.0
            clade2.branch_length = dm[min_i, min_j] - clade1.branch_length

            # update node list
            clades[min_j] = inner_clade
            del clades[min_i]

            # rebuild distance matrix,
            # set the distances of new node at the index of min_j
            for k in range(0, len(dm)):
                if k != min_i and k != min_j:
                    dm[min_j, k] = (
                        dm[min_i, k] + dm[min_j, k] - dm[min_i, min_j]
                    ) / 2.0

            dm.names[min_j] = "Inner" + str(inner_count)
            del dm[min_i]

        # set the last clade as one of the child of the inner_clade
        root = None
        if clades[0] == inner_clade:
            clades[0].branch_length = 0
            clades[1].branch_length = dm[1, 0]
            clades[0].clades.append(clades[1])
            root = clades[0]
        else:
            clades[0].branch_length = dm[1, 0]
            clades[1].branch_length = 0
            clades[1].clades.append(clades[0])
            root = clades[1]

        return BaseTree.Tree(root, rooted=False)

    def _height_of(self, clade):
        """Calculate clade height -- the longest path to any terminal (PRIVATE)."""
        if clade.is_terminal():
            height = 0
        else:
            height = max(self._height_of(c) + c.branch_length for c in clade.clades)

        return height


# #################### Tree Scoring and Searching Classes #####################


class Scorer:
    """Base class for all tree scoring methods."""

    def get_score(self, tree, alignment):
        """Caller to get the score of a tree for the given alignment.

        This should be implemented in subclass.
        """
        raise NotImplementedError("Method not implemented!")


class TreeSearcher:
    """Base class for all tree searching methods."""

    def search(self, starting_tree, alignment):
        """Caller to search the best tree with a starting tree.

        This should be implemented in subclass.
        """
        raise NotImplementedError("Method not implemented!")


class NNITreeSearcher(TreeSearcher):
    """Tree searching with Nearest Neighbor Interchanges (NNI) algorithm.

    :Parameters:
        scorer : ParsimonyScorer
            parsimony scorer to calculate the parsimony score of
            different trees during NNI algorithm.

    """

    def __init__(self, scorer):
        """Initialize the class."""
        if isinstance(scorer, Scorer):
            self.scorer = scorer
        else:
            raise TypeError("Must provide a Scorer object.")

    def search(self, starting_tree, alignment):
        """Implement the TreeSearcher.search method.

        :Parameters:
           starting_tree : Tree
               starting tree of NNI method.
           alignment : Alignment or MultipleSeqAlignment object
               multiple sequence alignment used to calculate parsimony
               score of different NNI trees.

        """
        return self._nni(starting_tree, alignment)

    def _nni(self, starting_tree, alignment):
        """Search for the best parsimony tree using the NNI algorithm (PRIVATE)."""
        best_tree = starting_tree
        while True:
            best_score = self.scorer.get_score(best_tree, alignment)
            temp = best_score
            for t in self._get_neighbors(best_tree):
                score = self.scorer.get_score(t, alignment)
                if score < best_score:
                    best_score = score
                    best_tree = t
            # stop if no smaller score exist
            if best_score >= temp:
                break
        return best_tree

    def _get_neighbors(self, tree):
        """Get all neighbor trees of the given tree (PRIVATE).

        Currently only for binary rooted trees.
        """
        # make child to parent dict
        parents = {}
        for clade in tree.find_clades():
            if clade != tree.root:
                node_path = tree.get_path(clade)
                # cannot get the parent if the parent is root. Bug?
                if len(node_path) == 1:
                    parents[clade] = tree.root
                else:
                    parents[clade] = node_path[-2]
        neighbors = []
        root_childs = []
        for clade in tree.get_nonterminals(order="level"):
            if clade == tree.root:
                left = clade.clades[0]
                right = clade.clades[1]
                root_childs.append(left)
                root_childs.append(right)
                if not left.is_terminal() and not right.is_terminal():
                    # make changes around the left_left clade
                    # left_left = left.clades[0]
                    left_right = left.clades[1]
                    right_left = right.clades[0]
                    right_right = right.clades[1]
                    # neighbor 1 (left_left + right_right)
                    del left.clades[1]
                    del right.clades[1]
                    left.clades.append(right_right)
                    right.clades.append(left_right)
                    temp_tree = copy.deepcopy(tree)
                    neighbors.append(temp_tree)
                    # neighbor 2 (left_left + right_left)
                    del left.clades[1]
                    del right.clades[0]
                    left.clades.append(right_left)
                    right.clades.append(right_right)
                    temp_tree = copy.deepcopy(tree)
                    neighbors.append(temp_tree)
                    # change back (left_left + left_right)
                    del left.clades[1]
                    del right.clades[0]
                    left.clades.append(left_right)
                    right.clades.insert(0, right_left)
            elif clade in root_childs:
                # skip root child
                continue
            else:
                # method for other clades
                # make changes around the parent clade
                left = clade.clades[0]
                right = clade.clades[1]
                parent = parents[clade]
                if clade == parent.clades[0]:
                    sister = parent.clades[1]
                    # neighbor 1 (parent + right)
                    del parent.clades[1]
                    del clade.clades[1]
                    parent.clades.append(right)
                    clade.clades.append(sister)
                    temp_tree = copy.deepcopy(tree)
                    neighbors.append(temp_tree)
                    # neighbor 2 (parent + left)
                    del parent.clades[1]
                    del clade.clades[0]
                    parent.clades.append(left)
                    clade.clades.append(right)
                    temp_tree = copy.deepcopy(tree)
                    neighbors.append(temp_tree)
                    # change back (parent + sister)
                    del parent.clades[1]
                    del clade.clades[0]
                    parent.clades.append(sister)
                    clade.clades.insert(0, left)
                else:
                    sister = parent.clades[0]
                    # neighbor 1 (parent + right)
                    del parent.clades[0]
                    del clade.clades[1]
                    parent.clades.insert(0, right)
                    clade.clades.append(sister)
                    temp_tree = copy.deepcopy(tree)
                    neighbors.append(temp_tree)
                    # neighbor 2 (parent + left)
                    del parent.clades[0]
                    del clade.clades[0]
                    parent.clades.insert(0, left)
                    clade.clades.append(right)
                    temp_tree = copy.deepcopy(tree)
                    neighbors.append(temp_tree)
                    # change back (parent + sister)
                    del parent.clades[0]
                    del clade.clades[0]
                    parent.clades.insert(0, sister)
                    clade.clades.insert(0, left)
        return neighbors


# ######################## Parsimony Classes ##########################


class ParsimonyScorer(Scorer):
    """Parsimony scorer with a scoring matrix.

    This is a combination of Fitch algorithm and Sankoff algorithm.
    See ParsimonyTreeConstructor for usage.

    :Parameters:
        matrix : _Matrix
            scoring matrix used in parsimony score calculation.

    """

    def __init__(self, matrix=None):
        """Initialize the class."""
        if not matrix or isinstance(matrix, _Matrix):
            self.matrix = matrix
        else:
            raise TypeError("Must provide a _Matrix object.")

    def get_score(self, tree, alignment):
        """Calculate parsimony score using the Fitch algorithm.

        Calculate and return the parsimony score given a tree and the
        MSA using either the Fitch algorithm (without a penalty matrix)
        or the Sankoff algorithm (with a matrix).
        """
        # make sure the tree is rooted and bifurcating
        if not tree.is_bifurcating():
            raise ValueError("The tree provided should be bifurcating.")
        if not tree.rooted:
            tree.root_at_midpoint()
        # sort tree terminals and alignment
        terms = tree.get_terminals()
        terms.sort(key=lambda term: term.name)
        alignment.sort()
        if isinstance(alignment, MultipleSeqAlignment):
            if not all(t.name == a.id for t, a in zip(terms, alignment)):
                raise ValueError(
                    "Taxon names of the input tree should be the same with the alignment."
                )
        else:  # Alignment object
            if not all(t.name == s.id for t, s in zip(terms, alignment.sequences)):
                raise ValueError(
                    "Taxon names of the input tree should be the same with the alignment."
                )
        # term_align = dict(zip(terms, alignment))
        score = 0
        for i in range(len(alignment[0])):
            # parsimony score for column_i
            score_i = 0
            # get column
            column_i = alignment[:, i]
            # skip non-informative column
            if column_i == len(column_i) * column_i[0]:
                continue

            # start calculating score_i using the tree and column_i

            # Fitch algorithm without the penalty matrix
            if not self.matrix:
                # init by mapping terminal clades and states in column_i
                clade_states = dict(zip(terms, [{c} for c in column_i]))
                for clade in tree.get_nonterminals(order="postorder"):
                    clade_childs = clade.clades
                    left_state = clade_states[clade_childs[0]]
                    right_state = clade_states[clade_childs[1]]
                    state = left_state & right_state
                    if not state:
                        state = left_state | right_state
                        score_i += 1
                    clade_states[clade] = state
            # Sankoff algorithm with the penalty matrix
            else:
                inf = float("inf")
                # init score arrays for terminal clades
                alphabet = self.matrix.names
                length = len(alphabet)
                clade_scores = {}
                for j in range(len(column_i)):
                    array = [inf] * length
                    index = alphabet.index(column_i[j])
                    array[index] = 0
                    clade_scores[terms[j]] = array
                # bottom up calculation
                for clade in tree.get_nonterminals(order="postorder"):
                    clade_childs = clade.clades
                    left_score = clade_scores[clade_childs[0]]
                    right_score = clade_scores[clade_childs[1]]
                    array = []
                    for m in range(length):
                        min_l = inf
                        min_r = inf
                        for n in range(length):
                            sl = self.matrix[alphabet[m], alphabet[n]] + left_score[n]
                            sr = self.matrix[alphabet[m], alphabet[n]] + right_score[n]
                            if min_l > sl:
                                min_l = sl
                            if min_r > sr:
                                min_r = sr
                        array.append(min_l + min_r)
                    clade_scores[clade] = array
                # minimum from root score
                score_i = min(array)
                # TODO: resolve internal states
            score += score_i
        return score


class ParsimonyTreeConstructor(TreeConstructor):
    """Parsimony tree constructor.

    :Parameters:
        searcher : TreeSearcher
            tree searcher to search the best parsimony tree.
        starting_tree : Tree
            starting tree provided to the searcher.

    Examples
    --------
    We will load an alignment, and then load various trees which have already been computed from it::

      >>> from Bio import AlignIO, Phylo
      >>> aln = AlignIO.read(open('TreeConstruction/msa.phy'), 'phylip')
      >>> print(aln)
      Alignment with 5 rows and 13 columns
      AACGTGGCCACAT Alpha
      AAGGTCGCCACAC Beta
      CAGTTCGCCACAA Gamma
      GAGATTTCCGCCT Delta
      GAGATCTCCGCCC Epsilon

    Load a starting tree::

      >>> starting_tree = Phylo.read('TreeConstruction/nj.tre', 'newick')
      >>> print(starting_tree)
      Tree(rooted=False, weight=1.0)
          Clade(branch_length=0.0, name='Inner3')
              Clade(branch_length=0.01421, name='Inner2')
                  Clade(branch_length=0.23927, name='Inner1')
                      Clade(branch_length=0.08531, name='Epsilon')
                      Clade(branch_length=0.13691, name='Delta')
                  Clade(branch_length=0.2923, name='Alpha')
              Clade(branch_length=0.07477, name='Beta')
              Clade(branch_length=0.17523, name='Gamma')

    Build the Parsimony tree from the starting tree::

      >>> scorer = Phylo.TreeConstruction.ParsimonyScorer()
      >>> searcher = Phylo.TreeConstruction.NNITreeSearcher(scorer)
      >>> constructor = Phylo.TreeConstruction.ParsimonyTreeConstructor(searcher, starting_tree)
      >>> pars_tree = constructor.build_tree(aln)
      >>> print(pars_tree)
      Tree(rooted=True, weight=1.0)
          Clade(branch_length=0.0)
              Clade(branch_length=0.19732999999999998, name='Inner1')
                  Clade(branch_length=0.13691, name='Delta')
                  Clade(branch_length=0.08531, name='Epsilon')
              Clade(branch_length=0.04194000000000003, name='Inner2')
                  Clade(branch_length=0.01421, name='Inner3')
                      Clade(branch_length=0.17523, name='Gamma')
                      Clade(branch_length=0.07477, name='Beta')
                  Clade(branch_length=0.2923, name='Alpha')

    Same example, using the new Alignment class::

      >>> from Bio import Align, Phylo
      >>> alignment = Align.read(open('TreeConstruction/msa.phy'), 'phylip')
      >>> print(alignment)
      Alpha             0 AACGTGGCCACAT 13
      Beta              0 AAGGTCGCCACAC 13
      Gamma             0 CAGTTCGCCACAA 13
      Delta             0 GAGATTTCCGCCT 13
      Epsilon           0 GAGATCTCCGCCC 13
      <BLANKLINE>

    Load a starting tree::

      >>> starting_tree = Phylo.read('TreeConstruction/nj.tre', 'newick')
      >>> print(starting_tree)
      Tree(rooted=False, weight=1.0)
          Clade(branch_length=0.0, name='Inner3')
              Clade(branch_length=0.01421, name='Inner2')
                  Clade(branch_length=0.23927, name='Inner1')
                      Clade(branch_length=0.08531, name='Epsilon')
                      Clade(branch_length=0.13691, name='Delta')
                  Clade(branch_length=0.2923, name='Alpha')
              Clade(branch_length=0.07477, name='Beta')
              Clade(branch_length=0.17523, name='Gamma')

    Build the Parsimony tree from the starting tree::

      >>> scorer = Phylo.TreeConstruction.ParsimonyScorer()
      >>> searcher = Phylo.TreeConstruction.NNITreeSearcher(scorer)
      >>> constructor = Phylo.TreeConstruction.ParsimonyTreeConstructor(searcher, starting_tree)
      >>> pars_tree = constructor.build_tree(alignment)
      >>> print(pars_tree)
      Tree(rooted=True, weight=1.0)
          Clade(branch_length=0.0)
              Clade(branch_length=0.19732999999999998, name='Inner1')
                  Clade(branch_length=0.13691, name='Delta')
                  Clade(branch_length=0.08531, name='Epsilon')
              Clade(branch_length=0.04194000000000003, name='Inner2')
                  Clade(branch_length=0.01421, name='Inner3')
                      Clade(branch_length=0.17523, name='Gamma')
                      Clade(branch_length=0.07477, name='Beta')
                  Clade(branch_length=0.2923, name='Alpha')

    """

    def __init__(self, searcher, starting_tree=None):
        """Initialize the class."""
        self.searcher = searcher
        self.starting_tree = starting_tree

    def build_tree(self, alignment):
        """Build the tree.

        :Parameters:
            alignment : MultipleSeqAlignment
                multiple sequence alignment to calculate parsimony tree.

        """
        # if starting_tree is none,
        # create a upgma tree with 'identity' scoring matrix
        if self.starting_tree is None:
            dtc = DistanceTreeConstructor(DistanceCalculator("identity"), "upgma")
            self.starting_tree = dtc.build_tree(alignment)
        return self.searcher.search(self.starting_tree, alignment)


if __name__ == "__main__":
    from Bio._utils import run_doctest

    run_doctest()<|MERGE_RESOLUTION|>--- conflicted
+++ resolved
@@ -745,21 +745,8 @@
             inner_clade.clades.append(clade1)
             inner_clade.clades.append(clade2)
             # assign branch length
-<<<<<<< HEAD
             clade1.branch_length = min_dist * 1.0 / 2 - self._height_of(clade1)
-
             clade2.branch_length = min_dist * 1.0 / 2 - self._height_of(clade2)
-=======
-            if clade1.is_terminal():
-                clade1.branch_length = min_dist / 2
-            else:
-                clade1.branch_length = min_dist / 2 - self._height_of(clade1)
-
-            if clade2.is_terminal():
-                clade2.branch_length = min_dist / 2
-            else:
-                clade2.branch_length = min_dist / 2 - self._height_of(clade2)
->>>>>>> eedf82d4
 
             # update node list
             clades[min_j] = inner_clade
