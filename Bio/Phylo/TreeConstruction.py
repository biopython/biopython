# Copyright (C) 2013 by Yanbo Ye (yeyanbo289@gmail.com)
# This code is part of the Biopython distribution and governed by its
# license. Please see the LICENSE file that should have been included
# as part of this package.

from __future__ import print_function

"""Classes and methods for tree construction"""
__docformat__ = "restructuredtext en"

import itertools
import copy
from Bio.Phylo import BaseTree
from Bio.Align import MultipleSeqAlignment
from Bio.SubsMat import MatrixInfo
from Bio import _py3k


def _is_numeric(x):
    return _py3k._is_int_or_long(x) or isinstance(x, (float, complex))


class _Matrix(object):
    """Base class for distance matrix or scoring matrix

    Accepts a list of names and a lower triangular matrix.::

        matrix = [[0],
                  [1, 0],
                  [2, 3, 0],
                  [4, 5, 6, 0]]
        represents the symmetric matrix of
        [0,1,2,4]
        [1,0,3,5]
        [2,3,0,6]
        [4,5,6,0]

    :Parameters:
        names : list
            names of elements, used for indexing
        matrix : list
            nested list of numerical lists in lower triangular format

    Example
    -------

    >>> from Bio.Phylo.TreeConstruction import _Matrix
    >>> names = ['Alpha', 'Beta', 'Gamma', 'Delta']
    >>> matrix = [[0], [1, 0], [2, 3, 0], [4, 5, 6, 0]]
    >>> m = _Matrix(names, matrix)
    >>> m
    _Matrix(names=['Alpha', 'Beta', 'Gamma', 'Delta'], matrix=[[0], [1, 0], [2, 3, 0], [4, 5, 6, 0]])

    You can use two indices to get or assign an element in the matrix.

    >>> m[1,2]
    3
    >>> m['Beta','Gamma']
    3
    >>> m['Beta','Gamma'] = 4
    >>> m['Beta','Gamma']
    4

    Further more, you can use one index to get or assign a list of elements related to that index.

    >>> m[0]
    [0, 1, 2, 4]
    >>> m['Alpha']
    [0, 1, 2, 4]
    >>> m['Alpha'] = [0, 7, 8, 9]
    >>> m[0]
    [0, 7, 8, 9]
    >>> m[0,1]
    7

    Also you can delete or insert a column&row of elemets by index.

    >>> m
    _Matrix(names=['Alpha', 'Beta', 'Gamma', 'Delta'], matrix=[[0], [7, 0], [8, 4, 0], [9, 5, 6, 0]])
    >>> del m['Alpha']
    >>> m
    _Matrix(names=['Beta', 'Gamma', 'Delta'], matrix=[[0], [4, 0], [5, 6, 0]])
    >>> m.insert('Alpha', [0, 7, 8, 9] , 0)
    >>> m
    _Matrix(names=['Alpha', 'Beta', 'Gamma', 'Delta'], matrix=[[0], [7, 0], [8, 4, 0], [9, 5, 6, 0]])

    """

    def __init__(self, names, matrix=None):
        """Initialize matrix by a list of names and a list of
        lower triangular matrix data"""
        # check names
        if isinstance(names, list) and all(isinstance(s, str) for s in names):
            if len(set(names)) == len(names):
                self.names = names
            else:
                raise ValueError("Duplicate names found")
        else:
            raise TypeError("'names' should be a list of strings")

        # check matrix
        if matrix is None:
            # create a new one with 0 if matrix is not assigned
            matrix = [[0] * i for i in range(1, len(self) + 1)]
            self.matrix = matrix
        else:
            # check if all elements are numbers
            if (isinstance(matrix, list)
                and all(isinstance(l, list) for l in matrix)
                and all(_is_numeric(n) for n in [item for sublist in matrix
                                                 for item in sublist])):
                # check if the same length with names
                if len(matrix) == len(names):
                    # check if is lower triangle format
                    if [len(m) for m in matrix] == list(range(1, len(self) + 1)):
                        self.matrix = matrix
                    else:
                        raise ValueError(
                            "'matrix' should be in lower triangle format")
                else:
                    raise ValueError(
                        "'names' and 'matrix' should be the same size")
            else:
                raise TypeError("'matrix' should be a list of numerical lists")

    def __getitem__(self, item):
        """Access value(s) by the index(s) or name(s).

        For a _Matrix object 'dm'::

            dm[i]                   get a value list from the given 'i' to others;
            dm[i, j]                get the value between 'i' and 'j';
            dm['name']              map name to index first
            dm['name1', 'name2']    map name to index first
        """
        # Handle single indexing
        if isinstance(item, (int, str)):
            index = None
            if isinstance(item, int):
                index = item
            elif isinstance(item, str):
                if item in self.names:
                    index = self.names.index(item)
                else:
                    raise ValueError("Item not found.")
            else:
                raise TypeError("Invalid index type.")
            # check index
            if index > len(self) - 1:
                raise IndexError("Index out of range.")
            return [self.matrix[index][i] for i in range(0, index)] + [self.matrix[i][index] for i in range(index, len(self))]
        # Handle double indexing
        elif len(item) == 2:
            row_index = None
            col_index = None
            if all(isinstance(i, int) for i in item):
                row_index, col_index = item
            elif all(isinstance(i, str) for i in item):
                row_name, col_name = item
                if row_name in self.names and col_name in self.names:
                    row_index = self.names.index(row_name)
                    col_index = self.names.index(col_name)
                else:
                    raise ValueError("Item not found.")
            else:
                raise TypeError("Invalid index type.")
            # check index
            if row_index > len(self) - 1 or col_index > len(self) - 1:
                raise IndexError("Index out of range.")
            if row_index > col_index:
                return self.matrix[row_index][col_index]
            else:
                return self.matrix[col_index][row_index]
        else:
            raise TypeError("Invalid index type.")

    def __setitem__(self, item, value):
        """Set value by the index(s) or name(s).

        Similar to __getitem__::

            dm[1] = [1, 0, 3, 4]    set values from '1' to others;
            dm[i, j] = 2            set the value from 'i' to 'j'

        """

        # Handle single indexing
        if isinstance(item, (int, str)):
            index = None
            if isinstance(item, int):
                index = item
            elif isinstance(item, str):
                if item in self.names:
                    index = self.names.index(item)
                else:
                    raise ValueError("Item not found.")
            else:
                raise TypeError("Invalid index type.")
            # check index
            if index > len(self) - 1:
                raise IndexError("Index out of range.")
            # check and assign value
            if isinstance(value, list) and all(_is_numeric(n) for n in value):
                if len(value) == len(self):
                    for i in range(0, index):
                        self.matrix[index][i] = value[i]
                    for i in range(index, len(self)):
                        self.matrix[i][index] = value[i]
                else:
                    raise ValueError("Value not the same size.")
            else:
                raise TypeError("Invalid value type.")
        # Handle double indexing
        elif len(item) == 2:
            row_index = None
            col_index = None
            if all(isinstance(i, int) for i in item):
                row_index, col_index = item
            elif all(isinstance(i, str) for i in item):
                row_name, col_name = item
                if row_name in self.names and col_name in self.names:
                    row_index = self.names.index(row_name)
                    col_index = self.names.index(col_name)
                else:
                    raise ValueError("Item not found.")
            else:
                raise TypeError("Invalid index type.")
            # check index
            if row_index > len(self) - 1 or col_index > len(self) - 1:
                raise IndexError("Index out of range.")
            # check and assign value
            if _is_numeric(value):
                if row_index > col_index:
                    self.matrix[row_index][col_index] = value
                else:
                    self.matrix[col_index][row_index] = value
            else:
                raise TypeError("Invalid value type.")
        else:
            raise TypeError("Invalid index type.")

    def __delitem__(self, item):
        """Delete related distances by the index or name"""
        index = None
        if isinstance(item, int):
            index = item
        elif isinstance(item, str):
            index = self.names.index(item)
        else:
            raise TypeError("Invalid index type.")
        # remove distances related to index
        for i in range(index + 1, len(self)):
            del self.matrix[i][index]
        del self.matrix[index]
        # remove name
        del self.names[index]

    def insert(self, name, value, index=None):
        """Insert distances given the name and value.

        :Parameters:
            name : str
                name of a row/col to be inserted
            value : list
                a row/col of values to be inserted
        """
        if isinstance(name, str):
            # insert at the given index or at the end
            if index is None:
                index = len(self)
            if not isinstance(index, int):
                raise TypeError("Invalid index type.")
            # insert name
            self.names.insert(index, name)
            # insert elements of 0, to be assigned
            self.matrix.insert(index, [0] * index)
            for i in range(index, len(self)):
                self.matrix[i].insert(index, 0)
            # assign value
            self[index] = value
        else:
            raise TypeError("Invalid name type.")

    def __len__(self):
        """Matrix length"""
        return len(self.names)

    def __repr__(self):
        return self.__class__.__name__ \
            + "(names=%s, matrix=%s)" \
            % tuple(map(repr, (self.names, self.matrix)))

    def __str__(self):
        """Get a lower triangular matrix string"""
        matrix_string = '\n'.join(
            [self.names[i] + "\t" + "\t".join([str(n) for n in self.matrix[i]])
             for i in range(0, len(self))])
        matrix_string = matrix_string + "\n\t" + "\t".join(self.names)
        return matrix_string


class _DistanceMatrix(_Matrix):
    """
	Distance matrix class that can be used for distance based tree algorithms.
    	All diagonal elements will be zero no matter what the users provide.
    """

    def __init__(self, names, matrix=None):
        _Matrix.__init__(self, names, matrix)
        self._set_zero_diagonal()

    def __setitem__(self, item, value):
        _Matrix.__setitem__(self, item, value)
        self._set_zero_diagonal()

    def _set_zero_diagonal(self):
        """set all diagonal elements to zero"""
        for i in range(0, len(self)):
            self.matrix[i][i] = 0


class DistanceCalculator(object):

    """Class to calculate the distance matrix from a DNA or Protein

    Multiple Sequence Alignment(MSA) and the given name of the
    substitution model.

    Currently only scoring matrices are used.

    :Parameters:
        model : str
            Name of the model matrix to be used to calculate distance.
            The attribute `dna_matrices` contains the available model
            names for DNA sequences and `protein_matrices` for protein
            sequences.

    Example
    -------

    >>> from Bio.Phylo.TreeConstruction import DistanceCalculator
    >>> from Bio import AlignIO
    >>> aln = AlignIO.read(open('Tests/TreeConstruction/msa.phy'), 'phylip')
    >>> print aln
    SingleLetterAlphabet() alignment with 5 rows and 13 columns
    AACGTGGCCACAT Alpha
    AAGGTCGCCACAC Beta
    GAGATTTCCGCCT Delta
    GAGATCTCCGCCC Epsilon
    CAGTTCGCCACAA Gamma

    DNA calculator with 'identity' model::

        >>> calculator = DistanceCalculator('identity')
        >>> dm = calculator.get_distance(aln)
        >>> print dm
        Alpha   0
        Beta    0.230769230769  0
        Gamma   0.384615384615  0.230769230769  0
        Delta   0.538461538462  0.538461538462  0.538461538462  0
        Epsilon 0.615384615385  0.384615384615  0.461538461538  0.153846153846  0
                Alpha           Beta            Gamma           Delta           Epsilon

    Protein calculator with 'blosum62' model::

        >>> calculator = DistanceCalculator('blosum62')
        >>> dm = calculator.get_distance(aln)
        >>> print dm
        Alpha   0
        Beta    0.369047619048  0
        Gamma   0.493975903614  0.25            0
        Delta   0.585365853659  0.547619047619  0.566265060241  0
        Epsilon 0.7             0.355555555556  0.488888888889  0.222222222222  0
                Alpha           Beta            Gamma           Delta           Epsilon
    """

    dna_alphabet = ['A', 'T', 'C', 'G']

    # BLAST nucleic acid scoring matrix
    blastn = [[5],
              [-4, 5],
              [-4, -4, 5],
              [-4, -4, -4, 5]]

    # transition/transversion scoring matrix
    trans = [[6],
             [-5, 6],
             [-5, -1, 6],
             [-1, -5, -5, 6]]

    protein_alphabet = ['A', 'B', 'C', 'D', 'E', 'F', 'G', 'H', 'I', 'K', 'L',
                        'M', 'N', 'P', 'Q', 'R', 'S', 'T', 'V', 'W', 'X', 'Y',
                        'Z']

    # matrices available
    dna_matrices = {'blastn': blastn, 'trans': trans}
    protein_models = MatrixInfo.available_matrices
    protein_matrices = dict((name, getattr(MatrixInfo, name))
                            for name in protein_models)

    dna_models = list(dna_matrices.keys())

    models = ['identity'] + dna_models + protein_models

    def __init__(self, model='identity', verbose=False):
        """Initialize with a distance model

        Params:
            model - scoring matrix to use
            verbose - print out status of distancematrix construction
        """

        if model == 'identity':
            self.scoring_matrix = None
        elif model in self.dna_models:
            self.scoring_matrix = _Matrix(self.dna_alphabet,
                                          self.dna_matrices[model])
        elif model in self.protein_models:
            self.scoring_matrix = self._build_protein_matrix(
                self.protein_matrices[model])
        else:
            raise ValueError("Model not supported. Available models: "
                             + ", ".join(self.models))
        self.verbose = verbose

    def _pairwise(self, seq1, seq2):
        """Calculate pairwise distance from two sequences.

        Returns a value between 0 (identical sequences) and 1 (completely
        different, or seq1 is an empty string.)
        """
        score = 0
        max_score = 0
        if self.scoring_matrix:
            max_score1 = 0
            max_score2 = 0
            skip_letters = ['-', '*']
            for i in range(0, len(seq1)):
                l1 = seq1[i]
                l2 = seq2[i]
                if l1 in skip_letters or l2 in skip_letters:
                    continue
                if l1 not in self.scoring_matrix.names:
                    raise ValueError("Bad alphabet '%s' in sequence '%s' at position '%s'"
                                     % (l1, seq1.id, i))
                if l2 not in self.scoring_matrix.names:
                    raise ValueError("Bad alphabet '%s' in sequence '%s' at position '%s'"
                                     % (l2, seq2.id, i))
                max_score1 += self.scoring_matrix[l1, l1]
                max_score2 += self.scoring_matrix[l2, l2]
                score += self.scoring_matrix[l1, l2]
<<<<<<< HEAD

            max_score = max_score1 > max_score2 and max_score1 or max_score2
        else: #identity
=======
            # Take the higher score if the matrix is asymmetrical
            max_score = max(max_score1, max_score2)
        else:
            # Score by character identity, not skipping any special letters
>>>>>>> b62f3f3e
            for i in range(0, len(seq1)):
                l1 = seq1[i]
                l2 = seq2[i]
                if l1 == l2:
                    score += 1
            max_score = len(seq1)

        if max_score == 0:
            return 1  # max possible scaled distance
        return 1 - (score * 1.0 / max_score)

    
    def _pairwise_multi(self,msa_combos):
        """Calculate pairwise distance for multiple sequence tuples, used for MP"""
        for pairwise in msa_combos:
            seq1 = pairwise[0]
            seq2 = pairwise[1]
            self.dm[seq1.id,seq2.id] = self._pairwise(seq1,seq1)

    def get_distance(self, msa, multi=False):
        """Return a _DistanceMatrix for MSA object, additionally,
        output distance matrix to a phylip input distance matrix
        to use with phylip programs

        :Parameters:
            msa : MultipleSeqAlignment
                DNA or Protein multiple sequence alignment.
            multi - MultiProcess DistanceMatrix calculation, Defaults to False
        """

        if not isinstance(msa, MultipleSeqAlignment):
            raise TypeError("Must provide a MultipleSeqAlignment object.")

        verbose_name = ""
        names = [s.id for s in msa]
        
        '''Create DistanceMatrix Object filled with all possible names'''
        self.dm = _DistanceMatrix(names)

        for seq1,seq2 in itertools.combinations(msa,2):
            '''If multi is selected, store combinations in memory to give to multiple processors'''
            if multi:
                multiprocess_list.append((seq1,seq2))
            else:
              if self.verbose:
                print("Getting distance from {0} and {1}".format(seq1.id,seq2.id)
              self.dm[seq1.id, seq2.id] = self._pairwise(seq1,seq2)

        if multi:
            multiprocess_list = []
            jobs = []
            from multiprocessing import Process, cpu_count
            multiprocess_list = self.slice_list(multiprocess_list,cpu_count())
            for seq_list in multiprocess_list:
                p = Process(target=self._pairwise_multi,args=(seq_list,))
                p.start()
                jobs.append(p)
            for job in jobs:
                job.join()

        return self.dm

    def convert_distance_matrix(self, dm):
        """
        Output distance matrix object to a string that is the input distance matrix
        to use with phylip programs, i.e. neighbor 

        :Parameters:
            dm : distance matrix to convert
        """
        if not isinstance(dm, _DistanceMatrix):
            raise TypeError("{0} is not a distance matrix object".format(dm))

        phylip_lines = str(len(dm.names)) + "\n"
        for names, entries in zip(dm.names, dm.matrix):
            phylip_lines += "{0} {1}\n".format(str(names.strip()),
                                                   " ".join([str(entry).strip() for entry in entries]))
        return phylip_lines

    def _build_protein_matrix(self, subsmat):
        """Convert matrix from SubsMat format to _Matrix object"""
        protein_matrix = _Matrix(self.protein_alphabet)
        for k, v in subsmat.items():
            aa1, aa2 = k
            protein_matrix[aa1, aa2] = v
        return protein_matrix


    def slice_list(self, input, size):
        '''Slice list into equal sizes to spread accross processors'''
        input_size = len(input)
        slice_size = input_size / size
        remain = input_size % size
        result = []
        iterator = iter(input)
        for i in range(size):
            result.append([])
            for j in range(slice_size):
                result[i].append(iterator.next())
            if remain:
                result[i].append(iterator.next())
                remain -= 1
        return result

class TreeConstructor(object):

    """Base class for all tree constructor."""

    def build_tree(self, msa):
        """Caller to built the tree from a MultipleSeqAlignment object.

        This should be implemented in subclass"""
        raise NotImplementedError("Method not implemented!")


class DistanceTreeConstructor(TreeConstructor):

    """Distance based tree constructor.

    :Parameters:
        method : str
            Distance tree construction method, 'nj'(default) or 'upgma'.
        distance_calculator : DistanceCalculator
            The distance matrix calculator for multiple sequence alignment.
            It must be provided if `build_tree` will be called.

    Example
    --------

    >>> from TreeConstruction import DistanceTreeConstructor
    >>> constructor = DistanceTreeConstructor()

    UPGMA Tree:

    >>> upgmatree = constructor.upgma(dm)
    >>> print upgmatree
    Tree(rooted=True)
        Clade(name='Inner4')
            Clade(branch_length=0.171955155115, name='Inner1')
                Clade(branch_length=0.111111111111, name='Epsilon')
                Clade(branch_length=0.111111111111, name='Delta')
            Clade(branch_length=0.0673103855608, name='Inner3')
                Clade(branch_length=0.0907558806655, name='Inner2')
                    Clade(branch_length=0.125, name='Gamma')
                    Clade(branch_length=0.125, name='Beta')
                Clade(branch_length=0.215755880666, name='Alpha')

    NJ Tree:

    >>> njtree = constructor.nj(dm)
    >>> print njtree
    Tree(rooted=False)
        Clade(name='Inner3')
            Clade(branch_length=0.0142054862889, name='Inner2')
                Clade(branch_length=0.239265540676, name='Inner1')
                    Clade(branch_length=0.0853101915988, name='Epsilon')
                    Clade(branch_length=0.136912030623, name='Delta')
                Clade(branch_length=0.292306275042, name='Alpha')
            Clade(branch_length=0.0747705106139, name='Beta')
            Clade(branch_length=0.175229489386, name='Gamma')


    """

    methods = ['nj', 'upgma']

    def __init__(self, distance_calculator=None, method="nj"):
        if (distance_calculator is None
                or isinstance(distance_calculator, DistanceCalculator)):
            self.distance_calculator = distance_calculator
        else:
            raise TypeError("Must provide a DistanceCalculator object.")
        if isinstance(method, str) and method in self.methods:
            self.method = method
        else:
            raise TypeError("Bad method: " + method +
                            ". Available methods: " + ", ".join(self.methods))

    def build_tree(self, msa):
        if self.distance_calculator:
            dm = self.distance_calculator.get_distance(msa)
            tree = None
            if self.method == 'upgma':
                tree = self.upgma(dm)
            else:
                tree = self.nj(dm)
            return tree
        else:
            raise TypeError("Must provide a DistanceCalculator object.")

    def upgma(self, distance_matrix):
        """Construct and return an UPGMA tree.

        Constructs and returns an Unweighted Pair Group Method
        with Arithmetic mean (UPGMA) tree.

        :Parameters:
            distance_matrix : _DistanceMatrix
                The distance matrix for tree construction.
        """
        if not isinstance(distance_matrix, _DistanceMatrix):
            raise TypeError("Must provide a _DistanceMatrix object.")

        # make a copy of the distance matrix to be used
        dm = copy.deepcopy(distance_matrix)
        # init terminal clades
        clades = [BaseTree.Clade(None, name) for name in dm.names]
        # init minimum index
        min_i = 0
        min_j = 0
        inner_count = 0
        while len(dm) > 1:
            min_dist = dm[1, 0]
            # find minimum index
            for i in range(1, len(dm)):
                for j in range(0, i):
                    if min_dist >= dm[i, j]:
                        min_dist = dm[i, j]
                        min_i = i
                        min_j = j

            # create clade
            clade1 = clades[min_i]
            clade2 = clades[min_j]
            inner_count += 1
            inner_clade = BaseTree.Clade(None, "Inner" + str(inner_count))
            inner_clade.clades.append(clade1)
            inner_clade.clades.append(clade2)
            # assign branch length
            if clade1.is_terminal():
                clade1.branch_length = min_dist * 1.0 / 2
            else:
                clade1.branch_length = min_dist * \
                    1.0 / 2 - self._height_of(clade1)

            if clade2.is_terminal():
                clade2.branch_length = min_dist * 1.0 / 2
            else:
                clade2.branch_length = min_dist * \
                    1.0 / 2 - self._height_of(clade2)

            # update node list
            clades[min_j] = inner_clade
            del clades[min_i]

            # rebuild distance matrix,
            # set the distances of new node at the index of min_j
            for k in range(0, len(dm)):
                if k != min_i and k != min_j:
                    dm[min_j, k] = (dm[min_i, k] + dm[min_j, k]) * 1.0 / 2

            dm.names[min_j] = "Inner" + str(inner_count)

            del dm[min_i]
        inner_clade.branch_length = 0
        return BaseTree.Tree(inner_clade)

    def nj(self, distance_matrix):
        """Construct and return an Neighbor Joining tree.

        :Parameters:
            distance_matrix : _DistanceMatrix
                The distance matrix for tree construction.
        """

        if not isinstance(distance_matrix, _DistanceMatrix):
            raise TypeError("Must provide a _DistanceMatrix object.")

        # make a copy of the distance matrix to be used
        dm = copy.deepcopy(distance_matrix)
        # init terminal clades
        clades = [BaseTree.Clade(None, name) for name in dm.names]
        # init node distance
        node_dist = [0] * len(dm)
        # init minimum index
        min_i = 0
        min_j = 0
        inner_count = 0
        while len(dm) > 2:
            # calculate nodeDist
            for i in range(0, len(dm)):
                node_dist[i] = 0
                for j in range(0, len(dm)):
                    node_dist[i] += dm[i, j]
                node_dist[i] = node_dist[i] / (len(dm) - 2)

            # find minimum distance pair
            min_dist = dm[1, 0] - node_dist[1] - node_dist[0]
            min_i = 0
            min_j = 1
            for i in range(1, len(dm)):
                for j in range(0, i):
                    temp = dm[i, j] - node_dist[i] - node_dist[j]
                    if min_dist > temp:
                        min_dist = temp
                        min_i = i
                        min_j = j
            # create clade
            clade1 = clades[min_i]
            clade2 = clades[min_j]
            inner_count += 1
            inner_clade = BaseTree.Clade(None, "Inner" + str(inner_count))
            inner_clade.clades.append(clade1)
            inner_clade.clades.append(clade2)
            # assign branch length
            clade1.branch_length = (dm[min_i, min_j] + node_dist[min_i]
                                    - node_dist[min_j]) / 2.0
            clade2.branch_length = dm[min_i, min_j] - clade1.branch_length

            # update node list
            clades[min_j] = inner_clade
            del clades[min_i]

            # rebuild distance matrix,
            # set the distances of new node at the index of min_j
            for k in range(0, len(dm)):
                if k != min_i and k != min_j:
                    dm[min_j, k] = (dm[min_i, k] + dm[min_j, k]
                                    - dm[min_i, min_j]) / 2.0

            dm.names[min_j] = "Inner" + str(inner_count)
            del dm[min_i]

        # set the last clade as one of the child of the inner_clade
        root = None
        if clades[0] == inner_clade:
            clades[0].branch_length = 0
            clades[1].branch_length = dm[1, 0]
            clades[0].clades.append(clades[1])
            root = clades[0]
        else:
            clades[0].branch_length = dm[1, 0]
            clades[1].branch_length = 0
            clades[1].clades.append(clades[0])
            root = clades[1]

        return BaseTree.Tree(root, rooted=False)

    def _height_of(self, clade):
        """calculate clade height -- the longest path to any terminal."""
        height = 0
        if clade.is_terminal():
            height = clade.branch_length
        else:
            height = height + max([self._height_of(c) for c in clade.clades])
        return height

# #################### Tree Scoring and Searching Classes #####################
class Scorer(object):

    """Base class for all tree scoring methods"""

    def get_score(self, tree, alignment):
        """Caller to get the score of a tree for the given alignment.

        This should be implemented in subclass"""
        raise NotImplementedError("Method not implemented!")


class TreeSearcher(object):

    """Base class for all tree searching methods"""

    def search(self, starting_tree, alignment):
        """Caller to search the best tree with a starting tree.

        This should be implemented in subclass"""
        raise NotImplementedError("Method not implemented!")


class NNITreeSearcher(TreeSearcher):
    """
	Tree searching with Nearest Neighbor Interchanges (NNI) algorithm.
    	:Parameters:
        	scorer : ParsimonyScorer
            	parsimony scorer to calculate the parsimony score of
            	different trees during NNI algorithm.
    """

    def __init__(self, scorer):
        if isinstance(scorer, Scorer):
            self.scorer = scorer
        else:
            raise TypeError("Must provide a Scorer object.")

    def search(self, starting_tree, alignment):
        """Implement the TreeSearcher.search method.

        :Parameters:
           starting_tree : Tree
               starting tree of NNI method.
           alignment : MultipleSeqAlignment
               multiple sequence alignment used to calculate parsimony
               score of different NNI trees.
        """

        return self._nni(starting_tree, alignment)

    def _nni(self, starting_tree, alignment):
        """Search for the best parsimony tree using the NNI algorithm."""
        best_tree = starting_tree
        while True:
            best_score = self.scorer.get_score(best_tree, alignment)
            temp = best_score
            for t in self._get_neighbors(best_tree):
                score = self.scorer.get_score(t, alignment)
                if score < best_score:
                    best_score = score
                    best_tree = t
            # stop if no smaller score exist
            if best_score >= temp:
                break
        return best_tree

    def _get_neighbors(self, tree):
        """Get all neighbor trees of the given tree.

        Currently only for binary rooted trees.
        """
        # make child to parent dict
        parents = {}
        for clade in tree.find_clades():
            if clade != tree.root:
                node_path = tree.get_path(clade)
                # cannot get the parent if the parent is root. Bug?
                if len(node_path) == 1:
                    parents[clade] = tree.root
                else:
                    parents[clade] = node_path[-2]
        neighbors = []
        root_childs = []
        for clade in tree.get_nonterminals(order="level"):
            if clade == tree.root:
                left = clade.clades[0]
                right = clade.clades[1]
                root_childs.append(left)
                root_childs.append(right)
                if not left.is_terminal() and not right.is_terminal():
                    # make changes around the left_left clade
                    # left_left = left.clades[0]
                    left_right = left.clades[1]
                    right_left = right.clades[0]
                    right_right = right.clades[1]
                    # neightbor 1 (left_left + right_right)
                    del left.clades[1]
                    del right.clades[1]
                    left.clades.append(right_right)
                    right.clades.append(left_right)
                    temp_tree = copy.deepcopy(tree)
                    neighbors.append(temp_tree)
                    # neighbor 2 (left_left + right_left)
                    del left.clades[1]
                    del right.clades[0]
                    left.clades.append(right_left)
                    right.clades.append(right_right)
                    temp_tree = copy.deepcopy(tree)
                    neighbors.append(temp_tree)
                    # change back (left_left + left_right)
                    del left.clades[1]
                    del right.clades[0]
                    left.clades.append(left_right)
                    right.clades.insert(0, right_left)
            elif clade in root_childs:
                # skip root child
                continue
            else:
                # method for other clades
                # make changes around the parent clade
                left = clade.clades[0]
                right = clade.clades[1]
                parent = parents[clade]
                if clade == parent.clades[0]:
                    sister = parent.clades[1]
                    # neighbor 1 (parent + right)
                    del parent.clades[1]
                    del clade.clades[1]
                    parent.clades.append(right)
                    clade.clades.append(sister)
                    temp_tree = copy.deepcopy(tree)
                    neighbors.append(temp_tree)
                    # neighbor 2 (parent + left)
                    del parent.clades[1]
                    del clade.clades[0]
                    parent.clades.append(left)
                    clade.clades.append(right)
                    temp_tree = copy.deepcopy(tree)
                    neighbors.append(temp_tree)
                    # change back (parent + sister)
                    del parent.clades[1]
                    del clade.clades[0]
                    parent.clades.append(sister)
                    clade.clades.insert(0, left)
                else:
                    sister = parent.clades[0]
                    # neighbor 1 (parent + right)
                    del parent.clades[0]
                    del clade.clades[1]
                    parent.clades.insert(0, right)
                    clade.clades.append(sister)
                    temp_tree = copy.deepcopy(tree)
                    neighbors.append(temp_tree)
                    # neighbor 2 (parent + left)
                    del parent.clades[0]
                    del clade.clades[0]
                    parent.clades.insert(0, left)
                    clade.clades.append(right)
                    temp_tree = copy.deepcopy(tree)
                    neighbors.append(temp_tree)
                    # change back (parent + sister)
                    del parent.clades[0]
                    del clade.clades[0]
                    parent.clades.insert(0, sister)
                    clade.clades.insert(0, left)
        return neighbors

# ######################## Parsimony Classes ##########################
class ParsimonyScorer(Scorer):

    """Parsimony scorer with a scoring matrix.

    This is a combination of Fitch algorithm and Sankoff algorithm.
    See ParsimonyTreeConstructor for usage.

    :Parameters:
        matrix : _Matrix
            scoring matrix used in parsimony score calculation.
    """

    def __init__(self, matrix=None):
        if not matrix or isinstance(matrix, _Matrix):
            self.matrix = matrix
        else:
            raise TypeError("Must provide a _Matrix object.")

    def get_score(self, tree, alignment):
        """Calculate and return the parsimony score given a tree and
        the MSA using the Fitch algorithm without the penalty matrix
        the Sankoff algorithm with the matrix"""
        # make sure the tree is rooted and bifurcating
        if not tree.is_bifurcating():
            raise ValueError("The tree provided should be bifurcating.")
        if not tree.rooted:
            tree.root_at_midpoint()
        # sort tree terminals and alignment
        terms = tree.get_terminals()
        terms.sort(key=lambda term: term.name)
        alignment.sort()
        if not all([t.name == a.id for t, a in zip(terms, alignment)]):
            raise ValueError(
                "Taxon names of the input tree should be the same with the alignment.")
        # term_align = dict(zip(terms, alignment))
        score = 0
        for i in range(len(alignment[0])):
            # parsimony score for column_i
            score_i = 0
            # get column
            column_i = alignment[:, i]
            # skip non-informative column
            if column_i == len(column_i) * column_i[0]:
                continue

            # start calculating score_i using the tree and column_i

            # Fitch algorithm without the penalty matrix
            if not self.matrix:
                # init by mapping terminal clades and states in column_i
                clade_states = dict(zip(terms, [set([c]) for c in column_i]))
                for clade in tree.get_nonterminals(order="postorder"):
                    clade_childs = clade.clades
                    left_state = clade_states[clade_childs[0]]
                    right_state = clade_states[clade_childs[1]]
                    state = left_state & right_state
                    if not state:
                        state = left_state | right_state
                        score_i = score_i + 1
                    clade_states[clade] = state
            # Sankoff algorithm with the penalty matrix
            else:
                inf = float('inf')
                # init score arrays for terminal clades
                alphabet = self.matrix.names
                length = len(alphabet)
                clade_scores = {}
                for j in range(len(column_i)):
                    array = [inf] * length
                    index = alphabet.index(column_i[j])
                    array[index] = 0
                    clade_scores[terms[j]] = array
                # bottom up calculation
                for clade in tree.get_nonterminals(order="postorder"):
                    clade_childs = clade.clades
                    left_score = clade_scores[clade_childs[0]]
                    right_score = clade_scores[clade_childs[1]]
                    array = []
                    for m in range(length):
                        min_l = inf
                        min_r = inf
                        for n in range(length):
                            sl = self.matrix[
                                alphabet[m], alphabet[n]] + left_score[n]
                            sr = self.matrix[
                                alphabet[m], alphabet[n]] + right_score[n]
                            if min_l > sl:
                                min_l = sl
                            if min_r > sr:
                                min_r = sr
                        array.append(min_l + min_r)
                    clade_scores[clade] = array
                # minimum from root score
                score_i = min(array)
                # TODO: resolve internal states
            score = score + score_i
        return score


class ParsimonyTreeConstructor(TreeConstructor):

    """Parsimony tree constructor.

    :Parameters:
        searcher : TreeSearcher
            tree searcher to search the best parsimony tree.
        starting_tree : Tree
            starting tree provided to the searcher.

    Example
    --------

    >>> from Bio import AlignIO
    >>> from TreeConstruction import *
    >>> aln = AlignIO.read(open('Tests/TreeConstruction/msa.phy'), 'phylip')
    >>> print aln
    SingleLetterAlphabet() alignment with 5 rows and 13 columns
    AACGTGGCCACAT Alpha
    AAGGTCGCCACAC Beta
    GAGATTTCCGCCT Delta
    GAGATCTCCGCCC Epsilon
    CAGTTCGCCACAA Gamma
    >>> starting_tree = Phylo.read('Tests/TreeConstruction/nj.tre', 'newick')
    >>> print tree
    Tree(weight=1.0, rooted=False)
        Clade(branch_length=0.0, name='Inner3')
            Clade(branch_length=0.01421, name='Inner2')
                Clade(branch_length=0.23927, name='Inner1')
                    Clade(branch_length=0.08531, name='Epsilon')
                    Clade(branch_length=0.13691, name='Delta')
                Clade(branch_length=0.29231, name='Alpha')
            Clade(branch_length=0.07477, name='Beta')
            Clade(branch_length=0.17523, name='Gamma')
    >>> from TreeConstruction import *
    >>> scorer = ParsimonyScorer()
    >>> searcher = NNITreeSearcher(scorer)
    >>> constructor = ParsimonyTreeConstructor(searcher, starting_tree)
    >>> pars_tree = constructor.build_tree(aln)
    >>> print pars_tree
    Tree(weight=1.0, rooted=True)
        Clade(branch_length=0.0)
            Clade(branch_length=0.197335, name='Inner1')
                Clade(branch_length=0.13691, name='Delta')
                Clade(branch_length=0.08531, name='Epsilon')
            Clade(branch_length=0.041935, name='Inner2')
                Clade(branch_length=0.01421, name='Inner3')
                    Clade(branch_length=0.17523, name='Gamma')
                    Clade(branch_length=0.07477, name='Beta')
                Clade(branch_length=0.29231, name='Alpha')
    """

    def __init__(self, searcher, starting_tree=None):
        self.searcher = searcher
        self.starting_tree = starting_tree

    def build_tree(self, alignment):
        """Build the tree.

        :Parameters:
            alignment : MultipleSeqAlignment
                multiple sequence alignment to calculate parsimony tree.
        """
        # if starting_tree is none,
        # create a upgma tree with 'identity' scoring matrix
        if self.starting_tree is None:
            dtc = DistanceTreeConstructor(DistanceCalculator("identity"),
                                          "upgma")
            self.starting_tree = dtc.build_tree(alignment)
        return self.searcher.search(self.starting_tree, alignment)<|MERGE_RESOLUTION|>--- conflicted
+++ resolved
@@ -449,28 +449,20 @@
                 max_score1 += self.scoring_matrix[l1, l1]
                 max_score2 += self.scoring_matrix[l2, l2]
                 score += self.scoring_matrix[l1, l2]
-<<<<<<< HEAD
-
-            max_score = max_score1 > max_score2 and max_score1 or max_score2
-        else: #identity
-=======
-            # Take the higher score if the matrix is asymmetrical
-            max_score = max(max_score1, max_score2)
+
         else:
             # Score by character identity, not skipping any special letters
->>>>>>> b62f3f3e
             for i in range(0, len(seq1)):
                 l1 = seq1[i]
                 l2 = seq2[i]
                 if l1 == l2:
                     score += 1
             max_score = len(seq1)
-
         if max_score == 0:
             return 1  # max possible scaled distance
         return 1 - (score * 1.0 / max_score)
 
-    
+
     def _pairwise_multi(self,msa_combos):
         """Calculate pairwise distance for multiple sequence tuples, used for MP"""
         for pairwise in msa_combos:
@@ -494,7 +486,7 @@
 
         verbose_name = ""
         names = [s.id for s in msa]
-        
+
         '''Create DistanceMatrix Object filled with all possible names'''
         self.dm = _DistanceMatrix(names)
 
