--- conflicted
+++ resolved
@@ -458,10 +458,6 @@
         :Parameters:
             msa : MultipleSeqAlignment
                 DNA or Protein multiple sequence alignment.
-<<<<<<< HEAD
-=======
-
->>>>>>> 8402ba39
         """
 
         if not isinstance(msa, MultipleSeqAlignment):
@@ -747,13 +743,7 @@
             height = height + max([self._height_of(c) for c in clade.clades])
         return height
 
-<<<<<<< HEAD
-# Tree Scoring and Searching Classes #####################
-=======
 # #################### Tree Scoring and Searching Classes #####################
->>>>>>> 8402ba39
-
-
 class Scorer(object):
 
     """Base class for all tree scoring methods"""
@@ -920,13 +910,7 @@
                     clade.clades.insert(0, left)
         return neighbors
 
-<<<<<<< HEAD
-# Parsimony Classes ##########################
-=======
 # ######################## Parsimony Classes ##########################
->>>>>>> 8402ba39
-
-
 class ParsimonyScorer(Scorer):
 
     """Parsimony scorer with a scoring matrix.
