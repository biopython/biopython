# Copyright (C) 2013 by Yanbo Ye (yeyanbo289@gmail.com)
# This code is part of the Biopython distribution and governed by its
# license. Please see the LICENSE file that should have been included
# as part of this package.

from __future__ import print_function

"""Classes and methods for tree construction"""
__docformat__ = "restructuredtext en"

import itertools
import copy
from Bio.Phylo import BaseTree
from Bio.Align import MultipleSeqAlignment
from Bio.SubsMat import MatrixInfo
from Bio import _py3k


def _is_numeric(x):
    return _py3k._is_int_or_long(x) or isinstance(x, (float, complex))


class _Matrix(object):
<<<<<<< HEAD

    """A base class for distance matrix or scoring matrix that accepts
    a list of names and a lower triangular matrix.

    matrix = [[0],
              [1, 0],
              [2, 3, 0],
              [4, 5, 6, 0]]
    represents the symmetric matrix of
    [0,1,2,4]
    [1,0,3,5]
    [2,3,0,6]
    [4,5,6,0]
=======
    """Base class for distance matrix or scoring matrix

    Accepts a list of names and a lower triangular matrix.::

        matrix = [[0],
                  [1, 0],
                  [2, 3, 0],
                  [4, 5, 6, 0]]
        represents the symmetric matrix of
        [0,1,2,4]
        [1,0,3,5]
        [2,3,0,6]
        [4,5,6,0]
>>>>>>> 7418e3a8

    :Parameters:
        names : list
            names of elements, used for indexing
        matrix : list
            nested list of numerical lists in lower triangular format

    Example
    -------

    >>> from Bio.Phylo.TreeConstruction import _Matrix
    >>> names = ['Alpha', 'Beta', 'Gamma', 'Delta']
    >>> matrix = [[0], [1, 0], [2, 3, 0], [4, 5, 6, 0]]
    >>> m = _Matrix(names, matrix)
    >>> m
    _Matrix(names=['Alpha', 'Beta', 'Gamma', 'Delta'], matrix=[[0], [1, 0], [2, 3, 0], [4, 5, 6, 0]])

    You can use two indices to get or assign an element in the matrix.

    >>> m[1,2]
    3
    >>> m['Beta','Gamma']
    3
    >>> m['Beta','Gamma'] = 4
    >>> m['Beta','Gamma']
    4

    Further more, you can use one index to get or assign a list of elements related to that index.

    >>> m[0]
    [0, 1, 2, 4]
    >>> m['Alpha']
    [0, 1, 2, 4]
    >>> m['Alpha'] = [0, 7, 8, 9]
    >>> m[0]
    [0, 7, 8, 9]
    >>> m[0,1]
    7

    Also you can delete or insert a column&row of elemets by index.

    >>> m
    _Matrix(names=['Alpha', 'Beta', 'Gamma', 'Delta'], matrix=[[0], [7, 0], [8, 4, 0], [9, 5, 6, 0]])
    >>> del m['Alpha']
    >>> m
    _Matrix(names=['Beta', 'Gamma', 'Delta'], matrix=[[0], [4, 0], [5, 6, 0]])
    >>> m.insert('Alpha', [0, 7, 8, 9] , 0)
    >>> m
    _Matrix(names=['Alpha', 'Beta', 'Gamma', 'Delta'], matrix=[[0], [7, 0], [8, 4, 0], [9, 5, 6, 0]])

    """

    def __init__(self, names, matrix=None):
        """Initialize matrix by a list of names and a list of
        lower triangular matrix data"""
        # check names
        if isinstance(names, list) and all(isinstance(s, str) for s in names):
            if len(set(names)) == len(names):
                self.names = names
            else:
                raise ValueError("Duplicate names found")
        else:
            raise TypeError("'names' should be a list of strings")

        # check matrix
        if matrix is None:
            # create a new one with 0 if matrix is not assigned
            matrix = [[0] * i for i in range(1, len(self) + 1)]
            self.matrix = matrix
        else:
            # check if all elements are numbers
            if (isinstance(matrix, list)
                and all(isinstance(l, list) for l in matrix)
                and all(_is_numeric(n) for n in [item for sublist in matrix
                                                 for item in sublist])):
                # check if the same length with names
                if len(matrix) == len(names):
                    # check if is lower triangle format
                    if [len(m) for m in matrix] == list(range(1, len(self) + 1)):
                        self.matrix = matrix
                    else:
                        raise ValueError(
                            "'matrix' should be in lower triangle format")
                else:
                    raise ValueError(
                        "'names' and 'matrix' should be the same size")
            else:
                raise TypeError("'matrix' should be a list of numerical lists")

    def __getitem__(self, item):
        """Access value(s) by the index(s) or name(s).

        For a _Matrix object 'dm'::

            dm[i]                   get a value list from the given 'i' to others;
            dm[i, j]                get the value between 'i' and 'j';
            dm['name']              map name to index first
            dm['name1', 'name2']    map name to index first
        """
        # Handle single indexing
        if isinstance(item, (int, str)):
            index = None
            if isinstance(item, int):
                index = item
            elif isinstance(item, str):
                if item in self.names:
                    index = self.names.index(item)
                else:
                    raise ValueError("Item not found.")
            else:
                raise TypeError("Invalid index type.")
            # check index
            if index > len(self) - 1:
                raise IndexError("Index out of range.")
            return [self.matrix[index][i] for i in range(0, index)] + [self.matrix[i][index] for i in range(index, len(self))]
        # Handle double indexing
        elif len(item) == 2:
            row_index = None
            col_index = None
            if all(isinstance(i, int) for i in item):
                row_index, col_index = item
            elif all(isinstance(i, str) for i in item):
                row_name, col_name = item
                if row_name in self.names and col_name in self.names:
                    row_index = self.names.index(row_name)
                    col_index = self.names.index(col_name)
                else:
                    raise ValueError("Item not found.")
            else:
                raise TypeError("Invalid index type.")
            # check index
            if row_index > len(self) - 1 or col_index > len(self) - 1:
                raise IndexError("Index out of range.")
            if row_index > col_index:
                return self.matrix[row_index][col_index]
            else:
                return self.matrix[col_index][row_index]
        else:
            raise TypeError("Invalid index type.")

    def __setitem__(self, item, value):
        """Set value by the index(s) or name(s).

        Similar to __getitem__::

            dm[1] = [1, 0, 3, 4]    set values from '1' to others;
            dm[i, j] = 2            set the value from 'i' to 'j'

        """

        # Handle single indexing
        if isinstance(item, (int, str)):
            index = None
            if isinstance(item, int):
                index = item
            elif isinstance(item, str):
                if item in self.names:
                    index = self.names.index(item)
                else:
                    raise ValueError("Item not found.")
            else:
                raise TypeError("Invalid index type.")
            # check index
            if index > len(self) - 1:
                raise IndexError("Index out of range.")
            # check and assign value
            if isinstance(value, list) and all(_is_numeric(n) for n in value):
                if len(value) == len(self):
                    for i in range(0, index):
                        self.matrix[index][i] = value[i]
                    for i in range(index, len(self)):
                        self.matrix[i][index] = value[i]
                else:
                    raise ValueError("Value not the same size.")
            else:
                raise TypeError("Invalid value type.")
        # Handle double indexing
        elif len(item) == 2:
            row_index = None
            col_index = None
            if all(isinstance(i, int) for i in item):
                row_index, col_index = item
            elif all(isinstance(i, str) for i in item):
                row_name, col_name = item
                if row_name in self.names and col_name in self.names:
                    row_index = self.names.index(row_name)
                    col_index = self.names.index(col_name)
                else:
                    raise ValueError("Item not found.")
            else:
                raise TypeError("Invalid index type.")
            # check index
            if row_index > len(self) - 1 or col_index > len(self) - 1:
                raise IndexError("Index out of range.")
            # check and assign value
            if _is_numeric(value):
                if row_index > col_index:
                    self.matrix[row_index][col_index] = value
                else:
                    self.matrix[col_index][row_index] = value
            else:
                raise TypeError("Invalid value type.")
        else:
            raise TypeError("Invalid index type.")

    def __delitem__(self, item):
        """Delete related distances by the index or name"""
        index = None
        if isinstance(item, int):
            index = item
        elif isinstance(item, str):
            index = self.names.index(item)
        else:
            raise TypeError("Invalid index type.")
        # remove distances related to index
        for i in range(index + 1, len(self)):
            del self.matrix[i][index]
        del self.matrix[index]
        # remove name
        del self.names[index]

    def insert(self, name, value, index=None):
        """Insert distances given the name and value.

        :Parameters:
            name : str
                name of a row/col to be inserted
            value : list
                a row/col of values to be inserted
        """
        if isinstance(name, str):
            # insert at the given index or at the end
            if index is None:
                index = len(self)
            if not isinstance(index, int):
                raise TypeError("Invalid index type.")
            # insert name
            self.names.insert(index, name)
            # insert elements of 0, to be assigned
            self.matrix.insert(index, [0] * index)
            for i in range(index, len(self)):
                self.matrix[i].insert(index, 0)
            # assign value
            self[index] = value
        else:
            raise TypeError("Invalid name type.")

    def __len__(self):
        """Matrix length"""
        return len(self.names)

    def __repr__(self):
        return self.__class__.__name__ \
            + "(names=%s, matrix=%s)" \
            % tuple(map(repr, (self.names, self.matrix)))

    def __str__(self):
        """Get a lower triangular matrix string"""
        matrix_string = '\n'.join(
            [self.names[i] + "\t" + "\t".join([str(n) for n in self.matrix[i]])
             for i in range(0, len(self))])
        matrix_string = matrix_string + "\n\t" + "\t".join(self.names)
        return matrix_string


class _DistanceMatrix(_Matrix):
<<<<<<< HEAD

    """Distance matrix class that can be used for distance based tree
     algorithms.
=======
    """Distance matrix class that can be used for distance based tree algorithms.

>>>>>>> 7418e3a8
    All diagonal elements will be zero no matter what the users provide.
    """

    def __init__(self, names, matrix=None):
        _Matrix.__init__(self, names, matrix)
        self._set_zero_diagonal()

    def __setitem__(self, item, value):
        _Matrix.__setitem__(self, item, value)
        self._set_zero_diagonal()

    def _set_zero_diagonal(self):
        """set all diagonal elements to zero"""
        for i in range(0, len(self)):
            self.matrix[i][i] = 0


class DistanceCalculator(object):

    """Class to calculate the distance matrix from a DNA or Protein

    Multiple Sequence Alignment(MSA) and the given name of the
    substitution model.

    Currently only scoring matrices are used.

    :Parameters:
        model : str
            Name of the model matrix to be used to calculate distance.
            The attribute `dna_matrices` contains the available model
            names for DNA sequences and `protein_matrices` for protein
            sequences.

    Example
    -------

    >>> from Bio.Phylo.TreeConstruction import DistanceCalculator
    >>> from Bio import AlignIO
    >>> aln = AlignIO.read(open('Tests/TreeConstruction/msa.phy'), 'phylip')
    >>> print aln
    SingleLetterAlphabet() alignment with 5 rows and 13 columns
    AACGTGGCCACAT Alpha
    AAGGTCGCCACAC Beta
    GAGATTTCCGCCT Delta
    GAGATCTCCGCCC Epsilon
    CAGTTCGCCACAA Gamma

    DNA calculator with 'identity' model::

        >>> calculator = DistanceCalculator('identity')
        >>> dm = calculator.get_distance(aln)
        >>> print dm
        Alpha   0
        Beta    0.230769230769  0
        Gamma   0.384615384615  0.230769230769  0
        Delta   0.538461538462  0.538461538462  0.538461538462  0
        Epsilon 0.615384615385  0.384615384615  0.461538461538  0.153846153846  0
                Alpha           Beta            Gamma           Delta           Epsilon

    Protein calculator with 'blosum62' model::

        >>> calculator = DistanceCalculator('blosum62')
        >>> dm = calculator.get_distance(aln)
        >>> print dm
        Alpha   0
        Beta    0.369047619048  0
        Gamma   0.493975903614  0.25            0
        Delta   0.585365853659  0.547619047619  0.566265060241  0
        Epsilon 0.7             0.355555555556  0.488888888889  0.222222222222  0
                Alpha           Beta            Gamma           Delta           Epsilon
    """

    dna_alphabet = ['A', 'T', 'C', 'G']

    # BLAST nucleic acid scoring matrix
    blastn = [[5],
<<<<<<< HEAD
              [-4, 5],
              [-4, -4, 5],
              [-4, -4, -4, 5]]

    # transition/transversion scoring matrix
    trans = [[6],
             [-5, 6],
             [-5, -1, 6],
             [-1, -5, -5, 6]]
=======
              [-4,  5],
              [-4, -4,  5],
              [-4, -4, -4,  5]]

    # transition/transversion scoring matrix
    trans = [[6],
             [-5,  6],
             [-5, -1,  6],
             [-1, -5, -5,  6]]
>>>>>>> 7418e3a8

    protein_alphabet = ['A', 'B', 'C', 'D', 'E', 'F', 'G', 'H', 'I', 'K', 'L',
                        'M', 'N', 'P', 'Q', 'R', 'S', 'T', 'V', 'W', 'X', 'Y',
                        'Z']

    # matrices available
    dna_matrices = {'blastn': blastn, 'trans': trans}
    protein_models = MatrixInfo.available_matrices
    protein_matrices = dict((name, getattr(MatrixInfo, name))
                            for name in protein_models)

    dna_models = list(dna_matrices.keys())

    models = ['identity'] + dna_models + protein_models

    def __init__(self, model='identity', verbose=False):
        """Initialize with a distance model

        Params:
            model - scoring matrix to use
            verbose - print out status of distancematrix construction
        """

        if model == 'identity':
            self.scoring_matrix = None
        elif model in self.dna_models:
            self.scoring_matrix = _Matrix(self.dna_alphabet,
                                          self.dna_matrices[model])
        elif model in self.protein_models:
            self.scoring_matrix = self._build_protein_matrix(
                self.protein_matrices[model])
        else:
            raise ValueError("Model not supported. Available models: "
                             + ", ".join(self.models))
        self.verbose = verbose

    def _pairwise(self, seq1, seq2):
        """Calculate pairwise distance from two sequences"""
        score = 0
        max_score = 0
        if self.scoring_matrix:
            max_score1 = 0
            max_score2 = 0
            skip_letters = ['-', '*']
            for i in range(0, len(seq1)):

                l1 = seq1[i]
                l2 = seq2[i]
                if l1 in skip_letters or l2 in skip_letters:
                    continue
                if l1 not in self.scoring_matrix.names:
                    raise ValueError("Bad alphabet '%s' in sequence '%s' at position '%s'"
                                     % (l1, seq1.id, i))
                if l2 not in self.scoring_matrix.names:
                    raise ValueError("Bad alphabet '%s' in sequence '%s' at position '%s'"
                                     % (l2, seq2.id, i))
                max_score1 += self.scoring_matrix[l1, l1]
                max_score2 += self.scoring_matrix[l2, l2]
                score += self.scoring_matrix[l1, l2]

            max_score = max_score1 > max_score2 and max_score1 or max_score2
        else:
            for i in range(0, len(seq1)):
                l1 = seq1[i]
                l2 = seq2[i]
                if l1 == l2:
                    score += 1
            max_score = len(seq1)

        return 1 - (score * 1.0 / max_score)

    def get_distance(self, msa):
        """Return a _DistanceMatrix for MSA object, additionally,
        output distance matrix to a phylip input distance matrix
        to use with phylip programs

        :Parameters:
            msa : MultipleSeqAlignment
                DNA or Protein multiple sequence alignment.
        """

        if not isinstance(msa, MultipleSeqAlignment):
            raise TypeError("Must provide a MultipleSeqAlignment object.")

        verbose_name = ""
        names = [s.id for s in msa]
        dm = _DistanceMatrix(names)
        for seq1, seq2 in itertools.combinations(msa, 2):
            if self.verbose and (seq1.id != verbose_name):
                print("Getting Distance From {0}".format(seq1.id))
                verbose_name = seq1.id
            dm[seq1.id, seq2.id] = self._pairwise(seq1, seq2)
        return dm

    def convert_distance_matrix(self, dm):
        """
        Output distance matrix object to a string that is the input distance matrix
        to use with phylip programs, i.e. neighbor 

        :Parameters:
            dm : distance matrix to convert
        """
        if not isinstance(dm, _DistanceMatrix):
            raise TypeError("{0} is not a distance matrix object".format(dm))

        phylip_lines = str(len(dm.names)) + "\n"
        for names, entries in zip(dm.names, dm.matrix):
            phylip_lines += "{0} {1}\n".format(str(names.strip()),
                                                   " ".join([str(entry).strip() for entry in entries]))
        return phylip_lines

    def _build_protein_matrix(self, subsmat):
        """Convert matrix from SubsMat format to _Matrix object"""
        protein_matrix = _Matrix(self.protein_alphabet)
        for k, v in subsmat.items():
            aa1, aa2 = k
            protein_matrix[aa1, aa2] = v
        return protein_matrix


class TreeConstructor(object):

    """Base class for all tree constructor."""

    def build_tree(self, msa):
        """Caller to built the tree from a MultipleSeqAlignment object.

        This should be implemented in subclass"""
        raise NotImplementedError("Method not implemented!")


class DistanceTreeConstructor(TreeConstructor):

    """Distance based tree constructor.

    :Parameters:
        method : str
            Distance tree construction method, 'nj'(default) or 'upgma'.
        distance_calculator : DistanceCalculator
            The distance matrix calculator for multiple sequence alignment.
            It must be provided if `build_tree` will be called.

    Example
    --------

    >>> from TreeConstruction import DistanceTreeConstructor
    >>> constructor = DistanceTreeConstructor()

    UPGMA Tree:

    >>> upgmatree = constructor.upgma(dm)
    >>> print upgmatree
    Tree(rooted=True)
        Clade(name='Inner4')
            Clade(branch_length=0.171955155115, name='Inner1')
                Clade(branch_length=0.111111111111, name='Epsilon')
                Clade(branch_length=0.111111111111, name='Delta')
            Clade(branch_length=0.0673103855608, name='Inner3')
                Clade(branch_length=0.0907558806655, name='Inner2')
                    Clade(branch_length=0.125, name='Gamma')
                    Clade(branch_length=0.125, name='Beta')
                Clade(branch_length=0.215755880666, name='Alpha')

    NJ Tree:

    >>> njtree = constructor.nj(dm)
    >>> print njtree
    Tree(rooted=False)
        Clade(name='Inner3')
            Clade(branch_length=0.0142054862889, name='Inner2')
                Clade(branch_length=0.239265540676, name='Inner1')
                    Clade(branch_length=0.0853101915988, name='Epsilon')
                    Clade(branch_length=0.136912030623, name='Delta')
                Clade(branch_length=0.292306275042, name='Alpha')
            Clade(branch_length=0.0747705106139, name='Beta')
            Clade(branch_length=0.175229489386, name='Gamma')


    """

    methods = ['nj', 'upgma']

    def __init__(self, distance_calculator=None, method="nj"):
        if (distance_calculator is None
                or isinstance(distance_calculator, DistanceCalculator)):
            self.distance_calculator = distance_calculator
        else:
            raise TypeError("Must provide a DistanceCalculator object.")
        if isinstance(method, str) and method in self.methods:
            self.method = method
        else:
            raise TypeError("Bad method: " + method +
                            ". Available methods: " + ", ".join(self.methods))

    def build_tree(self, msa):
        if self.distance_calculator:
            dm = self.distance_calculator.get_distance(msa)
            tree = None
            if self.method == 'upgma':
                tree = self.upgma(dm)
            else:
                tree = self.nj(dm)
            return tree
        else:
            raise TypeError("Must provide a DistanceCalculator object.")

    def upgma(self, distance_matrix):
        """Construct and return an UPGMA tree.

        Constructs and returns an Unweighted Pair Group Method
        with Arithmetic mean (UPGMA) tree.

        :Parameters:
            distance_matrix : _DistanceMatrix
                The distance matrix for tree construction.
        """
        if not isinstance(distance_matrix, _DistanceMatrix):
            raise TypeError("Must provide a _DistanceMatrix object.")

        # make a copy of the distance matrix to be used
        dm = copy.deepcopy(distance_matrix)
        # init terminal clades
        clades = [BaseTree.Clade(None, name) for name in dm.names]
        # init minimum index
        min_i = 0
        min_j = 0
        inner_count = 0
        while len(dm) > 1:
            min_dist = dm[1, 0]
            # find minimum index
            for i in range(1, len(dm)):
                for j in range(0, i):
                    if min_dist >= dm[i, j]:
                        min_dist = dm[i, j]
                        min_i = i
                        min_j = j

            # create clade
            clade1 = clades[min_i]
            clade2 = clades[min_j]
            inner_count += 1
            inner_clade = BaseTree.Clade(None, "Inner" + str(inner_count))
            inner_clade.clades.append(clade1)
            inner_clade.clades.append(clade2)
            # assign branch length
            if clade1.is_terminal():
                clade1.branch_length = min_dist * 1.0 / 2
            else:
                clade1.branch_length = min_dist * \
                    1.0 / 2 - self._height_of(clade1)

            if clade2.is_terminal():
                clade2.branch_length = min_dist * 1.0 / 2
            else:
                clade2.branch_length = min_dist * \
                    1.0 / 2 - self._height_of(clade2)

            # update node list
            clades[min_j] = inner_clade
            del clades[min_i]

            # rebuild distance matrix,
            # set the distances of new node at the index of min_j
            for k in range(0, len(dm)):
                if k != min_i and k != min_j:
                    dm[min_j, k] = (dm[min_i, k] + dm[min_j, k]) * 1.0 / 2

            dm.names[min_j] = "Inner" + str(inner_count)

            del dm[min_i]
        inner_clade.branch_length = 0
        return BaseTree.Tree(inner_clade)

    def nj(self, distance_matrix):
        """Construct and return an Neighbor Joining tree.

        :Parameters:
            distance_matrix : _DistanceMatrix
                The distance matrix for tree construction.
        """

        if not isinstance(distance_matrix, _DistanceMatrix):
            raise TypeError("Must provide a _DistanceMatrix object.")

        # make a copy of the distance matrix to be used
        dm = copy.deepcopy(distance_matrix)
        # init terminal clades
        clades = [BaseTree.Clade(None, name) for name in dm.names]
        # init node distance
        node_dist = [0] * len(dm)
        # init minimum index
        min_i = 0
        min_j = 0
        inner_count = 0
        while len(dm) > 2:
            # calculate nodeDist
            for i in range(0, len(dm)):
                node_dist[i] = 0
                for j in range(0, len(dm)):
                    node_dist[i] += dm[i, j]
                node_dist[i] = node_dist[i] / (len(dm) - 2)

            # find minimum distance pair
            min_dist = dm[1, 0] - node_dist[1] - node_dist[0]
            min_i = 0
            min_j = 1
            for i in range(1, len(dm)):
                for j in range(0, i):
                    temp = dm[i, j] - node_dist[i] - node_dist[j]
                    if min_dist > temp:
                        min_dist = temp
                        min_i = i
                        min_j = j
            # create clade
            clade1 = clades[min_i]
            clade2 = clades[min_j]
            inner_count += 1
            inner_clade = BaseTree.Clade(None, "Inner" + str(inner_count))
            inner_clade.clades.append(clade1)
            inner_clade.clades.append(clade2)
            # assign branch length
            clade1.branch_length = (dm[min_i, min_j] + node_dist[min_i]
                                    - node_dist[min_j]) / 2.0
            clade2.branch_length = dm[min_i, min_j] - clade1.branch_length

            # update node list
            clades[min_j] = inner_clade
            del clades[min_i]

            # rebuild distance matrix,
            # set the distances of new node at the index of min_j
            for k in range(0, len(dm)):
                if k != min_i and k != min_j:
                    dm[min_j, k] = (dm[min_i, k] + dm[min_j, k]
                                    - dm[min_i, min_j]) / 2.0

            dm.names[min_j] = "Inner" + str(inner_count)
            del dm[min_i]

        # set the last clade as one of the child of the inner_clade
        root = None
        if clades[0] == inner_clade:
            clades[0].branch_length = 0
            clades[1].branch_length = dm[1, 0]
            clades[0].clades.append(clades[1])
            root = clades[0]
        else:
            clades[0].branch_length = dm[1, 0]
            clades[1].branch_length = 0
            clades[1].clades.append(clades[0])
            root = clades[1]

        return BaseTree.Tree(root, rooted=False)

    def _height_of(self, clade):
        """calculate clade height -- the longest path to any terminal."""
        height = 0
        if clade.is_terminal():
            height = clade.branch_length
        else:
            height = height + max([self._height_of(c) for c in clade.clades])
        return height

# #################### Tree Scoring and Searching Classes #####################
class Scorer(object):

    """Base class for all tree scoring methods"""

    def get_score(self, tree, alignment):
        """Caller to get the score of a tree for the given alignment.

        This should be implemented in subclass"""
        raise NotImplementedError("Method not implemented!")


class TreeSearcher(object):

    """Base class for all tree searching methods"""

    def search(self, starting_tree, alignment):
        """Caller to search the best tree with a starting tree.

        This should be implemented in subclass"""
        raise NotImplementedError("Method not implemented!")


class NNITreeSearcher(TreeSearcher):
<<<<<<< HEAD

    """Tree searching class of NNI(Nearest Neighbor Interchanges)
     algorithm.
=======
    """Tree searching with Nearest Neighbor Interchanges (NNI) algorithm.
>>>>>>> 7418e3a8

    :Parameters:
        scorer : ParsimonyScorer
            parsimony scorer to calculate the parsimony score of
            different trees during NNI algorithm.
    """

    def __init__(self, scorer):
        if isinstance(scorer, Scorer):
            self.scorer = scorer
        else:
            raise TypeError("Must provide a Scorer object.")

    def search(self, starting_tree, alignment):
        """Implement the TreeSearcher.search method.

        :Parameters:
           starting_tree : Tree
               starting tree of NNI method.
           alignment : MultipleSeqAlignment
               multiple sequence alignment used to calculate parsimony
               score of different NNI trees.
        """

        return self._nni(starting_tree, alignment)

    def _nni(self, starting_tree, alignment):
        """Search for the best parsimony tree using the NNI algorithm."""
        best_tree = starting_tree
        while True:
            best_score = self.scorer.get_score(best_tree, alignment)
            temp = best_score
            for t in self._get_neighbors(best_tree):
                score = self.scorer.get_score(t, alignment)
                if score < best_score:
                    best_score = score
                    best_tree = t
            # stop if no smaller score exist
            if best_score >= temp:
                break
        return best_tree

    def _get_neighbors(self, tree):
        """Get all neighbor trees of the given tree.

        Currently only for binary rooted trees.
        """
        # make child to parent dict
        parents = {}
        for clade in tree.find_clades():
            if clade != tree.root:
                node_path = tree.get_path(clade)
                # cannot get the parent if the parent is root. Bug?
                if len(node_path) == 1:
                    parents[clade] = tree.root
                else:
                    parents[clade] = node_path[-2]
        neighbors = []
        root_childs = []
        for clade in tree.get_nonterminals(order="level"):
            if clade == tree.root:
                left = clade.clades[0]
                right = clade.clades[1]
                root_childs.append(left)
                root_childs.append(right)
                if not left.is_terminal() and not right.is_terminal():
                    # make changes around the left_left clade
                    # left_left = left.clades[0]
                    left_right = left.clades[1]
                    right_left = right.clades[0]
                    right_right = right.clades[1]
                    # neightbor 1 (left_left + right_right)
                    del left.clades[1]
                    del right.clades[1]
                    left.clades.append(right_right)
                    right.clades.append(left_right)
                    temp_tree = copy.deepcopy(tree)
                    neighbors.append(temp_tree)
                    # neighbor 2 (left_left + right_left)
                    del left.clades[1]
                    del right.clades[0]
                    left.clades.append(right_left)
                    right.clades.append(right_right)
                    temp_tree = copy.deepcopy(tree)
                    neighbors.append(temp_tree)
                    # change back (left_left + left_right)
                    del left.clades[1]
                    del right.clades[0]
                    left.clades.append(left_right)
                    right.clades.insert(0, right_left)
            elif clade in root_childs:
                # skip root child
                continue
            else:
                # method for other clades
                # make changes around the parent clade
                left = clade.clades[0]
                right = clade.clades[1]
                parent = parents[clade]
                if clade == parent.clades[0]:
                    sister = parent.clades[1]
                    # neighbor 1 (parent + right)
                    del parent.clades[1]
                    del clade.clades[1]
                    parent.clades.append(right)
                    clade.clades.append(sister)
                    temp_tree = copy.deepcopy(tree)
                    neighbors.append(temp_tree)
                    # neighbor 2 (parent + left)
                    del parent.clades[1]
                    del clade.clades[0]
                    parent.clades.append(left)
                    clade.clades.append(right)
                    temp_tree = copy.deepcopy(tree)
                    neighbors.append(temp_tree)
                    # change back (parent + sister)
                    del parent.clades[1]
                    del clade.clades[0]
                    parent.clades.append(sister)
                    clade.clades.insert(0, left)
                else:
                    sister = parent.clades[0]
                    # neighbor 1 (parent + right)
                    del parent.clades[0]
                    del clade.clades[1]
                    parent.clades.insert(0, right)
                    clade.clades.append(sister)
                    temp_tree = copy.deepcopy(tree)
                    neighbors.append(temp_tree)
                    # neighbor 2 (parent + left)
                    del parent.clades[0]
                    del clade.clades[0]
                    parent.clades.insert(0, left)
                    clade.clades.append(right)
                    temp_tree = copy.deepcopy(tree)
                    neighbors.append(temp_tree)
                    # change back (parent + sister)
                    del parent.clades[0]
                    del clade.clades[0]
                    parent.clades.insert(0, sister)
                    clade.clades.insert(0, left)
        return neighbors

# ######################## Parsimony Classes ##########################
class ParsimonyScorer(Scorer):

    """Parsimony scorer with a scoring matrix.

    This is a combination of Fitch algorithm and Sankoff algorithm.
    See ParsimonyTreeConstructor for usage.

    :Parameters:
        matrix : _Matrix
            scoring matrix used in parsimony score calculation.
    """

    def __init__(self, matrix=None):
        if not matrix or isinstance(matrix, _Matrix):
            self.matrix = matrix
        else:
            raise TypeError("Must provide a _Matrix object.")

    def get_score(self, tree, alignment):
        """Calculate and return the parsimony score given a tree and
        the MSA using the Fitch algorithm without the penalty matrix
        the Sankoff algorithm with the matrix"""
        # make sure the tree is rooted and bifurcating
        if not tree.is_bifurcating():
            raise ValueError("The tree provided should be bifurcating.")
        if not tree.rooted:
            tree.root_at_midpoint()
        # sort tree terminals and alignment
        terms = tree.get_terminals()
        terms.sort(key=lambda term: term.name)
        alignment.sort()
        if not all([t.name == a.id for t, a in zip(terms, alignment)]):
            raise ValueError(
                "Taxon names of the input tree should be the same with the alignment.")
        # term_align = dict(zip(terms, alignment))
        score = 0
        for i in range(len(alignment[0])):
            # parsimony score for column_i
            score_i = 0
            # get column
            column_i = alignment[:, i]
            # skip non-informative column
            if column_i == len(column_i) * column_i[0]:
                continue

            # start calculating score_i using the tree and column_i

            # Fitch algorithm without the penalty matrix
            if not self.matrix:
                # init by mapping terminal clades and states in column_i
                clade_states = dict(zip(terms, [set([c]) for c in column_i]))
                for clade in tree.get_nonterminals(order="postorder"):
                    clade_childs = clade.clades
                    left_state = clade_states[clade_childs[0]]
                    right_state = clade_states[clade_childs[1]]
                    state = left_state & right_state
                    if not state:
                        state = left_state | right_state
                        score_i = score_i + 1
                    clade_states[clade] = state
            # Sankoff algorithm with the penalty matrix
            else:
                inf = float('inf')
                # init score arrays for terminal clades
                alphabet = self.matrix.names
                length = len(alphabet)
                clade_scores = {}
                for j in range(len(column_i)):
                    array = [inf] * length
                    index = alphabet.index(column_i[j])
                    array[index] = 0
                    clade_scores[terms[j]] = array
                # bottom up calculation
                for clade in tree.get_nonterminals(order="postorder"):
                    clade_childs = clade.clades
                    left_score = clade_scores[clade_childs[0]]
                    right_score = clade_scores[clade_childs[1]]
                    array = []
                    for m in range(length):
                        min_l = inf
                        min_r = inf
                        for n in range(length):
                            sl = self.matrix[
                                alphabet[m], alphabet[n]] + left_score[n]
                            sr = self.matrix[
                                alphabet[m], alphabet[n]] + right_score[n]
                            if min_l > sl:
                                min_l = sl
                            if min_r > sr:
                                min_r = sr
                        array.append(min_l + min_r)
                    clade_scores[clade] = array
                # minimum from root score
                score_i = min(array)
                # TODO: resolve internal states
            score = score + score_i
        return score


class ParsimonyTreeConstructor(TreeConstructor):

    """Parsimony tree constructor.

    :Parameters:
        searcher : TreeSearcher
            tree searcher to search the best parsimony tree.
        starting_tree : Tree
            starting tree provided to the searcher.

    Example
    --------

    >>> from Bio import AlignIO
    >>> from TreeConstruction import *
    >>> aln = AlignIO.read(open('Tests/TreeConstruction/msa.phy'), 'phylip')
    >>> print aln
    SingleLetterAlphabet() alignment with 5 rows and 13 columns
    AACGTGGCCACAT Alpha
    AAGGTCGCCACAC Beta
    GAGATTTCCGCCT Delta
    GAGATCTCCGCCC Epsilon
    CAGTTCGCCACAA Gamma
    >>> starting_tree = Phylo.read('Tests/TreeConstruction/nj.tre', 'newick')
    >>> print tree
    Tree(weight=1.0, rooted=False)
        Clade(branch_length=0.0, name='Inner3')
            Clade(branch_length=0.01421, name='Inner2')
                Clade(branch_length=0.23927, name='Inner1')
                    Clade(branch_length=0.08531, name='Epsilon')
                    Clade(branch_length=0.13691, name='Delta')
                Clade(branch_length=0.29231, name='Alpha')
            Clade(branch_length=0.07477, name='Beta')
            Clade(branch_length=0.17523, name='Gamma')
    >>> from TreeConstruction import *
    >>> scorer = ParsimonyScorer()
    >>> searcher = NNITreeSearcher(scorer)
    >>> constructor = ParsimonyTreeConstructor(searcher, starting_tree)
    >>> pars_tree = constructor.build_tree(aln)
    >>> print pars_tree
    Tree(weight=1.0, rooted=True)
        Clade(branch_length=0.0)
            Clade(branch_length=0.197335, name='Inner1')
                Clade(branch_length=0.13691, name='Delta')
                Clade(branch_length=0.08531, name='Epsilon')
            Clade(branch_length=0.041935, name='Inner2')
                Clade(branch_length=0.01421, name='Inner3')
                    Clade(branch_length=0.17523, name='Gamma')
                    Clade(branch_length=0.07477, name='Beta')
                Clade(branch_length=0.29231, name='Alpha')
    """

    def __init__(self, searcher, starting_tree=None):
        self.searcher = searcher
        self.starting_tree = starting_tree

    def build_tree(self, alignment):
        """Build the tree.

        :Parameters:
            alignment : MultipleSeqAlignment
                multiple sequence alignment to calculate parsimony tree.
        """
        # if starting_tree is none,
        # create a upgma tree with 'identity' scoring matrix
        if self.starting_tree is None:
            dtc = DistanceTreeConstructor(DistanceCalculator("identity"),
                                          "upgma")
            self.starting_tree = dtc.build_tree(alignment)
        return self.searcher.search(self.starting_tree, alignment)<|MERGE_RESOLUTION|>--- conflicted
+++ resolved
@@ -21,21 +21,6 @@
 
 
 class _Matrix(object):
-<<<<<<< HEAD
-
-    """A base class for distance matrix or scoring matrix that accepts
-    a list of names and a lower triangular matrix.
-
-    matrix = [[0],
-              [1, 0],
-              [2, 3, 0],
-              [4, 5, 6, 0]]
-    represents the symmetric matrix of
-    [0,1,2,4]
-    [1,0,3,5]
-    [2,3,0,6]
-    [4,5,6,0]
-=======
     """Base class for distance matrix or scoring matrix
 
     Accepts a list of names and a lower triangular matrix.::
@@ -49,7 +34,6 @@
         [1,0,3,5]
         [2,3,0,6]
         [4,5,6,0]
->>>>>>> 7418e3a8
 
     :Parameters:
         names : list
@@ -316,15 +300,9 @@
 
 
 class _DistanceMatrix(_Matrix):
-<<<<<<< HEAD
-
-    """Distance matrix class that can be used for distance based tree
-     algorithms.
-=======
-    """Distance matrix class that can be used for distance based tree algorithms.
-
->>>>>>> 7418e3a8
-    All diagonal elements will be zero no matter what the users provide.
+    """
+	Distance matrix class that can be used for distance based tree algorithms.
+    	All diagonal elements will be zero no matter what the users provide.
     """
 
     def __init__(self, names, matrix=None):
@@ -400,7 +378,6 @@
 
     # BLAST nucleic acid scoring matrix
     blastn = [[5],
-<<<<<<< HEAD
               [-4, 5],
               [-4, -4, 5],
               [-4, -4, -4, 5]]
@@ -410,17 +387,6 @@
              [-5, 6],
              [-5, -1, 6],
              [-1, -5, -5, 6]]
-=======
-              [-4,  5],
-              [-4, -4,  5],
-              [-4, -4, -4,  5]]
-
-    # transition/transversion scoring matrix
-    trans = [[6],
-             [-5,  6],
-             [-5, -1,  6],
-             [-1, -5, -5,  6]]
->>>>>>> 7418e3a8
 
     protein_alphabet = ['A', 'B', 'C', 'D', 'E', 'F', 'G', 'H', 'I', 'K', 'L',
                         'M', 'N', 'P', 'Q', 'R', 'S', 'T', 'V', 'W', 'X', 'Y',
@@ -808,18 +774,12 @@
 
 
 class NNITreeSearcher(TreeSearcher):
-<<<<<<< HEAD
-
-    """Tree searching class of NNI(Nearest Neighbor Interchanges)
-     algorithm.
-=======
-    """Tree searching with Nearest Neighbor Interchanges (NNI) algorithm.
->>>>>>> 7418e3a8
-
-    :Parameters:
-        scorer : ParsimonyScorer
-            parsimony scorer to calculate the parsimony score of
-            different trees during NNI algorithm.
+    """
+	Tree searching with Nearest Neighbor Interchanges (NNI) algorithm.
+    	:Parameters:
+        	scorer : ParsimonyScorer
+            	parsimony scorer to calculate the parsimony score of
+            	different trees during NNI algorithm.
     """
 
     def __init__(self, scorer):
