# Copyright 2012 by Eric Talevich.  All rights reserved.
#
# This code is part of the Biopython distribution and governed by its
# license.  Please see the LICENSE file that should have been included
# as part of this package.
"""Command-line wrapper for the tree inference program RAxML.

Derived from the help page for RAxML version 7.3 by Alexandros Stamatakis, but
should work for any version 7.X (and probably earlier for most options).
"""
<<<<<<< HEAD
from __future__ import print_function
=======
from Bio._py3k import basestring
>>>>>>> 73e9444d

from Bio.Application import _Option, _Switch, AbstractCommandline


class RaxmlCommandline(AbstractCommandline):
    """Command-line wrapper for the tree inference program RAxML.

    The required parameters are 'sequences' (-s), 'model' (-m) and 'name' (-n).
    The parameter 'parsimony_seed' (-p) must also be set for RAxML, but if you
    do not specify it, this wrapper will set the seed to 10000 for you.

    References
    ----------
    Stamatakis A.
    RAxML-VI-HPC: Maximum Likelihood-based Phylogenetic Analyses with
    Thousands of Taxa and Mixed Models.
    Bioinformatics 2006, 22(21):2688-2690.

    Homepage: http://sco.h-its.org/exelixis/software.html

    Examples
    --------
    >>> from Bio.Phylo.Applications import RaxmlCommandline
    >>> raxml_cline = RaxmlCommandline(sequences="Tests/Phylip/interlaced2.phy",
    ...                                model="PROTCATWAG", name="interlaced2")
    >>> print(raxml_cline)
    raxmlHPC -m PROTCATWAG -n interlaced2 -p 10000 -s Tests/Phylip/interlaced2.phy

    You would typically run the command line with raxml_cline() or via
    the Python subprocess module, as described in the Biopython tutorial.

    """

    def __init__(self, cmd="raxmlHPC", **kwargs):
        """Initialize the class."""
        self.parameters = [
            _Option(
                ["-a", "weight_filename"],
                "Name of a column weight file to assign individual weights "
                "to each column of the alignment. Those weights must be "
                "integers separated by any type and number of whitespaces "
                "within a separate file.",
                filename=True,
                equate=False,
            ),
            _Option(
                ["-b", "bootstrap_seed"], "Random seed for bootstrapping.", equate=False
            ),
            _Option(
                ["-c", "num_categories"],
                "Number of distinct rate categories for RAxML when "
                "evolution model is set to GTRCAT or GTRMIX."
                "Individual per-site rates are categorized into this "
                "many rate categories to accelerate computations. "
                "Default: 25.",
                equate=False,
            ),
            _Switch(
                ["-d", "random_starting_tree"],
                "Start ML optimization from random starting tree.",
            ),
            _Option(
                ["-e", "epsilon"],
                "Set model optimization precision in log likelihood units "
                "for final optimization of tree topology under MIX/MIXI "
                "or GAMMA/GAMMAI."
                "Default: 0.1 for models not using proportion of "
                "invariant sites estimate; 0.001 for models using "
                "proportion of invariant sites estimate.",
                equate=False,
            ),
            _Option(
                ["-E", "exclude_filename"],
                "An exclude file name, containing a specification of "
                "alignment positions you wish to exclude.  Format is "
                "similar to Nexus, the file shall contain entries like "
                "'100-200 300-400'; to exclude a single column write, "
                "e.g., '100-100'. If you use a mixed model, an "
                "appropriately adapted model file will be written.",
                filename=True,
                equate=False,
            ),
            _Option(
                ["-f", "algorithm"],
                r"""
                        Select algorithm:

                        a: Rapid Bootstrap analysis and search for best-scoring ML
                        tree in one program run.

                        b: Draw bipartition information on a tree provided with '-t'
                        based on multiple trees (e.g. form a bootstrap) in a file
                        specifed by '-z'.

                        c: Check if the alignment can be properly read by RAxML.

                        d: New rapid hill-climbing (DEFAULT).

                        e: Optimize model+branch lengths for given input tree under
                        GAMMA/GAMMAI only.

                        g: Compute per site log Likelihoods for one ore more trees
                        passed via '-z' and write them to a file that can be read
                        by CONSEL.

                        h: Compute log likelihood test (SH-test) between best tree
                        passed via '-t' and a bunch of other trees passed via '-z'.

                        i: Perform a really thorough bootstrap, refinement of final
                        bootstrap tree under GAMMA and a more exhaustive algorithm.

                        j: Generate a bunch of bootstrapped alignment files from an
                        original alignemnt file.

                        m: Compare bipartitions between two bunches of trees passed
                        via '-t' and '-z' respectively. This will return the
                        Pearson correlation between all bipartitions found in the
                        two tree files. A file called
                        RAxML_bipartitionFrequencies.outputFileName will be
                        printed that contains the pair-wise bipartition
                        frequencies of the two sets.

                        n: Compute the log likelihood score of all trees contained
                        in a tree file provided by '-z' under GAMMA or
                        GAMMA+P-Invar.

                        o: Old and slower rapid hill-climbing.

                        p: Perform pure stepwise MP addition of new sequences to an
                        incomplete starting tree.

                        s: Split up a multi-gene partitioned alignment into the
                        respective subalignments.

                        t: Do randomized tree searches on one fixed starting tree.

                        w: Compute ELW test on a bunch of trees passed via '-z'.

                        x: Compute pair-wise ML distances, ML model parameters will
<<<<<<< HEAD
                           be estimated on an MP starting tree or a user-defined
                           tree passed via '-t', only allowed for GAMMA-based models
                           of rate heterogeneity.""",
                        checker_function=(lambda x:
                                          isinstance(x, str) and len(x) == 1),
                        equate=False,
                        ),

                _Option(["-g", "grouping_constraint"],
                        "File name of a multifurcating constraint tree. "
                        "this tree does not need to be comprehensive, i.e. "
                        "contain all taxa.",
                        filename=True,
                        equate=False,
                        ),

                _Option(["-i", "rearrangements"],
                        "Initial rearrangement setting for the subsequent "
                        "application of topological changes phase.",
                        equate=False,
                        ),

                _Switch(["-j", "checkpoints"],
                        "Write checkpoints (intermediate tree topologies)."
                        ),

                _Switch(["-k", "bootstrap_branch_lengths"],
                        "Print bootstrapped trees with branch lengths. "
                        "The bootstraps will run a bit longer, because model "
                        "parameters will be optimized at the end of each run. "
                        "Use with CATMIX/PROTMIX or GAMMA/GAMMAI."
                        ),

                _Option(["-l", "cluster_threshold"],
                        "Threshold for sequence similarity clustering. "
                        "RAxML will then print out an alignment to a file "
                        "called sequenceFileName.reducedBy.threshold that "
                        "only contains sequences <= the specified threshold "
                        "that must be between 0.0 and 1.0. RAxML uses the "
                        "QT-clustering algorithm to perform this task. "
                        "In addition, a file called "
                        "RAxML_reducedList.outputFileName will be written "
                        "that contains clustering information.",
                        equate=False,
                        ),

                _Option(["-L", "cluster_threshold_fast"],
                        "Same functionality as '-l', but uses a less "
                        "exhaustive and thus faster clustering algorithm. "
                        "This is intended for very large datasets with more "
                        "than 20,000-30,000 sequences.",
                        equate=False,
                        ),

                _Option(["-m", "model"],
                        """Model of Nucleotide or Amino Acid Substitution:
=======
                        be estimated on an MP starting tree or a user-defined
                        tree passed via '-t', only allowed for GAMMA-based models
                        of rate heterogeneity.
                        """,
                checker_function=(lambda x: isinstance(x, basestring) and len(x) == 1),
                equate=False,
            ),
            _Option(
                ["-g", "grouping_constraint"],
                "File name of a multifurcating constraint tree. "
                "this tree does not need to be comprehensive, i.e. "
                "contain all taxa.",
                filename=True,
                equate=False,
            ),
            _Option(
                ["-i", "rearrangements"],
                "Initial rearrangement setting for the subsequent "
                "application of topological changes phase.",
                equate=False,
            ),
            _Switch(
                ["-j", "checkpoints"],
                "Write checkpoints (intermediate tree topologies).",
            ),
            _Switch(
                ["-k", "bootstrap_branch_lengths"],
                "Print bootstrapped trees with branch lengths. "
                "The bootstraps will run a bit longer, because model "
                "parameters will be optimized at the end of each run. "
                "Use with CATMIX/PROTMIX or GAMMA/GAMMAI.",
            ),
            _Option(
                ["-l", "cluster_threshold"],
                "Threshold for sequence similarity clustering. "
                "RAxML will then print out an alignment to a file "
                "called sequenceFileName.reducedBy.threshold that "
                "only contains sequences <= the specified threshold "
                "that must be between 0.0 and 1.0. RAxML uses the "
                "QT-clustering algorithm to perform this task. "
                "In addition, a file called "
                "RAxML_reducedList.outputFileName will be written "
                "that contains clustering information.",
                equate=False,
            ),
            _Option(
                ["-L", "cluster_threshold_fast"],
                "Same functionality as '-l', but uses a less "
                "exhaustive and thus faster clustering algorithm. "
                "This is intended for very large datasets with more "
                "than 20,000-30,000 sequences.",
                equate=False,
            ),
            _Option(
                ["-m", "model"],
                r"""Model of Nucleotide or Amino Acid Substitution:
>>>>>>> 73e9444d

                        NUCLEOTIDES:

                        GTRCAT         : GTR + Optimization of substitution rates + Optimization of site-specific
                        evolutionary rates which are categorized into numberOfCategories distinct
                        rate categories for greater computational efficiency
                        if you do a multiple analysis with  '-#' or '-N' but without bootstrapping the program
                        will use GTRMIX instead

                        GTRGAMMA       : GTR + Optimization of substitution rates + GAMMA model of rate
                        heterogeneity (alpha parameter will be estimated)

                        GTRMIX         : Inference of the tree under GTRCAT
                        and thereafter evaluation of the final tree topology under GTRGAMMA

                        GTRCAT_GAMMA   : Inference of the tree with site-specific evolutionary rates.
                        However, here rates are categorized using the 4 discrete GAMMA rates.
                        Evaluation of the final tree topology under GTRGAMMA

                        GTRGAMMAI      : Same as GTRGAMMA, but with estimate of proportion of invariable sites

                        GTRMIXI        : Same as GTRMIX, but with estimate of proportion of invariable sites

                        GTRCAT_GAMMAI  : Same as GTRCAT_GAMMA, but with estimate of proportion of invariable sites

                        AMINO ACIDS:

                        PROTCATmatrixName[F]    : specified AA matrix + Optimization of substitution rates + Optimization of site-specific
                        evolutionary rates which are categorized into numberOfCategories distinct
                        rate categories for greater computational efficiency
                        if you do a multiple analysis with  '-#' or '-N' but without bootstrapping the program
                        will use PROTMIX... instead

                        PROTGAMMAmatrixName[F]  : specified AA matrix + Optimization of substitution rates + GAMMA model of rate
                        heterogeneity (alpha parameter will be estimated)

                        PROTMIXmatrixName[F]    : Inference of the tree under specified AA matrix + CAT
                        and thereafter evaluation of the final tree topology under specified AA matrix + GAMMA

                        PROTCAT_GAMMAmatrixName[F] : Inference of the tree under specified AA matrix and site-specific evolutionary rates.
                        However, here rates are categorized using the 4 discrete GAMMA rates.
                        Evaluation of the final tree topology under specified AA matrix + GAMMA

                        PROTGAMMAImatrixName[F] : Same as PROTGAMMAmatrixName[F], but with estimate of proportion of invariable sites

                        PROTMIXImatrixName[F]   : Same as PROTMIXmatrixName[F], but with estimate of proportion of invariable sites

                        PROTCAT_GAMMAImatrixName[F] : Same as PROTCAT_GAMMAmatrixName[F], but with estimate of proportion of invariable sites

                        Available AA substitution models: DAYHOFF, DCMUT, JTT, MTREV, WAG, RTREV, CPREV, VT, BLOSUM62, MTMAM, GTR
                        With the optional 'F' appendix you can specify if you want to use empirical base frequencies
                        Please not that for mixed models you can in addition specify the per-gene AA model in
                        the mixed model file (see manual for details)
                        """,
                equate=False,
            ),
            _Switch(
                ["-M", "partition_branch_lengths"],
                "Switch on estimation of individual per-partition "
                "branch lengths. Only has effect when used in "
                "combination with 'partition_filename' ('-q'). "
                "Branch lengths for individual partitions will be "
                "printed to separate files.  A weighted average of the "
                "branch lengths is computed by using the respective "
                "partition lengths. ",
            ),
            _Option(
                ["-n", "name"],
                "Name used in the output files.",
                filename=True,
                equate=False,
            ),
            _Option(
                ["-o", "outgroup"],
                "Name of a single outgroup or a comma-separated list "
                "of outgroups, eg '-o Rat' or '-o Rat,Mouse'. In case "
                "that multiple outgroups are not monophyletic the "
                "first name in the list will be selected as outgroup. "
                "Don't leave spaces between taxon names!",
                checker_function=lambda x: len(x.split()) == 1,
                equate=False,
            ),
            _Option(
                ["-q", "partition_filename"],
                "File name containing the assignment of models to "
                "alignment partitions for multiple models of "
                "substitution. For the syntax of this file please "
                "consult the RAxML manual.",
                filename=True,
                equate=False,
            ),
            _Option(
                ["-p", "parsimony_seed"],
                "Random number seed for the parsimony inferences. "
                "This allows you to reproduce your results and will "
                "help developers debug the program. This option HAS "
                "NO EFFECT in the parallel MPI version.",
                equate=False,
            ),
            _Option(
                ["-P", "protein_model"],
                "File name of a user-defined AA (Protein) substitution "
                "model. This file must contain 420 entries, the first "
                "400 being the AA substitution rates (this must be a "
                "symmetric matrix) and the last 20 are the empirical "
                "base frequencies.",
                filename=True,
                equate=False,
            ),
            _Option(
                ["-r", "binary_constraint"],
                "File name of a binary constraint tree. "
                "This tree does not need to be comprehensive, i.e. "
                "contain all taxa.",
                filename=True,
                equate=False,
            ),
            _Option(
                ["-s", "sequences"],
                "Name of the alignment data file, in PHYLIP format.",
                filename=True,
                equate=False,
            ),
            _Option(
                ["-t", "starting_tree"],
                "File name of a user starting tree, in Newick format.",
                filename=True,
                equate=False,
            ),
            _Option(
                ["-T", "threads"],
                "Number of threads to run. "
                "PTHREADS VERSION ONLY! "
                "Make sure to set this at most the number of CPUs "
                "you have on your machine, otherwise, there will be "
                "a huge performance decrease!",
                equate=False,
            ),
            _Option(
                ["-u", "num_bootstrap_searches"],
                "Number of multiple bootstrap searches per replicate. "
                "Use this to obtain better ML trees for each "
                "replicate. Default: 1 ML search per bootstrap "
                "replicate.",
                equate=False,
            ),
            _Switch(["-v", "version"], "Display version information."),
            _Option(
                ["-w", "working_dir"],
                "Name of the working directory where RAxML will "
                "write its output files. Default: current directory.",
                filename=True,
                equate=False,
            ),
            _Option(
                ["-x", "rapid_bootstrap_seed"],
                "Random seed for rapid bootstrapping.",
                equate=False,
            ),
            _Switch(
                ["-y", "parsimony"],
                "Only compute a parsimony starting tree, then exit.",
            ),
            _Option(
                ["-z", "bipartition_filename"],
                "Name of a file containing multiple trees, e.g. from "
                "a bootstrap run, that shall be used to draw "
                "bipartition values onto a tree provided with '-t'. "
                "It can also be used to compute per-site log "
                "likelihoods in combination with '-f g', and to read "
                "a bunch of trees for a couple of other options "
                "('-f h', '-f m', '-f n').",
                filename=True,
                equate=False,
            ),
            _Option(
                ["-N", "-#", "num_replicates"],
                "Number of alternative runs on distinct starting trees. "
                "In combination with the '-b' option, this will invoke a "
                "multiple bootstrap analysis. "
                "DEFAULT: 1 single analysis."
                "Note that '-N' has been added as an alternative since "
                "'-#' sometimes caused problems with certain MPI job "
                "submission systems, since '-#' is often used to start "
                "comments. ",
                equate=False,
            ),
        ]
        AbstractCommandline.__init__(self, cmd, **kwargs)
        # ENH: enforce -s, -n and -m
        if not self.parsimony_seed:
            self.parsimony_seed = 10000


if __name__ == "__main__":
    from Bio._utils import run_doctest

    run_doctest()<|MERGE_RESOLUTION|>--- conflicted
+++ resolved
@@ -8,11 +8,6 @@
 Derived from the help page for RAxML version 7.3 by Alexandros Stamatakis, but
 should work for any version 7.X (and probably earlier for most options).
 """
-<<<<<<< HEAD
-from __future__ import print_function
-=======
-from Bio._py3k import basestring
->>>>>>> 73e9444d
 
 from Bio.Application import _Option, _Switch, AbstractCommandline
 
@@ -152,69 +147,11 @@
                         w: Compute ELW test on a bunch of trees passed via '-z'.
 
                         x: Compute pair-wise ML distances, ML model parameters will
-<<<<<<< HEAD
-                           be estimated on an MP starting tree or a user-defined
-                           tree passed via '-t', only allowed for GAMMA-based models
-                           of rate heterogeneity.""",
-                        checker_function=(lambda x:
-                                          isinstance(x, str) and len(x) == 1),
-                        equate=False,
-                        ),
-
-                _Option(["-g", "grouping_constraint"],
-                        "File name of a multifurcating constraint tree. "
-                        "this tree does not need to be comprehensive, i.e. "
-                        "contain all taxa.",
-                        filename=True,
-                        equate=False,
-                        ),
-
-                _Option(["-i", "rearrangements"],
-                        "Initial rearrangement setting for the subsequent "
-                        "application of topological changes phase.",
-                        equate=False,
-                        ),
-
-                _Switch(["-j", "checkpoints"],
-                        "Write checkpoints (intermediate tree topologies)."
-                        ),
-
-                _Switch(["-k", "bootstrap_branch_lengths"],
-                        "Print bootstrapped trees with branch lengths. "
-                        "The bootstraps will run a bit longer, because model "
-                        "parameters will be optimized at the end of each run. "
-                        "Use with CATMIX/PROTMIX or GAMMA/GAMMAI."
-                        ),
-
-                _Option(["-l", "cluster_threshold"],
-                        "Threshold for sequence similarity clustering. "
-                        "RAxML will then print out an alignment to a file "
-                        "called sequenceFileName.reducedBy.threshold that "
-                        "only contains sequences <= the specified threshold "
-                        "that must be between 0.0 and 1.0. RAxML uses the "
-                        "QT-clustering algorithm to perform this task. "
-                        "In addition, a file called "
-                        "RAxML_reducedList.outputFileName will be written "
-                        "that contains clustering information.",
-                        equate=False,
-                        ),
-
-                _Option(["-L", "cluster_threshold_fast"],
-                        "Same functionality as '-l', but uses a less "
-                        "exhaustive and thus faster clustering algorithm. "
-                        "This is intended for very large datasets with more "
-                        "than 20,000-30,000 sequences.",
-                        equate=False,
-                        ),
-
-                _Option(["-m", "model"],
-                        """Model of Nucleotide or Amino Acid Substitution:
-=======
                         be estimated on an MP starting tree or a user-defined
                         tree passed via '-t', only allowed for GAMMA-based models
                         of rate heterogeneity.
                         """,
-                checker_function=(lambda x: isinstance(x, basestring) and len(x) == 1),
+                checker_function=(lambda x: isinstance(x, str) and len(x) == 1),
                 equate=False,
             ),
             _Option(
@@ -266,7 +203,6 @@
             _Option(
                 ["-m", "model"],
                 r"""Model of Nucleotide or Amino Acid Substitution:
->>>>>>> 73e9444d
 
                         NUCLEOTIDES:
 
