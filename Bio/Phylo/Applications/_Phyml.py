# Copyright 2011 by Eric Talevich.  All rights reserved.
#
# This code is part of the Biopython distribution and governed by its
# license.  Please see the LICENSE file that should have been included
# as part of this package.
"""Command-line wrapper for the tree inference program PhyML."""

from Bio.Application import _Option, _Switch, AbstractCommandline


class PhymlCommandline(AbstractCommandline):
    """Command-line wrapper for the tree inference program PhyML.

    Homepage: http://www.atgc-montpellier.fr/phyml

    References
    ----------
    Guindon S, Gascuel O.
    A simple, fast, and accurate algorithm to estimate large phylogenies by maximum
    likelihood.
    Systematic Biology, 2003 Oct;52(5):696-704.
    PubMed PMID: 14530136.

    Guindon S, Dufayard JF, Lefort V, Anisimova M, Hordijk W, Gascuel O.
    New Algorithms and Methods to Estimate Maximum-Likelihood Phylogenies: Assessing
    the Performance of PhyML 3.0.
    Systematic Biology, 2010 59(3):307-21.

    """

    def __init__(self, cmd="phyml", **kwargs):
        """Initialize the class."""
        self.parameters = [
            _Option(
                ["-i", "--input", "input"],
                "PHYLIP format input nucleotide or amino-acid sequence filenam.",
                filename=True,
                is_required=True,
                equate=False,
            ),
            _Option(
                ["-d", "--datatype", "datatype"],
                "Datatype 'nt' for nucleotide (default) or 'aa' for amino-acids.",
                checker_function=lambda x: x in ("nt", "aa"),
                equate=False,
            ),
            _Switch(
                ["-q", "--sequential", "sequential"],
                "Changes interleaved format (default) to sequential format.",
            ),
            _Option(
                ["-n", "--multiple", "multiple"],
                "Number of data sets to analyse (integer).",
                checker_function=(lambda x: isinstance(x, int) or x.isdigit()),
                equate=False,
            ),
            _Switch(
                ["-p", "--pars", "pars"],
                """Use a minimum parsimony starting tree.

                    This option is taken into account when the '-u' option is absent
                    and when tree topology modifications are to be done.
                    """,
            ),
            _Option(
                ["-b", "--bootstrap", "bootstrap"],
                r"""Number of bootstrap replicates, if value is > 0.

                    Otherwise:

                    0: neither approximate likelihood ratio test nor bootstrap
                    values are computed.

                    -1: approximate likelihood ratio test returning aLRT statistics.

                    -2: approximate likelihood ratio test returning Chi2-based
                    parametric branch supports.

                    -4: SH-like branch supports alone.
                    """,
                equate=False,
            ),
            _Option(
                ["-m", "--model", "model"],
                """Substitution model name.

                    Nucleotide-based models:

                    HKY85 (default) | JC69 | K80 | F81 | F84 | TN93 | GTR | custom

                    For the custom option, a string of six digits identifies the
                    model. For instance, 000000 corresponds to F81 (or JC69,
                    provided the distribution of nucleotide frequencies is uniform).
                    012345 corresponds to GTR. This option can be used for encoding
                    any model that is a nested within GTR.

                    Amino-acid based models:

                    LG (default) | WAG | JTT | MtREV | Dayhoff | DCMut | RtREV |
                    CpREV | VT | Blosum62 | MtMam | MtArt | HIVw | HIVb | custom
                    """,
                checker_function=(
                    lambda x: x
                    in (
                        # Nucleotide models:
                        "HKY85",
                        "JC69",
                        "K80",
                        "F81",
                        "F84",
                        "TN93",
                        "GTR",
                        # Amino acid models:
                        "LG",
                        "WAG",
                        "JTT",
                        "MtREV",
                        "Dayhoff",
                        "DCMut",
                        "RtREV",
                        "CpREV",
                        "VT",
                        "Blosum62",
                        "MtMam",
                        "MtArt",
                        "HIVw",
                        "HIVb",
                    )
                    or isinstance(x, int)
                ),
                equate=False,
            ),
            _Option(
                ["-f", "frequencies"],
                """Character frequencies.

                    -f e, m, or "fA fC fG fT"

                    e : Empirical frequencies, determined as follows :

                        - Nucleotide sequences: (Empirical) the equilibrium base
                          frequencies are estimated by counting the occurrence
                          of the different bases in the alignment.
                        - Amino-acid sequences: (Empirical) the equilibrium
                          amino-acid frequencies are estimated by counting the
                          occurrence of the different amino-acids in the alignment.

                    m : ML/model-based frequencies, determined as follows :

                        - Nucleotide sequences: (ML) the equilibrium base
                          frequencies are estimated using maximum likelihood
                        - Amino-acid sequences: (Model) the equilibrium amino-acid
                          frequencies are estimated using the frequencies defined by
                          the substitution model.

                    "fA fC fG fT" : only valid for nucleotide-based models.
                    fA, fC, fG and fT are floating-point numbers that correspond
                    to the frequencies of A, C, G and T, respectively.
                    """,
                filename=True,  # ensure ".25 .25 .25 .25" stays quoted
                equate=False,
            ),
            _Option(
                ["-t", "--ts/tv", "ts_tv_ratio"],
                """Transition/transversion ratio. (DNA sequences only.)

                    Can be a fixed positive value (ex:4.0) or e to get the
                    maximum-likelihood estimate.
                    """,
                equate=False,
            ),
            _Option(
                ["-v", "--pinv", "prop_invar"],
                """Proportion of invariable sites.

                    Can be a fixed value in the range [0,1], or 'e' to get the
                    maximum-likelihood estimate.
                    """,
                equate=False,
            ),
            _Option(
                ["-c", "--nclasses", "nclasses"],
                """Number of relative substitution rate categories.

                    Default 1. Must be a positive integer.
                    """,
                equate=False,
            ),
            _Option(
                ["-a", "--alpha", "alpha"],
                """Distribution of the gamma distribution shape parameter.

                    Can be a fixed positive value, or 'e' to get the
                    maximum-likelihood estimate.
                    """,
                equate=False,
            ),
            _Option(
                ["-s", "--search", "search"],
                """Tree topology search operation option.

                    Can be one of:

                        NNI : default, fast

                        SPR : a bit slower than NNI

                        BEST : best of NNI and SPR search
                    """,
                checker_function=lambda x: x in ("NNI", "SPR", "BEST"),
                equate=False,
            ),
            # alt name: user_tree_file
            _Option(
                ["-u", "--inputtree", "input_tree"],
                "Starting tree filename. The tree must be in Newick format.",
                filename=True,
                equate=False,
            ),
            _Option(
                ["-o", "optimize"],
                r"""Specific parameter optimisation.

                    tlr : tree topology (t), branch length (l) and
                    rate parameters (r) are optimised.

                    tl  : tree topology and branch length are optimised.

                    lr  : branch length and rate parameters are optimised.

                    l   : branch length are optimised.

                    r   : rate parameters are optimised.

                    n   : no parameter is optimised.
                    """,
                equate=False,
            ),
            _Switch(
                ["--rand_start", "rand_start"],
                """Sets the initial tree to random.

                    Only valid if SPR searches are to be performed.
                    """,
            ),
            _Option(
                ["--n_rand_starts", "n_rand_starts"],
                """Number of initial random trees to be used.

                    Only valid if SPR searches are to be performed.
                    """,
                equate=False,
            ),
            _Option(
                ["--r_seed", "r_seed"],
                """Seed used to initiate the random number generator.

                    Must be an integer.
                    """,
                equate=False,
            ),
            _Switch(
                ["--print_site_lnl", "print_site_lnl"],
                r"Print the likelihood for each site in file \*_phyml_lk.txt.",
            ),
            _Switch(
                ["--print_trace", "print_trace"],
                r"""
                    Print each phylogeny explored during the tree search process
                    in file \*_phyml_trace.txt.""",
            ),
            _Option(
                ["--run_id", "run_id"],
                """Append the given string at the end of each PhyML output file.

                    This option may be useful when running simulations involving
                    PhyML.
                    """,
<<<<<<< HEAD
                    checker_function=lambda x: isinstance(x, str),
                    equate=False,
                    ),

=======
                checker_function=lambda x: isinstance(x, basestring),
                equate=False,
            ),
>>>>>>> 73e9444d
            # XXX should this always be set to True?
            _Switch(
                ["--quiet", "quiet"],
                "No interactive questions (for running in batch mode).",
            ),
        ]
        AbstractCommandline.__init__(self, cmd, **kwargs)<|MERGE_RESOLUTION|>--- conflicted
+++ resolved
@@ -276,16 +276,9 @@
                     This option may be useful when running simulations involving
                     PhyML.
                     """,
-<<<<<<< HEAD
-                    checker_function=lambda x: isinstance(x, str),
-                    equate=False,
-                    ),
-
-=======
-                checker_function=lambda x: isinstance(x, basestring),
-                equate=False,
-            ),
->>>>>>> 73e9444d
+                checker_function=lambda x: isinstance(x, str),
+                equate=False,
+            ),
             # XXX should this always be set to True?
             _Switch(
                 ["--quiet", "quiet"],
