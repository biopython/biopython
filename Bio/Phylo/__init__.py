--- conflicted
+++ resolved
@@ -5,12 +5,8 @@
 
 """Package for working with phylogenetic trees.
 
-<<<<<<< HEAD
-See also: http://biopython.org/wiki/Phylo
+See Also: http://biopython.org/wiki/Phylo
 
-=======
-See Also: http://biopython.org/wiki/Phylo
->>>>>>> 8d29a439
 """
 
 from Bio.Phylo._io import parse, read, write, convert
