--- conflicted
+++ resolved
@@ -29,11 +29,7 @@
 
 
 class CDAOError(Exception):
-<<<<<<< HEAD
-    """Exception raised when CDAO object construction cannot continue."""
-=======
     """Exception raised when CDAO object construction cannot continue (DEPRECATED)."""
->>>>>>> 1f66b2f4
 
     pass
 
