--- conflicted
+++ resolved
@@ -1314,21 +1314,12 @@
         <BLANKLINE>
 
         """
-<<<<<<< HEAD
-        answer = SeqRecord(self.seq.translate(table=table,
-                                              stop_symbol=stop_symbol,
-                                              to_stop=to_stop,
-                                              cds=cds,
-                                              gap=gap))
-        if isinstance(id, str):
-=======
         answer = SeqRecord(
             self.seq.translate(
                 table=table, stop_symbol=stop_symbol, to_stop=to_stop, cds=cds, gap=gap
             )
         )
-        if isinstance(id, basestring):
->>>>>>> 73e9444d
+        if isinstance(id, str):
             answer.id = id
         elif id:
             answer.id = self.id
