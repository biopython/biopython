--- conflicted
+++ resolved
@@ -10,34 +10,6 @@
 
 The DSSP codes for secondary structure used here are:
 
-<<<<<<< HEAD
-    H
-        Alpha helix (4-12)
-    B
-        Isolated beta-bridge residue
-    E
-        Strand
-    G
-        3-10 helix
-    I
-        pi helix
-    T
-        Turn
-    S
-        Bend
-    \-
-        None
-
-The following Accessible surface area (ASA) values can be used, defaulting
-to the Sander and Rost values:
-
-    Miller
-        Miller et al. 1987 http://dx.doi.org/10.1016/0022-2836(87)90038-6
-    Sander
-        Sander and Rost 1994 http://dx.doi.org/10.1002/prot.340200303
-    Wilke
-        Tien et al. 2013 http://dx.doi.org/10.1371/journal.pone.0080635
-=======
     =====     ====
     Code      Structure
     =====     ====
@@ -50,6 +22,16 @@
      S        Bend
      \-       None
     =====     ====
+    
+The following Accessible surface area (ASA) values can be used, defaulting
+to the Sander and Rost values:
+
+    Miller
+        Miller et al. 1987 http://dx.doi.org/10.1016/0022-2836(87)90038-6
+    Sander
+        Sander and Rost 1994 http://dx.doi.org/10.1002/prot.340200303
+    Wilke
+        Tien et al. 2013 http://dx.doi.org/10.1371/journal.pone.0080635
 
 Usage
 -----
@@ -103,7 +85,6 @@
     12           O-->NH_2_relidx
     13           O-->NH_2_energy
     ============ ===
->>>>>>> 29f3dd04
 
 """
 
