# Copyright (C) 2002, Thomas Hamelryck (thamelry@binf.ku.dk)
# This code is part of the Biopython distribution and governed by its
# license.  Please see the LICENSE file that should have been included
# as part of this package.

"""Atom class, used in Structure objects."""

import numpy
import warnings
import copy

from Bio.PDB.Entity import DisorderedEntityWrapper
from Bio.PDB.PDBExceptions import PDBConstructionWarning
from Bio.PDB.vectors import Vector
from Bio.Data import IUPACData


class Atom(object):
    """Define Atom class.

    The Atom object stores atom name (both with and without spaces),
    coordinates, B factor, occupancy, alternative location specifier
    and (optionally) anisotropic B factor and standard deviations of
    B factor and positions.
    """

    def __init__(self, name, coord, bfactor, occupancy, altloc, fullname, serial_number,
                 element=None):
        """Initialize Atom object.

        :param name: atom name (eg. "CA"). Note that spaces are normally stripped.
        :type name: string

        :param coord: atomic coordinates (x,y,z)
        :type coord: Numeric array (Float0, size 3)

        :param bfactor: isotropic B factor
        :type bfactor: number

        :param occupancy: occupancy (0.0-1.0)
        :type occupancy: number

        :param altloc: alternative location specifier for disordered atoms
        :type altloc: string

        :param fullname: full atom name, including spaces, e.g. " CA ". Normally
                         these spaces are stripped from the atom name.
        :type fullname: string

        :param element: atom element, e.g. "C" for Carbon, "HG" for mercury,
        :type element: uppercase string (or None if unknown)
        """
        self.level = "A"
        # Reference to the residue
        self.parent = None
        # the atomic data
        self.name = name  # eg. CA, spaces are removed from atom name
        self.fullname = fullname  # e.g. " CA ", spaces included
        self.coord = coord
        self.bfactor = bfactor
        self.occupancy = occupancy
        self.altloc = altloc
        self.full_id = None  # (structure id, model id, chain id, residue id, atom id)
        self.id = name  # id of atom is the atom name (e.g. "CA")
        self.disordered_flag = 0
        self.anisou_array = None
        self.siguij_array = None
        self.sigatm_array = None
        self.serial_number = serial_number
        # Dictionary that keeps additional properties
        self.xtra = {}
        assert not element or element == element.upper(), element
        self.element = self._assign_element(element)
        self.mass = self._assign_atom_mass()

        # For atom sorting (protein backbone atoms first)
        self._sorting_keys = {'N': 0, 'CA': 1, 'C': 2, 'O': 3}

    # Sorting Methods
    # standard across different objects and allows direct comparison
    def __eq__(self, other):
        """Test equality."""
        if isinstance(other, Atom):
            return self.full_id[1:] == other.full_id[1:]
        else:
            return NotImplemented

    def __ne__(self, other):
        """Test inequality."""
        if isinstance(other, Atom):
            return self.full_id[1:] != other.full_id[1:]
        else:
            return NotImplemented

    def __gt__(self, other):
        """Test greater than."""
        if isinstance(other, Atom):
            if self.parent != other.parent:
                return self.parent > other.parent
            order_s = self._sorting_keys.get(self.name, 4)
            order_o = self._sorting_keys.get(other.name, 4)
            if order_s != order_o:
                return order_s > order_o
            elif self.name != other.name:
                return self.name > other.name
            else:
                return self.altloc > other.altloc
        else:
            return NotImplemented

    def __ge__(self, other):
        """Test greater or equal."""
        if isinstance(other, Atom):
            if self.parent != other.parent:
                return self.parent >= other.parent
            order_s = self._sorting_keys.get(self.name, 4)
            order_o = self._sorting_keys.get(other.name, 4)
            if order_s != order_o:
                return order_s >= order_o
            elif self.name != other.name:
                return self.name >= other.name
            else:
                return self.altloc >= other.altloc
        else:
            return NotImplemented

    def __lt__(self, other):
        """Test less than."""
        if isinstance(other, Atom):
            if self.parent != other.parent:
                return self.parent < other.parent
            order_s = self._sorting_keys.get(self.name, 4)
            order_o = self._sorting_keys.get(other.name, 4)
            if order_s != order_o:
                return order_s < order_o
            elif self.name != other.name:
                return self.name < other.name
            else:
                return self.altloc < other.altloc
        else:
            return NotImplemented

    def __le__(self, other):
        """Test less or equal."""
        if isinstance(other, Atom):
            if self.parent != other.parent:
                return self.parent <= other.parent
            order_s = self._sorting_keys.get(self.name, 4)
            order_o = self._sorting_keys.get(other.name, 4)
            if order_s != order_o:
                return order_s <= order_o
            elif self.name != other.name:
                return self.name <= other.name
            else:
                return self.altloc <= other.altloc
        else:
            return NotImplemented

    # Hash method to allow uniqueness (set)
    def __hash__(self):
        """Return atom full identifier."""
        return hash(self.get_full_id())

    def _assign_element(self, element):
        """Guess element from atom name if not recognised (PRIVATE)."""
        if not element or element.capitalize() not in IUPACData.atom_weights:
            # Inorganic elements have their name shifted left by one position
            #  (is a convention in PDB, but not part of the standard).
            # isdigit() check on last two characters to avoid mis-assignment of
            # hydrogens atoms (GLN HE21 for example)

            if self.fullname[0].isalpha() and not self.fullname[2:].isdigit():
                putative_element = self.name.strip()
            else:
                # Hs may have digit in [0]
                if self.name[0].isdigit():
                    putative_element = self.name[1]
                else:
                    putative_element = self.name[0]

            if putative_element.capitalize() in IUPACData.atom_weights:
                msg = "Used element %r for Atom (name=%s) with given element %r" \
                      % (putative_element, self.name, element)
                element = putative_element
            else:
                msg = "Could not assign element %r for Atom (name=%s) with given element %r" \
                      % (putative_element, self.name, element)
                element = ""
            warnings.warn(msg, PDBConstructionWarning)

        return element

    def _assign_atom_mass(self):
        """Return atom weight (PRIVATE)."""
        # Needed for Bio/Struct/Geometry.py C.O.M. function
        if self.element:
            return IUPACData.atom_weights[self.element.capitalize()]
        else:
            return float('NaN')

    # Special methods

    def __repr__(self):
        """Print Atom object as <Atom atom_name>."""
        return "<Atom %s>" % self.get_id()

    def __sub__(self, other):
        """Calculate distance between two atoms.

        :param other: the other atom
        :type other: L{Atom}

        Examples
        --------
        This is an incomplete but illustrative example::

            distance = atom1 - atom2

        """
        diff = self.coord - other.coord
        return numpy.sqrt(numpy.dot(diff, diff))

    # set methods

    def set_serial_number(self, n):
        """Set serial number."""
        self.serial_number = n

    def set_bfactor(self, bfactor):
        """Set isotroptic B factor."""
        self.bfactor = bfactor

    def set_coord(self, coord):
        """Set coordinates."""
        self.coord = coord

    def set_altloc(self, altloc):
        """Set alternative location specifier."""
        self.altloc = altloc

    def set_occupancy(self, occupancy):
        """Set occupancy."""
        self.occupancy = occupancy

    def set_sigatm(self, sigatm_array):
        """Set standard deviation of atomic parameters.

        The standard deviation of atomic parameters consists
        of 3 positional, 1 B factor and 1 occupancy standard
        deviation.

        :param sigatm_array: standard deviations of atomic parameters.
        :type sigatm_array: Numeric array (length 5)
        """
        self.sigatm_array = sigatm_array

    def set_siguij(self, siguij_array):
        """Set standard deviations of anisotropic temperature factors.

        :param siguij_array: standard deviations of anisotropic temperature factors.
        :type siguij_array: Numeric array (length 6)
        """
        self.siguij_array = siguij_array

    def set_anisou(self, anisou_array):
        """Set anisotropic B factor.

        :param anisou_array: anisotropic B factor.
        :type anisou_array: Numeric array (length 6)
        """
        self.anisou_array = anisou_array

    # Public methods

    def flag_disorder(self):
        """Set the disordered flag to 1.

        The disordered flag indicates whether the atom is disordered or not.
        """
        self.disordered_flag = 1

    def is_disordered(self):
        """Return the disordered flag (1 if disordered, 0 otherwise)."""
        return self.disordered_flag

    def set_parent(self, parent):
        """Set the parent residue.

        Arguments:
         - parent - Residue object

        """
        self.parent = parent
        self.full_id = self.get_full_id()

    def detach_parent(self):
        """Remove reference to parent."""
        self.parent = None

    def get_sigatm(self):
        """Return standard deviation of atomic parameters."""
        return self.sigatm_array

    def get_siguij(self):
        """Return standard deviations of anisotropic temperature factors."""
        return self.siguij_array

    def get_anisou(self):
        """Return anisotropic B factor."""
        return self.anisou_array

    def get_parent(self):
        """Return parent residue."""
        return self.parent

    def get_serial_number(self):
        """Return the serial number."""
        return self.serial_number

    def get_name(self):
        """Return atom name."""
        return self.name

    def get_id(self):
        """Return the id of the atom (which is its atom name)."""
        return self.id

    def get_full_id(self):
        """Return the full id of the atom.

        The full id of an atom is the tuple
        (structure id, model id, chain id, residue id, atom name, altloc).
        """
        return self.parent.get_full_id() + ((self.name, self.altloc),)

    def get_coord(self):
        """Return atomic coordinates."""
        return self.coord

    def get_bfactor(self):
        """Return B factor."""
        return self.bfactor

    def get_occupancy(self):
        """Return occupancy."""
        return self.occupancy

    def get_fullname(self):
        """Return the atom name, including leading and trailing spaces."""
        return self.fullname

    def get_altloc(self):
        """Return alternative location specifier."""
        return self.altloc

    def get_level(self):
        """Return level."""
        return self.level

    def transform(self, rot, tran):
        """Apply rotation and translation to the atomic coordinates.

        :param rot: A right multiplying rotation matrix
        :type rot: 3x3 Numeric array

        :param tran: the translation vector
        :type tran: size 3 Numeric array

        Examples
        --------
        This is an incomplete but illustrative example::

            from numpy import pi, array
            from Bio.PDB.vectors import Vector, rotmat
            rotation = rotmat(pi, Vector(1, 0, 0))
            translation = array((0, 0, 1), 'f')
            atom.transform(rotation, translation)

        """
        self.coord = numpy.dot(self.coord, rot) + tran

    def get_vector(self):
        """Return coordinates as Vector.

        :return: coordinates as 3D vector
        :rtype: Bio.PDB.Vector class
        """
        x, y, z = self.coord
        return Vector(x, y, z)

    def copy(self):
        """Create a copy of the Atom.

        Parent information is lost.
        """
        # Do a shallow copy then explicitly copy what needs to be deeper.
        shallow = copy.copy(self)
        shallow.detach_parent()
        shallow.set_coord(copy.copy(self.get_coord()))
        shallow.xtra = self.xtra.copy()
        return shallow


class DisorderedAtom(DisorderedEntityWrapper):
    """Contains all Atom objects that represent the same disordered atom.

    One of these atoms is "selected" and all method calls not caught
    by DisorderedAtom are forwarded to the selected Atom object. In that way, a
    DisorderedAtom behaves exactly like a normal Atom. By default, the selected
    Atom object represents the Atom object with the highest occupancy, but a
    different Atom object can be selected by using the disordered_select(altloc)
    method.
    """

    def __init__(self, id):
        """Create DisorderedAtom.

        Arguments:
         - id - string, atom name

        """
<<<<<<< HEAD
        self.last_occupancy=-999999
=======
        # TODO - make this a private attribute?
        self.last_occupancy = -999999
>>>>>>> 41a35f1b
        DisorderedEntityWrapper.__init__(self, id)

    # Special methods
    # Override parent class __iter__ method
    def __iter__(self):
        """Iterate through disordered atoms."""
        for i in self.disordered_get_list():
            yield i

    def __repr__(self):
        """Return disordered atom identifier."""
        return "<Disordered Atom %s>" % self.get_id()

    def disordered_add(self, atom):
        """Add a disordered atom."""
        # Add atom to dict, use altloc as key
        atom.flag_disorder()
        # set the residue parent of the added atom
        residue = self.get_parent()
        atom.set_parent(residue)
        altloc = atom.get_altloc()
        occupancy = atom.get_occupancy()
        self[altloc] = atom
        if occupancy > self.last_occupancy:
            self.last_occupancy = occupancy
            self.disordered_select(altloc)<|MERGE_RESOLUTION|>--- conflicted
+++ resolved
@@ -419,12 +419,8 @@
          - id - string, atom name
 
         """
-<<<<<<< HEAD
-        self.last_occupancy=-999999
-=======
         # TODO - make this a private attribute?
         self.last_occupancy = -999999
->>>>>>> 41a35f1b
         DisorderedEntityWrapper.__init__(self, id)
 
     # Special methods
