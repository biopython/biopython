# Copyright (C) 2002, Thomas Hamelryck (thamelry@binf.ku.dk)
#
# This file is part of the Biopython distribution and governed by your
# choice of the "Biopython License Agreement" or the "BSD 3-Clause License".
# Please see the LICENSE file that should have been included as part of this
# package.

"""Atom class, used in Structure objects."""

import warnings
import copy

import numpy as np

from Bio.PDB.Entity import DisorderedEntityWrapper
from Bio.PDB.PDBExceptions import PDBConstructionWarning
from Bio.PDB.vectors import Vector
from Bio.Data import IUPACData


class Atom:
    """Define Atom class.

    The Atom object stores atom name (both with and without spaces),
    coordinates, B factor, occupancy, alternative location specifier
    and (optionally) anisotropic B factor and standard deviations of
    B factor and positions.

    In the case of PQR files, B factor and occupancy are replaced by
    atomic charge and radius.
    """

    def __init__(
        self,
        name,
        coord,
        bfactor,
        occupancy,
        altloc,
        fullname,
        serial_number,
        element=None,
        pqr_charge=None,
        radius=None,
    ):
        """Initialize Atom object.

        :param name: atom name (eg. "CA"). Note that spaces are normally stripped.
        :type name: string

        :param coord: atomic coordinates (x,y,z)
        :type coord: Numeric array (Float0, size 3)

        :param bfactor: isotropic B factor
        :type bfactor: number

        :param occupancy: occupancy (0.0-1.0)
        :type occupancy: number

        :param altloc: alternative location specifier for disordered atoms
        :type altloc: string

        :param fullname: full atom name, including spaces, e.g. " CA ". Normally
                         these spaces are stripped from the atom name.
        :type fullname: string

        :param element: atom element, e.g. "C" for Carbon, "HG" for mercury,
        :type element: uppercase string (or None if unknown)

        :param pqr_charge: atom charge
        :type pqr_charge: number

        :param radius: atom radius
        :type radius: number
        """
        self.level = "A"
        # Reference to the residue
        self.parent = None
        # the atomic data
        self.name = name  # eg. CA, spaces are removed from atom name
        self.fullname = fullname  # e.g. " CA ", spaces included
        self.coord = coord
        self.bfactor = bfactor
        self.occupancy = occupancy
        self.altloc = altloc
        self.full_id = None  # (structure id, model id, chain id, residue id, atom id)
        self.id = name  # id of atom is the atom name (e.g. "CA")
        self.disordered_flag = 0
        self.anisou_array = None
        self.siguij_array = None
        self.sigatm_array = None
        self.serial_number = serial_number
        # Dictionary that keeps additional properties
        self.xtra = {}
        assert not element or element == element.upper(), element
        self.element = self._assign_element(element)
        self.mass = self._assign_atom_mass()
        self.pqr_charge = pqr_charge
        self.radius = radius

        # For atom sorting (protein backbone atoms first)
        self._sorting_keys = {"N": 0, "CA": 1, "C": 2, "O": 3}

    # Sorting Methods
    # standard across different objects and allows direct comparison
    def __eq__(self, other):
        """Test equality."""
        if isinstance(other, Atom):
            return self.full_id[1:] == other.full_id[1:]
        else:
            return NotImplemented

    def __ne__(self, other):
        """Test inequality."""
        if isinstance(other, Atom):
            return self.full_id[1:] != other.full_id[1:]
        else:
            return NotImplemented

    def __gt__(self, other):
        """Test greater than."""
        if isinstance(other, Atom):
            if self.parent != other.parent:
                return self.parent > other.parent
            order_s = self._sorting_keys.get(self.name, 4)
            order_o = self._sorting_keys.get(other.name, 4)
            if order_s != order_o:
                return order_s > order_o
            elif self.name != other.name:
                return self.name > other.name
            else:
                return self.altloc > other.altloc
        else:
            return NotImplemented

    def __ge__(self, other):
        """Test greater or equal."""
        if isinstance(other, Atom):
            if self.parent != other.parent:
                return self.parent >= other.parent
            order_s = self._sorting_keys.get(self.name, 4)
            order_o = self._sorting_keys.get(other.name, 4)
            if order_s != order_o:
                return order_s >= order_o
            elif self.name != other.name:
                return self.name >= other.name
            else:
                return self.altloc >= other.altloc
        else:
            return NotImplemented

    def __lt__(self, other):
        """Test less than."""
        if isinstance(other, Atom):
            if self.parent != other.parent:
                return self.parent < other.parent
            order_s = self._sorting_keys.get(self.name, 4)
            order_o = self._sorting_keys.get(other.name, 4)
            if order_s != order_o:
                return order_s < order_o
            elif self.name != other.name:
                return self.name < other.name
            else:
                return self.altloc < other.altloc
        else:
            return NotImplemented

    def __le__(self, other):
        """Test less or equal."""
        if isinstance(other, Atom):
            if self.parent != other.parent:
                return self.parent <= other.parent
            order_s = self._sorting_keys.get(self.name, 4)
            order_o = self._sorting_keys.get(other.name, 4)
            if order_s != order_o:
                return order_s <= order_o
            elif self.name != other.name:
                return self.name <= other.name
            else:
                return self.altloc <= other.altloc
        else:
            return NotImplemented

    # Hash method to allow uniqueness (set)
    def __hash__(self):
        """Return atom full identifier."""
        return hash(self.get_full_id())

    def _assign_element(self, element):
        """Guess element from atom name if not recognised (PRIVATE).

        There is little documentation about extracting/encoding element
        information in atom names, but some conventions seem to prevail:

            - C, N, O, S, H, P, F atom names start with a blank space (e.g. " CA ")
              unless the name is 4 characters long (e.g. HE21 in glutamine). In both
              these cases, the element is the first character.

            - Inorganic elements do not have a blank space (e.g. "CA  " for calcium)
              but one must check the full name to differentiate between e.g. helium
              ("HE  ") and long-name hydrogens (e.g. "HE21").

            - Atoms with unknown or ambiguous elements are marked with 'X', e.g.
              PDB 4cpa. If we fail to identify an element, we should mark it as
              such.

        """
        if not element or element.capitalize() not in IUPACData.atom_weights:
            if self.fullname[0].isalpha() and not self.fullname[2:].isdigit():
                putative_element = self.name.strip()
            else:
                # Hs may have digit in [0]
                if self.name[0].isdigit():
                    putative_element = self.name[1]
                else:
                    putative_element = self.name[0]

            if putative_element.capitalize() in IUPACData.atom_weights:
                msg = "Used element %r for Atom (name=%s) with given element %r" % (
                    putative_element,
                    self.name,
                    element,
                )
                element = putative_element
            else:
                msg = (
                    "Could not assign element %r for Atom (name=%s) with given element %r"
                    % (putative_element, self.name, element)
                )
                element = "X"  # mark as unknown/ambiguous
            warnings.warn(msg, PDBConstructionWarning)

        return element

    def _assign_atom_mass(self):
        """Return atom weight (PRIVATE)."""
<<<<<<< HEAD
        # Needed for C.O.M. function
        if self.element:
=======
        try:
>>>>>>> 8a8dd375
            return IUPACData.atom_weights[self.element.capitalize()]
        except (AttributeError, KeyError):
            return float("NaN")

    # Special methods

    def __repr__(self):
        """Print Atom object as <Atom atom_name>."""
        return "<Atom %s>" % self.get_id()

    def __sub__(self, other):
        """Calculate distance between two atoms.

        :param other: the other atom
        :type other: L{Atom}

        Examples
        --------
        This is an incomplete but illustrative example::

            distance = atom1 - atom2

        """
        diff = self.coord - other.coord
        return np.sqrt(np.dot(diff, diff))

    # set methods

    def set_serial_number(self, n):
        """Set serial number."""
        self.serial_number = n

    def set_bfactor(self, bfactor):
        """Set isotroptic B factor."""
        self.bfactor = bfactor

    def set_coord(self, coord):
        """Set coordinates."""
        self.coord = coord

    def set_altloc(self, altloc):
        """Set alternative location specifier."""
        self.altloc = altloc

    def set_occupancy(self, occupancy):
        """Set occupancy."""
        self.occupancy = occupancy

    def set_sigatm(self, sigatm_array):
        """Set standard deviation of atomic parameters.

        The standard deviation of atomic parameters consists
        of 3 positional, 1 B factor and 1 occupancy standard
        deviation.

        :param sigatm_array: standard deviations of atomic parameters.
        :type sigatm_array: Numeric array (length 5)
        """
        self.sigatm_array = sigatm_array

    def set_siguij(self, siguij_array):
        """Set standard deviations of anisotropic temperature factors.

        :param siguij_array: standard deviations of anisotropic temperature factors.
        :type siguij_array: Numeric array (length 6)
        """
        self.siguij_array = siguij_array

    def set_anisou(self, anisou_array):
        """Set anisotropic B factor.

        :param anisou_array: anisotropic B factor.
        :type anisou_array: Numeric array (length 6)
        """
        self.anisou_array = anisou_array

    def set_charge(self, pqr_charge):
        """Set charge."""
        self.pqr_charge = pqr_charge

    def set_radius(self, radius):
        """Set radius."""
        self.radius = radius

    # Public methods

    def flag_disorder(self):
        """Set the disordered flag to 1.

        The disordered flag indicates whether the atom is disordered or not.
        """
        self.disordered_flag = 1

    def is_disordered(self):
        """Return the disordered flag (1 if disordered, 0 otherwise)."""
        return self.disordered_flag

    def set_parent(self, parent):
        """Set the parent residue.

        Arguments:
         - parent - Residue object

        """
        self.parent = parent
        self.full_id = self.get_full_id()

    def detach_parent(self):
        """Remove reference to parent."""
        self.parent = None

    def get_sigatm(self):
        """Return standard deviation of atomic parameters."""
        return self.sigatm_array

    def get_siguij(self):
        """Return standard deviations of anisotropic temperature factors."""
        return self.siguij_array

    def get_anisou(self):
        """Return anisotropic B factor."""
        return self.anisou_array

    def get_parent(self):
        """Return parent residue."""
        return self.parent

    def get_serial_number(self):
        """Return the serial number."""
        return self.serial_number

    def get_name(self):
        """Return atom name."""
        return self.name

    def get_id(self):
        """Return the id of the atom (which is its atom name)."""
        return self.id

    def get_full_id(self):
        """Return the full id of the atom.

        The full id of an atom is a tuple used to uniquely identify
        the atom and consists of the following elements:
        (structure id, model id, chain id, residue id, atom name, altloc)
        """
        try:
            return self.parent.get_full_id() + ((self.name, self.altloc),)
        except AttributeError:
            return (None, None, None, None, self.name, self.altloc)

    def get_coord(self):
        """Return atomic coordinates."""
        return self.coord

    def get_bfactor(self):
        """Return B factor."""
        return self.bfactor

    def get_occupancy(self):
        """Return occupancy."""
        return self.occupancy

    def get_fullname(self):
        """Return the atom name, including leading and trailing spaces."""
        return self.fullname

    def get_altloc(self):
        """Return alternative location specifier."""
        return self.altloc

    def get_level(self):
        """Return level."""
        return self.level

    def get_charge(self):
        """Return charge."""
        return self.pqr_charge

    def get_radius(self):
        """Return radius."""
        return self.radius

    def transform(self, rot, tran):
        """Apply rotation and translation to the atomic coordinates.

        :param rot: A right multiplying rotation matrix
        :type rot: 3x3 Numeric array

        :param tran: the translation vector
        :type tran: size 3 Numeric array

        Examples
        --------
        This is an incomplete but illustrative example::

            from numpy import pi, array
            from Bio.PDB.vectors import Vector, rotmat
            rotation = rotmat(pi, Vector(1, 0, 0))
            translation = array((0, 0, 1), 'f')
            atom.transform(rotation, translation)

        """
        self.coord = np.dot(self.coord, rot) + tran

    def get_vector(self):
        """Return coordinates as Vector.

        :return: coordinates as 3D vector
        :rtype: Bio.PDB.Vector class
        """
        x, y, z = self.coord
        return Vector(x, y, z)

    def copy(self):
        """Create a copy of the Atom.

        Parent information is lost.
        """
        # Do a shallow copy then explicitly copy what needs to be deeper.
        shallow = copy.copy(self)
        shallow.detach_parent()
        shallow.set_coord(copy.copy(self.get_coord()))
        shallow.xtra = self.xtra.copy()
        return shallow


class DisorderedAtom(DisorderedEntityWrapper):
    """Contains all Atom objects that represent the same disordered atom.

    One of these atoms is "selected" and all method calls not caught
    by DisorderedAtom are forwarded to the selected Atom object. In that way, a
    DisorderedAtom behaves exactly like a normal Atom. By default, the selected
    Atom object represents the Atom object with the highest occupancy, but a
    different Atom object can be selected by using the disordered_select(altloc)
    method.
    """

    def __init__(self, id):
        """Create DisorderedAtom.

        Arguments:
         - id - string, atom name

        """
        # TODO - make this a private attribute?
        self.last_occupancy = -999999
        DisorderedEntityWrapper.__init__(self, id)

    # Special methods
    # Override parent class __iter__ method
    def __iter__(self):
        """Iterate through disordered atoms."""
        yield from self.disordered_get_list()

    def __repr__(self):
        """Return disordered atom identifier."""
        return "<Disordered Atom %s>" % self.get_id()

    # This is a separate method from Entity.center_of_mass since DisorderedAtoms
    # will be unpacked by Residue.get_unpacked_list(). Here we allow for a very
    # specific use case that is much simpler than the general implementation.
    def center_of_mass(self, geometric=False):
        """Return the center of mass of the DisorderedAtom as a numpy array.

        If geometric is True, returns the center of geometry instead.
        """
        children = self.disordered_get_list()

        if not children:
            raise ValueError("{} does not have children".format(self))

        coords = np.asarray([a.coord for a in children], dtype=np.float32)
        if geometric:
            masses = None
        else:
            masses = np.asarray([a.mass for a in children], dtype=np.float32)

        return np.average(coords, axis=0, weights=masses)

    def disordered_get_list(self):
        """Return list of atom instances.

        Sorts children by altloc (empty, then alphabetical).
        """
        return sorted(self.child_dict.values(), key=lambda a: ord(a.altloc))

    def disordered_add(self, atom):
        """Add a disordered atom."""
        # Add atom to dict, use altloc as key
        atom.flag_disorder()
        # set the residue parent of the added atom
        residue = self.get_parent()
        atom.set_parent(residue)
        altloc = atom.get_altloc()
        occupancy = atom.get_occupancy()
        self[altloc] = atom
        if occupancy > self.last_occupancy:
            self.last_occupancy = occupancy
            self.disordered_select(altloc)

    def transform(self, rot, tran):
        """Apply rotation and translation to all children.

        See the documentation of Atom.transform for details.
        """
        for child in self:
            child.coord = np.dot(child.coord, rot) + tran<|MERGE_RESOLUTION|>--- conflicted
+++ resolved
@@ -234,12 +234,7 @@
 
     def _assign_atom_mass(self):
         """Return atom weight (PRIVATE)."""
-<<<<<<< HEAD
-        # Needed for C.O.M. function
-        if self.element:
-=======
         try:
->>>>>>> 8a8dd375
             return IUPACData.atom_weights[self.element.capitalize()]
         except (AttributeError, KeyError):
             return float("NaN")
