# Copyright (C) 2004, Thomas Hamelryck (thamelry@binf.ku.dk)
# This code is part of the Biopython distribution and governed by its
# license.  Please see the LICENSE file that should have been included
# as part of this package.

"""Vector class, including rotation-related functions."""

from __future__ import print_function

import numpy


def m2rotaxis(m):
    """Return angles, axis pair that corresponds to rotation matrix m.

    The case where `m` is the identity matrix corresponds to a singularity where any
    rotation axis is valid. In that case, `Vector([1,0,0])`, is returned.
    """
    eps = 1e-5

    # Check for singularities a la http://www.euclideanspace.com/maths/geometry/rotations/conversions/matrixToAngle/
    if (abs(m[0, 1] - m[1, 0]) < eps and
        abs(m[0, 2] - m[2, 0]) < eps and
        abs(m[1, 2] - m[2, 1]) < eps):
        # Singularity encountered. Check if its 0 or 180 deg
        if (abs(m[0, 1] + m[1, 0]) < eps and
            abs(m[0, 2] + m[2, 0]) < eps and
            abs(m[1, 2] + m[2, 1]) < eps and
            abs(m[0, 0] + m[1, 1] + m[2, 2] - 3) < eps):
            angle = 0
        else:
            angle = numpy.pi
    else:
        # Angle always between 0 and pi
        # Sense of rotation is defined by axis orientation
        t = 0.5 * (numpy.trace(m) - 1)
        t = max(-1, t)
        t = min(1, t)
        angle = numpy.arccos(t)

    if angle < 1e-15:
        # Angle is 0
        return 0.0, Vector(1, 0, 0)
    elif angle < numpy.pi:
        # Angle is smaller than pi
        x = m[2, 1] - m[1, 2]
        y = m[0, 2] - m[2, 0]
        z = m[1, 0] - m[0, 1]
        axis = Vector(x, y, z)
        axis.normalize()
        return angle, axis
    else:
        # Angle is pi - special case!
        m00 = m[0, 0]
        m11 = m[1, 1]
        m22 = m[2, 2]
        if m00 > m11 and m00 > m22:
            x = numpy.sqrt(m00 - m11 - m22 + 0.5)
            y = m[0, 1] / (2 * x)
            z = m[0, 2] / (2 * x)
        elif m11 > m00 and m11 > m22:
            y = numpy.sqrt(m11 - m00 - m22 + 0.5)
            x = m[0, 1] / (2 * y)
            z = m[1, 2] / (2 * y)
        else:
            z = numpy.sqrt(m22 - m00 - m11 + 0.5)
            x = m[0, 2] / (2 * z)
            y = m[1, 2] / (2 * z)
        axis = Vector(x, y, z)
        axis.normalize()
        return numpy.pi, axis


def vector_to_axis(line, point):
    """Vector to axis method.

    Return the vector between a point and
    the closest point on a line (ie. the perpendicular
    projection of the point on the line).

    @type line: L{Vector}
    @param line: vector defining a line

    @type point: L{Vector}
    @param point: vector defining the point
    """
    line = line.normalized()
    np = point.norm()
    angle = line.angle(point)
    return point - line ** (np * numpy.cos(angle))


def rotaxis2m(theta, vector):
    """Calculate left multiplying rotation matrix.

    Calculate a left multiplying rotation matrix that rotates
    theta rad around vector.

    Example:

        >>> m=rotaxis(pi, Vector(1, 0, 0))
        >>> rotated_vector=any_vector.left_multiply(m)

    @type theta: float
    @param theta: the rotation angle


    @type vector: L{Vector}
    @param vector: the rotation axis

    @return: The rotation matrix, a 3x3 Numeric array.
    """
    vector = vector.normalized()
    c = numpy.cos(theta)
    s = numpy.sin(theta)
    t = 1 - c
    x, y, z = vector.get_array()
    rot = numpy.zeros((3, 3))
    # 1st row
    rot[0, 0] = t * x * x + c
    rot[0, 1] = t * x * y - s * z
    rot[0, 2] = t * x * z + s * y
    # 2nd row
    rot[1, 0] = t * x * y + s * z
    rot[1, 1] = t * y * y + c
    rot[1, 2] = t * y * z - s * x
    # 3rd row
    rot[2, 0] = t * x * z - s * y
    rot[2, 1] = t * y * z + s * x
    rot[2, 2] = t * z * z + c
    return rot


rotaxis = rotaxis2m


def refmat(p, q):
    """Return a (left multiplying) matrix that mirrors p onto q.

    Example:
        >>> mirror=refmat(p, q)
        >>> qq=p.left_multiply(mirror)
        >>> print(q)
        >>> print(qq) # q and qq should be the same

    @type p,q: L{Vector}
    @return: The mirror operation, a 3x3 Numeric array.
    """
<<<<<<< HEAD
    p = p.normalized()
    q = q.normalized()
    if (p - q).norm() < 1e-5:
=======
    _p = p.copy()
    _q = q.copy()
    _p.normalize()
    _q.normalize()
    if (_p - _q).norm() < 1e-5:
>>>>>>> 891f696f
        return numpy.identity(3)
    pq = _p - _q
    pq.normalize()
    b = pq.get_array()
    b.shape = (3, 1)
    i = numpy.identity(3)
    ref = i - 2 * numpy.dot(b, numpy.transpose(b))
    return ref


def rotmat(p, q):
    """
    Return a (left multiplying) matrix that rotates p onto q.

    Example:
        >>> r=rotmat(p, q)
        >>> print(q)
        >>> print(p.left_multiply(r))

    @param p: moving vector
    @type p: L{Vector}

    @param q: fixed vector
    @type q: L{Vector}

    @return: rotation matrix that rotates p onto q
    @rtype: 3x3 Numeric array
    """
    rot = numpy.dot(refmat(q, -p), refmat(p, -p))
    return rot


def calc_angle(v1, v2, v3):
    """Calculate angle method.

    Calculate the angle between 3 vectors
    representing 3 connected points.

    @param v1, v2, v3: the tree points that define the angle
    @type v1, v2, v3: L{Vector}

    @return: angle
    @rtype: float
    """
    v1 = v1 - v2
    v3 = v3 - v2
    return v1.angle(v3)


def calc_dihedral(v1, v2, v3, v4):
    """Calculate dihedral angle method.

    Calculate the dihedral angle between 4 vectors
    representing 4 connected points. The angle is in
    ]-pi, pi].

    @param v1, v2, v3, v4: the four points that define the dihedral angle
    @type v1, v2, v3, v4: L{Vector}
    """
    ab = v1 - v2
    cb = v3 - v2
    db = v4 - v3
    u = ab ** cb
    v = db ** cb
    w = u ** v
    angle = u.angle(v)
    # Determine sign of angle
    try:
        if cb.angle(w) > 0.001:
            angle = -angle
    except ZeroDivisionError:
        # dihedral=pi
        pass
    return angle


class Vector(object):
    """3D vector."""

    def __init__(self, x, y=None, z=None):
        if y is None and z is None:
            # Array, list, tuple...
            if len(x) != 3:
                raise ValueError("Vector: x is not a "
                                 "list/tuple/array of 3 numbers")
            self._ar = numpy.array(x, 'd')
        else:
            # Three numbers
            self._ar = numpy.array((x, y, z), 'd')

    def __repr__(self):
        x, y, z = self._ar
        return "<Vector %.2f, %.2f, %.2f>" % (x, y, z)

    def __neg__(self):
        """Return Vector(-x, -y, -z)."""
        a = -self._ar
        return Vector(a)

    def __add__(self, other):
        """Return Vector+other Vector or scalar."""
        if isinstance(other, Vector):
            a = self._ar + other._ar
        else:
            a = self._ar + numpy.array(other)
        return Vector(a)

    def __sub__(self, other):
        """Return Vector-other Vector or scalar."""
        if isinstance(other, Vector):
            a = self._ar - other._ar
        else:
            a = self._ar - numpy.array(other)
        return Vector(a)

    def __mul__(self, other):
        """Return Vector.Vector (dot product)."""
        return sum(self._ar * other._ar)

    def __div__(self, x):
        """Return Vector(coords/a)."""
        a = self._ar / numpy.array(x)
        return Vector(a)

    def __pow__(self, other):
        """Return VectorxVector (cross product) or Vectorxscalar."""
        if isinstance(other, Vector):
            a, b, c = self._ar
            d, e, f = other._ar
            c1 = numpy.linalg.det(numpy.array(((b, c), (e, f))))
            c2 = -numpy.linalg.det(numpy.array(((a, c), (d, f))))
            c3 = numpy.linalg.det(numpy.array(((a, b), (d, e))))
            return Vector(c1, c2, c3)
        else:
            a = self._ar * numpy.array(other)
            return Vector(a)

    def __getitem__(self, i):
        return self._ar[i]

    def __setitem__(self, i, value):
        self._ar[i] = value

    def __contains__(self, i):
        return (i in self._ar)

    def norm(self):
        """Return vector norm."""
        return numpy.sqrt(sum(self._ar * self._ar))

    def normsq(self):
        """Return square of vector norm."""
        return abs(sum(self._ar * self._ar))

    def normalize(self):
<<<<<<< HEAD
        """Normalize the Vector object.

        Changes the state of `self` and doesn't return a value. If you need to chain function
        calls or create a new object use the `normalized` method.
        """
        self._ar = self._ar / self.norm()
=======
        """Normalize the Vector."""
        if self.norm():
            self._ar = self._ar / self.norm()
>>>>>>> 891f696f

    def normalized(self):
        """Return a normalized copy of the Vector.

        To avoid allocating new objects use the `normalize` method.
        """
        v = self.copy()
        v.normalize()
        return v

    def angle(self, other):
        """Return angle between two vectors."""
        n1 = self.norm()
        n2 = other.norm()
        c = (self * other) / (n1 * n2)
        # Take care of roundoff errors
        c = min(c, 1)
        c = max(-1, c)
        return numpy.arccos(c)

    def get_array(self):
        """Return (a copy of) the array of coordinates."""
        return numpy.array(self._ar)

    def left_multiply(self, matrix):
        """Return Vector=Matrix x Vector."""
        a = numpy.dot(matrix, self._ar)
        return Vector(a)

    def right_multiply(self, matrix):
        """Return Vector=Vector x Matrix."""
        a = numpy.dot(self._ar, matrix)
        return Vector(a)

    def copy(self):
        """Return a deep copy of the Vector."""
        return Vector(self._ar)<|MERGE_RESOLUTION|>--- conflicted
+++ resolved
@@ -146,19 +146,11 @@
     @type p,q: L{Vector}
     @return: The mirror operation, a 3x3 Numeric array.
     """
-<<<<<<< HEAD
     p = p.normalized()
     q = q.normalized()
     if (p - q).norm() < 1e-5:
-=======
-    _p = p.copy()
-    _q = q.copy()
-    _p.normalize()
-    _q.normalize()
-    if (_p - _q).norm() < 1e-5:
->>>>>>> 891f696f
         return numpy.identity(3)
-    pq = _p - _q
+    pq = p - q
     pq.normalize()
     b = pq.get_array()
     b.shape = (3, 1)
@@ -312,18 +304,13 @@
         return abs(sum(self._ar * self._ar))
 
     def normalize(self):
-<<<<<<< HEAD
         """Normalize the Vector object.
 
         Changes the state of `self` and doesn't return a value. If you need to chain function
         calls or create a new object use the `normalized` method.
         """
-        self._ar = self._ar / self.norm()
-=======
-        """Normalize the Vector."""
         if self.norm():
             self._ar = self._ar / self.norm()
->>>>>>> 891f696f
 
     def normalized(self):
         """Return a normalized copy of the Vector.
