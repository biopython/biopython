# Copyright (C) 2002, Thomas Hamelryck (thamelry@binf.ku.dk)
# This code is part of the Biopython distribution and governed by its
# license.  Please see the LICENSE file that should have been included
# as part of this package.

"""Output of PDB files."""

<<<<<<< HEAD
from Bio.PDB.StructureBuilder import StructureBuilder  # To allow saving of chains, residues, etc..
from Bio.Data.IUPACData import atom_weights  # Allowed Elements
=======
from Bio._py3k import basestring

# To allow saving of chains, residues, etc..
from Bio.PDB.StructureBuilder import StructureBuilder
>>>>>>> 73e9444d

# Allowed Elements
from Bio.Data.IUPACData import atom_weights


_ATOM_FORMAT_STRING = (
    "%s%5i %-4s%c%3s %c%4i%c   %8.3f%8.3f%8.3f%s%6.2f      %4s%2s%2s\n"
)


class Select(object):
    """Select everything for PDB output (for use as a base class).

    Default selection (everything) during writing - can be used as base class
    to implement selective output. This selects which entities will be written out.
    """

    def __repr__(self):
        """Represent the output as a string for debugging."""
        return "<Select all>"

    def accept_model(self, model):
        """Overload this to reject models for output."""
        return 1

    def accept_chain(self, chain):
        """Overload this to reject chains for output."""
        return 1

    def accept_residue(self, residue):
        """Overload this to reject residues for output."""
        return 1

    def accept_atom(self, atom):
        """Overload this to reject atoms for output."""
        return 1


_select = Select()


class StructureIO(object):
    """Base class to derive structure file format writers from."""

    def __init__(self):
        """Initialise."""
        pass

    def set_structure(self, pdb_object):
        """Check what the user is providing and build a structure."""
        if pdb_object.level == "S":
            structure = pdb_object
        else:
            sb = StructureBuilder()
            sb.init_structure("pdb")
            sb.init_seg(" ")
            # Build parts as necessary
            if pdb_object.level == "M":
                sb.structure.add(pdb_object.copy())
                self.structure = sb.structure
            else:
                sb.init_model(0)
                if pdb_object.level == "C":
                    sb.structure[0].add(pdb_object.copy())
                else:
                    sb.init_chain("A")
                    if pdb_object.level == "R":
                        try:
                            parent_id = pdb_object.parent.id
                            sb.structure[0]["A"].id = parent_id
                        except Exception:
                            pass
                        sb.structure[0]["A"].add(pdb_object.copy())
                    else:
                        # Atom
                        sb.init_residue("DUM", " ", 1, " ")
                        try:
                            parent_id = pdb_object.parent.parent.id
                            sb.structure[0]["A"].id = parent_id
                        except Exception:
                            pass
                        sb.structure[0]["A"].child_list[0].add(pdb_object.copy())

            # Return structure
            structure = sb.structure
        self.structure = structure


class PDBIO(StructureIO):
    """Write a Structure object (or a subset of a Structure object) as a PDB file.

    Examples
    --------
    >>> from Bio.PDB import PDBParser
    >>> from Bio.PDB.PDBIO import PDBIO
    >>> parser = PDBParser()
    >>> structure = parser.get_structure("1a8o", "PDB/1A8O.pdb")
    >>> io=PDBIO()
    >>> io.set_structure(structure)
    >>> io.save("bio-pdb-pdbio-out.pdb")
    >>> import os
    >>> os.remove("bio-pdb-pdbio-out.pdb")  # tidy up


    """

    def __init__(self, use_model_flag=0):
        """Create the PDBIO object.

        :param use_model_flag: if 1, force use of the MODEL record in output.
        :type use_model_flag: int
        """
        self.use_model_flag = use_model_flag

    # private mathods

    def _get_atom_line(
        self,
        atom,
        hetfield,
        segid,
        atom_number,
        resname,
        resseq,
        icode,
        chain_id,
        charge="  ",
    ):
        """Return an ATOM PDB string (PRIVATE)."""
        if hetfield != " ":
            record_type = "HETATM"
        else:
            record_type = "ATOM  "

        if atom.element:
            element = atom.element.strip().upper()
            if element.capitalize() not in atom_weights:
                raise ValueError("Unrecognised element %r" % atom.element)
            element = element.rjust(2)
        else:
            element = "  "

        name = atom.get_fullname().strip()
        # Pad atom name if:
        #     - smaller than 4 characters
        # AND - is not C, N, O, S, H, F, P, ..., one letter elements
        # AND - first character is NOT numeric (funky hydrogen naming rules)
        if len(name) < 4 and name[:1].isalpha() and len(element.strip()) < 2:
            name = " " + name

        altloc = atom.get_altloc()
        x, y, z = atom.get_coord()
        bfactor = atom.get_bfactor()
        occupancy = atom.get_occupancy()
        try:
            occupancy_str = "%6.2f" % occupancy
        except TypeError:
            if occupancy is None:
                occupancy_str = " " * 6
                import warnings
                from Bio import BiopythonWarning

                warnings.warn(
                    "Missing occupancy in atom %s written as blank"
                    % repr(atom.get_full_id()),
                    BiopythonWarning,
                )
            else:
                raise TypeError(
                    "Invalid occupancy %r in atom %r" % (occupancy, atom.get_full_id())
                )

        args = (
            record_type,
            atom_number,
            name,
            altloc,
            resname,
            chain_id,
            resseq,
            icode,
            x,
            y,
            z,
            occupancy_str,
            bfactor,
            segid,
            element,
            charge,
        )
        return _ATOM_FORMAT_STRING % args

    # Public methods

    def save(self, file, select=_select, write_end=True, preserve_atom_numbering=False):
        """Save structure to a file.

        :param file: output file
        :type file: string or filehandle

        :param select: selects which entities will be written.
        :type select: object

        Typically select is a subclass of L{Select}, it should
        have the following methods:

         - accept_model(model)
         - accept_chain(chain)
         - accept_residue(residue)
         - accept_atom(atom)

        These methods should return 1 if the entity is to be
        written out, 0 otherwise.

        Typically select is a subclass of L{Select}.
        """
        get_atom_line = self._get_atom_line
        if isinstance(file, str):
            fp = open(file, "w")
            close_file = 1
        else:
            # filehandle, I hope :-)
            fp = file
            close_file = 0
        # multiple models?
        if len(self.structure) > 1 or self.use_model_flag:
            model_flag = 1
        else:
            model_flag = 0
        for model in self.structure.get_list():
            if not select.accept_model(model):
                continue
            # necessary for ENDMDL
            # do not write ENDMDL if no residues were written
            # for this model
            model_residues_written = 0
            if not preserve_atom_numbering:
                atom_number = 1
            if model_flag:
                fp.write("MODEL      %s\n" % model.serial_num)
            for chain in model.get_list():
                if not select.accept_chain(chain):
                    continue
                chain_id = chain.get_id()
                # necessary for TER
                # do not write TER if no residues were written
                # for this chain
                chain_residues_written = 0
                for residue in chain.get_unpacked_list():
                    if not select.accept_residue(residue):
                        continue
                    hetfield, resseq, icode = residue.get_id()
                    resname = residue.get_resname()
                    segid = residue.get_segid()
                    for atom in residue.get_unpacked_list():
                        if select.accept_atom(atom):
                            chain_residues_written = 1
                            model_residues_written = 1
                            if preserve_atom_numbering:
                                atom_number = atom.get_serial_number()
                            s = get_atom_line(
                                atom,
                                hetfield,
                                segid,
                                atom_number,
                                resname,
                                resseq,
                                icode,
                                chain_id,
                            )
                            fp.write(s)
                            if not preserve_atom_numbering:
                                atom_number += 1
                if chain_residues_written:
                    fp.write(
                        "TER   %5i      %3s %c%4i%c                                                      \n"
                        % (atom_number, resname, chain_id, resseq, icode)
                    )

            if model_flag and model_residues_written:
                fp.write("ENDMDL\n")
        if write_end:
            fp.write("END\n")
        if close_file:
            fp.close()<|MERGE_RESOLUTION|>--- conflicted
+++ resolved
@@ -5,15 +5,9 @@
 
 """Output of PDB files."""
 
-<<<<<<< HEAD
-from Bio.PDB.StructureBuilder import StructureBuilder  # To allow saving of chains, residues, etc..
-from Bio.Data.IUPACData import atom_weights  # Allowed Elements
-=======
-from Bio._py3k import basestring
 
 # To allow saving of chains, residues, etc..
 from Bio.PDB.StructureBuilder import StructureBuilder
->>>>>>> 73e9444d
 
 # Allowed Elements
 from Bio.Data.IUPACData import atom_weights
