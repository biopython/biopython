--- conflicted
+++ resolved
@@ -14,10 +14,6 @@
 python check_output.py <name of file to parse>
 """
 # standard modules
-<<<<<<< HEAD
-
-=======
->>>>>>> 73e9444d
 import sys
 import os
 import gzip
