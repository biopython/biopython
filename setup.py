"""setuptools based setup script for Biopython.

This uses setuptools which is now the standard python mechanism for
installing packages. If you have downloaded and uncompressed the
Biopython source code, or fetched it from git, for the simplest
installation just type the command::

    python setup.py install

However, you would normally install the latest Biopython release from
the PyPI archive with::

    pip install biopython

For more in-depth instructions, see the installation section of the
Biopython manual, linked to from:

http://biopython.org/wiki/Documentation

Or, if all else fails, feel free to write to the sign up to the Biopython
mailing list and ask for help.  See:

http://biopython.org/wiki/Mailing_lists
"""

import sys
import os

try:
    from setuptools import setup
    from setuptools import Command
    from setuptools import Extension
except ImportError:
    sys.exit(
        "We need the Python library setuptools to be installed. "
        "Try runnning: python -m ensurepip"
    )

if "bdist_wheel" in sys.argv:
    try:
        import wheel  # noqa: F401
    except ImportError:
        sys.exit(
            "We need both setuptools AND wheel packages installed "
            "for bdist_wheel to work. Try running: pip install wheel"
        )


# Make sure we have the right Python version.
if sys.version_info[:2] < (3, 6):
    sys.stderr.write(
        "Biopython requires Python 3.6 or later. "
        "Python %d.%d detected.\n" % sys.version_info[:2]
    )
    sys.exit(1)


class test_biopython(Command):
    """Run all of the tests for the package.

    This is a automatic test run class to make distutils kind of act like
    perl. With this you can do:

    python setup.py build
    python setup.py install
    python setup.py test

    """

    description = "Automatically run the test suite for Biopython."
    user_options = [("offline", None, "Don't run online tests")]

    def initialize_options(self):
        """No-op, initialise options."""
        self.offline = None

    def finalize_options(self):
        """No-op, finalise options."""
        pass

    def run(self):
        """Run the tests."""
        this_dir = os.getcwd()

        # change to the test dir and run the tests
        os.chdir("Tests")
        sys.path.insert(0, "")
        import run_tests

        if self.offline:
            run_tests.main(["--offline"])
        else:
            run_tests.main([])

        # change back to the current directory
        os.chdir(this_dir)


def can_import(module_name):
    """Check we can import the requested module."""
    try:
        return __import__(module_name)
    except ImportError:
        return None


# Using requirements.txt is preferred for an application
# (and likely will pin specific version numbers), using
# setup.py's install_requires is preferred for a library
# (and should try not to be overly narrow with versions).
<<<<<<< HEAD
REQUIRES = ["numpy", 'matplotlib']
=======
REQUIRES = ["numpy", 'pandas']
>>>>>>> 12aeaa0e

# --- set up the packages we are going to install
# standard biopython packages
PACKAGES = [
    "Bio",
    "Bio.Affy",
    "Bio.Align",
    "Bio.Align.Applications",
    "Bio.Align.substitution_matrices",
    "Bio.AlignIO",
    "Bio.Alphabet",
    "Bio.Application",
    "Bio.Blast",
    "Bio.CAPS",
    "Bio.Cluster",
    "Bio.codonalign",
    "Bio.Compass",
    "Bio.Crystal",
    "Bio.Data",
    "Bio.Emboss",
    "Bio.Entrez",
    "Bio.ExPASy",
    "Bio.FSSP",
    "Bio.GenBank",
    "Bio.Geo",
    "Bio.Graphics",
    "Bio.Graphics.GenomeDiagram",
    "Bio.HMM",
    "Bio.KDTree",
    "Bio.KEGG",
    "Bio.KEGG.Compound",
    "Bio.KEGG.Enzyme",
    "Bio.KEGG.Gene",
    "Bio.KEGG.Map",
    "Bio.PDB.mmtf",
    "Bio.KEGG.KGML",
    "Bio.Medline",
    "Bio.motifs",
    "Bio.motifs.applications",
    "Bio.motifs.jaspar",
    "Bio.Nexus",
    "Bio.NMR",
    "Bio.Pathway",
    "Bio.Pathway.Rep",
    "Bio.PDB",
    "Bio.phenotype",
    "Bio.PopGen",
    "Bio.PopGen.GenePop",
    "Bio.Restriction",
    "Bio.SCOP",
    "Bio.SearchIO",
    "Bio.SearchIO._legacy",
    "Bio.SearchIO._model",
    "Bio.SearchIO.BlastIO",
    "Bio.SearchIO.HHsuiteIO",
    "Bio.SearchIO.HmmerIO",
    "Bio.SearchIO.ExonerateIO",
    "Bio.SearchIO.InterproscanIO",
    "Bio.SeqIO",
    "Bio.SeqUtils",
    "Bio.Sequencing",
    "Bio.Sequencing.Applications",
    "Bio.Statistics",
    "Bio.SubsMat",
    "Bio.SVDSuperimposer",
    "Bio.PDB.QCPSuperimposer",
    "Bio.SwissProt",
    "Bio.TogoWS",
    "Bio.Phylo",
    "Bio.Phylo.Applications",
    "Bio.Phylo.PAML",
    "Bio.UniGene",
    "Bio.UniProt",
    "Bio.Wise",
    # Other top level packages,
    "BioSQL",
]

EXTENSIONS = [
    Extension("Bio.Align._aligners", ["Bio/Align/_aligners.c"]),
    Extension("Bio.cpairwise2", ["Bio/cpairwise2module.c"]),
    Extension("Bio.Nexus.cnexus", ["Bio/Nexus/cnexus.c"]),
    Extension(
        "Bio.PDB.QCPSuperimposer.qcprotmodule",
        ["Bio/PDB/QCPSuperimposer/qcprotmodule.c"],
    ),
    Extension("Bio.motifs._pwm", ["Bio/motifs/_pwm.c"]),
    Extension(
        "Bio.Cluster._cluster", ["Bio/Cluster/cluster.c", "Bio/Cluster/clustermodule.c"]
    ),
    Extension("Bio.PDB.kdtrees", ["Bio/PDB/kdtrees.c"]),
    Extension(
        "Bio.KDTree._CKDTree", ["Bio/KDTree/KDTree.c", "Bio/KDTree/KDTreemodule.c"]
    ),
]

# We now define the Biopython version number in Bio/__init__.py
# Here we can't use "import Bio" then "Bio.__version__" as that would
# tell us the version of Biopython already installed (if any).
__version__ = "Undefined"
for line in open("Bio/__init__.py"):
    if line.startswith("__version__"):
        exec(line.strip())

# We now load in our reStructuredText README.rst file to pass explicitly in the
# metadata, since at time of writing PyPI did not do this for us.
#
# Must make encoding explicit to avoid any conflict with the local default.
# Currently keeping README as ASCII (might switch to UTF8 later if needed).
# If any invalid character does appear in README, this will fail and alert us.
with open("README.rst", encoding="ascii") as handle:
    readme_rst = handle.read()

setup(
    name="biopython",
    version=__version__,
    author="The Biopython Contributors",
    author_email="biopython@biopython.org",
    url="https://biopython.org/",
    description="Freely available tools for computational molecular biology.",
    long_description=readme_rst,
    project_urls={
        "Documentation": "https://biopython.org/wiki/Documentation",
        "Source": "https://github.com/biopython/biopython/",
        "Tracker": "https://github.com/biopython/biopython/issues",
    },
    classifiers=[
        "Development Status :: 5 - Production/Stable",
        "Intended Audience :: Developers",
        "Intended Audience :: Science/Research",
        "License :: Freely Distributable",
        # Technically the "Biopython License Agreement" is not OSI approved,
        # but is almost https://opensource.org/licenses/HPND so might put:
        # 'License :: OSI Approved',
        # To resolve this we are moving to dual-licensing with 3-clause BSD:
        # 'License :: OSI Approved :: BSD License',
        "Operating System :: OS Independent",
        "Programming Language :: Python",
        "Programming Language :: Python :: 3",
        "Programming Language :: Python :: 3.6",
        "Programming Language :: Python :: 3.7",
        "Programming Language :: Python :: 3.8",
        "Topic :: Scientific/Engineering",
        "Topic :: Scientific/Engineering :: Bio-Informatics",
        "Topic :: Software Development :: Libraries :: Python Modules",
    ],
    cmdclass={"test": test_biopython},
    packages=PACKAGES,
    ext_modules=EXTENSIONS,
    include_package_data=True,  # done via MANIFEST.in under setuptools
    install_requires=REQUIRES,
)<|MERGE_RESOLUTION|>--- conflicted
+++ resolved
@@ -108,11 +108,7 @@
 # (and likely will pin specific version numbers), using
 # setup.py's install_requires is preferred for a library
 # (and should try not to be overly narrow with versions).
-<<<<<<< HEAD
-REQUIRES = ["numpy", 'matplotlib']
-=======
-REQUIRES = ["numpy", 'pandas']
->>>>>>> 12aeaa0e
+REQUIRES = ["numpy", 'pandas', 'matplotlib']
 
 # --- set up the packages we are going to install
 # standard biopython packages
