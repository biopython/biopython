"""Distutils based setup script for Biopython.

This uses Distutils (http://python.org/sigs/distutils-sig/) the standard
python mechanism for installing packages. For the easiest installation
just type the command:

python setup.py install

For more in-depth instructions, see the installation section of the
Biopython manual, linked to from:

http://biopython.org/wiki/Documentation

Or for more details about the options available from distutils, look at
the 'Installing Python Modules' distutils documentation, available from:

http://python.org/sigs/distutils-sig/doc/

Or, if all else fails, feel free to write to the sign up to the Biopython
mailing list and ask for help.  See:

http://biopython.org/wiki/Mailing_lists
"""
import sys
import os
import shutil


def is_pypy():
    import platform
    try:
        if platform.python_implementation() == 'PyPy':
            return True
    except AttributeError:
        #New in Python 2.6, not in Jython yet either
        pass
    return False


def is_ironpython():
    return sys.platform == "cli"
    #TODO - Use platform as in Pypy test?


def get_yes_or_no(question, default):
    if default:
        option_str = "(Y/n)"
        default_str = 'y'
    else:
        option_str = "(y/N)"
        default_str = 'n'

    while True:
        print ("%s %s:" % (question, option_str))
        if sys.version_info[0] == 3:
            response = input().lower()
        else:
            response = raw_input().lower()
        if not response:
            response = default_str
        if response[0] in ['y', 'n']:
            break
        print ("Please answer y or n.")
    return response[0] == 'y'

# Make sure we have the right Python version.
if sys.version_info[:2] < (2, 5):
    print("Biopython requires Python 2.5 or better (but not Python 3 "
          "yet).  Python %d.%d detected" % sys.version_info[:2])
    sys.exit(-1)
elif sys.version_info[:2] == (2, 5):
    print("WARNING - Biopython is dropping support for Python 2.5 after this release")
elif sys.version_info[:2] == (3, 0):
    print("Biopython will not work on Python 3.0, please try Python 3.3.2 or later")
    sys.exit(1)
elif sys.version_info[0] == 3:
    if sys.version_info[:2] < (3, 3):
        #TODO - Turn off old buildbots/travis and make this an error?
        print("WARNING - For Python 3, we strongly recommend Python 3.3.2 or later.")
    if sys.version_info == (3, 3, 1):
        print("WARNING - Rather than Python 3.3.1, we recommend Python 3.3.0, or 3.3.2, or later.")
    import do2to3
    python3_source = "build/py%i.%i" % sys.version_info[:2]
    if "clean" in sys.argv:
        if os.path.isdir(python3_source):
            shutil.rmtree(python3_source)
        del python3_source  # so we don't try to change to it below
    else:
        if not os.path.isdir("build"):
            os.mkdir("build")
        do2to3.main(".", python3_source)

# use setuptools, falling back on core modules if not found
try:
    from setuptools import setup, Command
    from setuptools.command.install import install
    from setuptools.command.build_py import build_py
    from setuptools.command.build_ext import build_ext
    from setuptools.extension import Extension
    _SETUPTOOLS = True
except ImportError:
    from distutils.core import setup
    from distutils.core import Command
    from distutils.command.install import install
    from distutils.command.build_py import build_py
    from distutils.command.build_ext import build_ext
    from distutils.extension import Extension
    _SETUPTOOLS = False

_CHECKED = None


def check_dependencies_once():
    # Call check_dependencies, but cache the result for subsequent
    # calls.
    global _CHECKED
    if _CHECKED is None:
        _CHECKED = check_dependencies()
    return _CHECKED

def is_automated():
    """Check for installation with easy_install or pip.
    """
    is_automated = False
    # easy_install: --dist-dir option passed
    try:
        dist_dir_i = sys.argv.index("--dist-dir")
    except ValueError:
        dist_dir_i = None
    if dist_dir_i is not None:
        dist_dir = sys.argv[dist_dir_i + 1]
        if "egg-dist-tmp" in dist_dir:
            is_automated = True
    # pip -- calls from python directly with "-c"
    if sys.argv in [["-c", "develop", "--no-deps"],
                    ["--no-deps", "-c", "develop"],
                    ["-c", "egg_info"]] \
                    or "pip-egg-info" in sys.argv \
<<<<<<< HEAD
                    or sys.argv[:3] == ["-c", "install", "--record"] \
                    or sys.argv[:4] == ['-c', 'install', '--single-version-externally-managed',
                                        '--record']:
=======
                    or sys.argv[:3] == ["-c", "install", "--record"]:
>>>>>>> eaf3dd8a
        is_automated = True
    return is_automated

def get_install_requires():
    install_requires = []
    # skip this with distutils (otherwise get a warning)
    if not _SETUPTOOLS:
        return []
    # skip this with jython and pypy and ironpython
    if os.name == "java" or is_pypy() or is_ironpython():
        return []
    # check for easy_install and pip
    if is_automated():
        global _CHECKED
        if _CHECKED is None:
            _CHECKED = True
        # pip dependency resolution does not fully install numpy
        # before compiling Biopython so Biopython setup fails.
        # Instead, we expect user to explicitly require numpy if needed.
        #install_requires.append("numpy >= 1.5.1")
    return install_requires

def check_dependencies():
    """Return whether the installation should continue."""
    # There should be some way for the user to tell specify not to
    # check dependencies.  For example, it probably should not if
    # the user specified "-q".  However, I'm not sure where
    # distutils stores that information.  Also, install has a
    # --force option that gets saved in self.user_options.  It
    # means overwrite previous installations.  If the user has
    # forced an installation, should we also ignore dependencies?

    # We only check for NumPy, as this is a compile time dependency
    if is_Numpy_installed():
        return True
    if is_automated():
        return True  # For automated builds go ahead with installed packages
    if os.name == 'java':
        return True  # NumPy is not avaliable for Jython (for now)
    if is_pypy():
        return True  # Full NumPy not available for PyPy (for now)
    if is_ironpython():
        return True  # We're ignoring NumPy under IronPython (for now)

    print ("""
Numerical Python (NumPy) is not installed.

This package is required for many Biopython features.  Please install
it before you install Biopython. You can install Biopython anyway, but
anything dependent on NumPy will not work. If you do this, and later
install NumPy, you should then re-install Biopython.

You can find NumPy at http://numpy.scipy.org
""")
    # exit automatically if running as part of some script
    # (e.g. PyPM, ActiveState's Python Package Manager)
    if not sys.stdout.isatty():
        sys.exit(-1)
    # We can ask the user
    return get_yes_or_no("Do you want to continue this installation?", False)


class install_biopython(install):
    """Override the standard install to check for dependencies.

    This will just run the normal install, and then print warning messages
    if packages are missing.

    """
    # Adds support for the single-version-externally-managed flag
    # which is present in setuptools but not distutils. pip requires it.
    # In setuptools this forces installation the "old way" which we
    # only support here, so we just make it a no-op.
    user_options = install.user_options + [
        ('single-version-externally-managed', None,
            "used by system package builders to create 'flat' eggs"),
    ]
    boolean_options = install.boolean_options + [
        'single-version-externally-managed',
    ]

    def initialize_options(self):
        install.initialize_options(self)
        self.single_version_externally_managed = None

    def run(self):
        if check_dependencies_once():
            # Run the normal install.
            install.run(self)


class build_py_biopython(build_py):
    def run(self):
        if not check_dependencies_once():
            return
        # Add software that requires Numpy to be installed.
        if is_Numpy_installed():
            self.packages.extend(NUMPY_PACKAGES)
        build_py.run(self)


class build_ext_biopython(build_ext):
    def run(self):
        if not check_dependencies_once():
            return
        build_ext.run(self)


class test_biopython(Command):
    """Run all of the tests for the package.

    This is a automatic test run class to make distutils kind of act like
    perl. With this you can do:

    python setup.py build
    python setup.py install
    python setup.py test

    """
    description = "Automatically run the test suite for Biopython."
    user_options = []

    def initialize_options(self):
        pass

    def finalize_options(self):
        pass

    def run(self):
        this_dir = os.getcwd()

        # change to the test dir and run the tests
        os.chdir("Tests")
        sys.path.insert(0, '')
        import run_tests
        run_tests.main([])

        # change back to the current directory
        os.chdir(this_dir)


def can_import(module_name):
    """can_import(module_name) -> module or None"""
    try:
        return __import__(module_name)
    except ImportError:
        return None


def is_Numpy_installed():
    if is_pypy():
        return False
    return bool(can_import("numpy"))

# --- set up the packages we are going to install
# standard biopython packages
PACKAGES = [
    'Bio',
    'Bio.Align',
    'Bio.Align.Applications',
    'Bio.AlignIO',
    'Bio.Alphabet',
    'Bio.Application',
    'Bio.Blast',
    'Bio.CAPS',
    'Bio.Compass',
    'Bio.Crystal',
    'Bio.Data',
    'Bio.Emboss',
    'Bio.Entrez',
    'Bio.ExPASy',
    'Bio.FSSP',
    'Bio.GA',
    'Bio.GA.Crossover',
    'Bio.GA.Mutation',
    'Bio.GA.Repair',
    'Bio.GA.Selection',
    'Bio.GenBank',
    'Bio.Geo',
    'Bio.Graphics',
    'Bio.Graphics.GenomeDiagram',
    'Bio.HMM',
    'Bio.KEGG',
    'Bio.KEGG.Compound',
    'Bio.KEGG.Enzyme',
    'Bio.KEGG.Map',
    'Bio.Medline',
    'Bio.Motif',
    'Bio.Motif.Parsers',
    'Bio.Motif.Applications',
    'Bio.motifs',
    'Bio.motifs.applications',
    'Bio.motifs.jaspar',
    'Bio.NeuralNetwork',
    'Bio.NeuralNetwork.BackPropagation',
    'Bio.NeuralNetwork.Gene',
    'Bio.Nexus',
    'Bio.NMR',
    'Bio.Pathway',
    'Bio.Pathway.Rep',
    'Bio.PDB',
    'Bio.PopGen',
    'Bio.PopGen.Async',
    'Bio.PopGen.FDist',
    'Bio.PopGen.GenePop',
    'Bio.PopGen.SimCoal',
    'Bio.Restriction',
    'Bio.Restriction._Update',
    'Bio.SCOP',
    'Bio.SearchIO',
    'Bio.SearchIO._model',
    'Bio.SearchIO.BlastIO',
    'Bio.SearchIO.HmmerIO',
    'Bio.SearchIO.ExonerateIO',
    'Bio.SeqIO',
    'Bio.SeqUtils',
    'Bio.Sequencing',
    'Bio.Sequencing.Applications',
    'Bio.Statistics',
    'Bio.SubsMat',
    'Bio.SVDSuperimposer',
    'Bio.SwissProt',
    'Bio.TogoWS',
    'Bio.Phylo',
    'Bio.Phylo.Applications',
    'Bio.Phylo.PAML',
    'Bio.UniGene',
    'Bio.UniProt',
    'Bio.Wise',
    'Bio._py3k',
    #Other top level packages,
    'BioSQL',
    ]

# packages that require Numeric Python
NUMPY_PACKAGES = [
    'Bio.Affy',
    'Bio.Cluster',
    'Bio.KDTree',
]

if os.name == 'java':
    # Jython doesn't support C extensions
    EXTENSIONS = []
elif is_pypy() or is_ironpython():
    # Skip C extensions for now
    EXTENSIONS = []
elif sys.version_info[0] == 3:
    # TODO - Must update our C extensions for Python 3
    EXTENSIONS = [
    Extension('Bio.cpairwise2',
              ['Bio/cpairwise2module.c'],
              ),
    Extension('Bio.Nexus.cnexus',
              ['Bio/Nexus/cnexus.c']
              ),
    ]
else:
    EXTENSIONS = [
    Extension('Bio.cpairwise2',
              ['Bio/cpairwise2module.c'],
              ),
    Extension('Bio.trie',
              ['Bio/triemodule.c',
               'Bio/trie.c'],
              include_dirs=["Bio"]
              ),
    Extension('Bio.Nexus.cnexus',
              ['Bio/Nexus/cnexus.c']
              ),
    ]

#Add extensions that requires NumPy to build
if is_Numpy_installed():
    import numpy
    numpy_include_dir = numpy.get_include()
    EXTENSIONS.append(
        Extension('Bio.Cluster.cluster',
                  ['Bio/Cluster/clustermodule.c',
                   'Bio/Cluster/cluster.c'],
                  include_dirs=[numpy_include_dir],
                  ))
    EXTENSIONS.append(
        Extension('Bio.KDTree._CKDTree',
                  ["Bio/KDTree/KDTree.c",
                   "Bio/KDTree/KDTreemodule.c"],
                  include_dirs=[numpy_include_dir],
                  ))
    EXTENSIONS.append(
        Extension('Bio.Motif._pwm',
                  ["Bio/Motif/_pwm.c"],
                  include_dirs=[numpy_include_dir],
                  ))
    EXTENSIONS.append(
        Extension('Bio.motifs._pwm',
                  ["Bio/motifs/_pwm.c"],
                  include_dirs=[numpy_include_dir],
                  ))


#We now define the Biopython version number in Bio/__init__.py
#Here we can't use "import Bio" then "Bio.__version__" as that would
#tell us the version of Biopython already installed (if any).
__version__ = "Undefined"
for line in open('Bio/__init__.py'):
    if (line.startswith('__version__')):
        exec(line.strip())

#Simple trick to use the 2to3 converted source under Python 3,
#change the current directory before/after running setup.
#Note as a side effect there will be a build folder underneath
#the python3_source folder.
old_path = os.getcwd()
try:
    src_path = python3_source
except NameError:
    src_path = os.path.dirname(os.path.abspath(sys.argv[0]))
os.chdir(src_path)
sys.path.insert(0, src_path)

setup_args = {
    "name": 'biopython',
    "version": __version__,
    "author": 'The Biopython Consortium',
    "author_email": 'biopython@biopython.org',
    "url": 'http://www.biopython.org/',
    "description": 'Freely available tools for computational molecular biology.',
    "download_url": 'http://biopython.org/DIST/',
    "cmdclass": {
        "install": install_biopython,
        "build_py": build_py_biopython,
        "build_ext": build_ext_biopython,
        "test": test_biopython,
        },
    "packages": PACKAGES,
    "ext_modules": EXTENSIONS,
    "package_data": {
        'Bio.Entrez': ['DTDs/*.dtd', 'DTDs/*.ent', 'DTDs/*.mod'],
        'Bio.PopGen': ['SimCoal/data/*.par'],
         },
   }

if _SETUPTOOLS:
    setup_args["install_requires"] = get_install_requires()

try:
    setup(**setup_args)
finally:
    del sys.path[0]
    os.chdir(old_path)<|MERGE_RESOLUTION|>--- conflicted
+++ resolved
@@ -136,13 +136,9 @@
                     ["--no-deps", "-c", "develop"],
                     ["-c", "egg_info"]] \
                     or "pip-egg-info" in sys.argv \
-<<<<<<< HEAD
                     or sys.argv[:3] == ["-c", "install", "--record"] \
                     or sys.argv[:4] == ['-c', 'install', '--single-version-externally-managed',
                                         '--record']:
-=======
-                    or sys.argv[:3] == ["-c", "install", "--record"]:
->>>>>>> eaf3dd8a
         is_automated = True
     return is_automated
 
